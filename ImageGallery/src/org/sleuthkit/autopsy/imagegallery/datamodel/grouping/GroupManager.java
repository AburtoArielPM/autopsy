/*
 * Autopsy Forensic Browser
 *
 * Copyright 2013-16 Basis Technology Corp.
 * Contact: carrier <at> sleuthkit <dot> org
 *
 * Licensed under the Apache License, Version 2.0 (the "License");
 * you may not use this file except in compliance with the License.
 * You may obtain a copy of the License at
 *
 *     http://www.apache.org/licenses/LICENSE-2.0
 *
 * Unless required by applicable law or agreed to in writing, software
 * distributed under the License is distributed on an "AS IS" BASIS,
 * WITHOUT WARRANTIES OR CONDITIONS OF ANY KIND, either express or implied.
 * See the License for the specific language governing permissions and
 * limitations under the License.
 */
package org.sleuthkit.autopsy.imagegallery.datamodel.grouping;

import com.google.common.eventbus.Subscribe;
import java.sql.ResultSet;
import java.sql.SQLException;
import java.util.ArrayList;
import java.util.Arrays;
import java.util.Collection;
import java.util.Collections;
import java.util.Comparator;
import java.util.HashMap;
import java.util.HashSet;
import java.util.List;
import java.util.Map;
import java.util.Objects;
import static java.util.Objects.nonNull;
import java.util.Set;
import java.util.TreeSet;
import java.util.concurrent.ExecutorService;
import java.util.concurrent.Executors;
import java.util.logging.Level;
import java.util.regex.Pattern;
import java.util.stream.Collectors;
import java.util.stream.Stream;
import javafx.application.Platform;
import javafx.beans.property.ReadOnlyDoubleProperty;
import javafx.beans.property.ReadOnlyDoubleWrapper;
import javafx.beans.property.ReadOnlyObjectProperty;
import javafx.beans.property.ReadOnlyObjectWrapper;
import javafx.collections.FXCollections;
import javafx.collections.ObservableList;
import static javafx.concurrent.Worker.State.CANCELLED;
import static javafx.concurrent.Worker.State.FAILED;
import static javafx.concurrent.Worker.State.READY;
import static javafx.concurrent.Worker.State.RUNNING;
import static javafx.concurrent.Worker.State.SCHEDULED;
import static javafx.concurrent.Worker.State.SUCCEEDED;
import javax.annotation.Nonnull;
import javax.annotation.Nullable;
import javax.annotation.concurrent.GuardedBy;
import javax.swing.SortOrder;
import org.apache.commons.lang3.ObjectUtils;
import org.apache.commons.lang3.StringUtils;
import org.apache.commons.lang3.concurrent.BasicThreadFactory;
import org.netbeans.api.progress.ProgressHandle;
import org.openide.util.Exceptions;
import org.openide.util.NbBundle;
import org.sleuthkit.autopsy.casemodule.Case;
import org.sleuthkit.autopsy.casemodule.events.ContentTagAddedEvent;
import org.sleuthkit.autopsy.casemodule.events.ContentTagDeletedEvent;
import org.sleuthkit.autopsy.coreutils.LoggedTask;
import org.sleuthkit.autopsy.coreutils.Logger;
import org.sleuthkit.autopsy.coreutils.ThreadConfined;
import org.sleuthkit.autopsy.coreutils.ThreadConfined.ThreadType;
import org.sleuthkit.autopsy.imagegallery.ImageGalleryController;
import org.sleuthkit.autopsy.datamodel.DhsImageCategory;
import org.sleuthkit.autopsy.imagegallery.datamodel.CategoryManager;
import org.sleuthkit.autopsy.imagegallery.datamodel.DrawableAttribute;
import org.sleuthkit.autopsy.imagegallery.datamodel.DrawableDB;
import org.sleuthkit.autopsy.imagegallery.datamodel.DrawableFile;
import org.sleuthkit.autopsy.imagegallery.datamodel.DrawableTagsManager;
import org.sleuthkit.datamodel.AbstractFile;
import org.sleuthkit.datamodel.ContentTag;
import org.sleuthkit.datamodel.SleuthkitCase;
import org.sleuthkit.datamodel.TagName;
import org.sleuthkit.datamodel.TskCoreException;
import org.sleuthkit.datamodel.TskData.DbType;

/**
 * Provides an abstraction layer on top of {@link  DrawableDB} ( and to some
 * extent {@link SleuthkitCase} ) to facilitate creation, retrieval, updating,
 * and sorting of {@link DrawableGroup}s.
 */
public class GroupManager {

    private static final Logger LOGGER = Logger.getLogger(GroupManager.class.getName());

    private DrawableDB db;

    private final ImageGalleryController controller;

    /**
     * map from {@link GroupKey}s to {@link  DrawableGroup}s. All groups (even
     * not fully analyzed or not visible groups could be in this map
     */
    @GuardedBy("this")
    private final Map<GroupKey<?>, DrawableGroup> groupMap = new HashMap<>();

    /**
     * list of all analyzed groups
     */
    @ThreadConfined(type = ThreadType.JFX)
    private final ObservableList<DrawableGroup> analyzedGroups = FXCollections.observableArrayList();
    private final ObservableList<DrawableGroup> unmodifiableAnalyzedGroups = FXCollections.unmodifiableObservableList(analyzedGroups);

    /**
     * list of unseen groups
     */
    @ThreadConfined(type = ThreadType.JFX)
    private final ObservableList<DrawableGroup> unSeenGroups = FXCollections.observableArrayList();
    private final ObservableList<DrawableGroup> unmodifiableUnSeenGroups = FXCollections.unmodifiableObservableList(unSeenGroups);

    private ReGroupTask<?> groupByTask;

    /*
     * --- current grouping/sorting attributes ---
     */
    private volatile GroupSortBy sortBy = GroupSortBy.PRIORITY;
    private volatile DrawableAttribute<?> groupBy = DrawableAttribute.PATH;
    private volatile SortOrder sortOrder = SortOrder.ASCENDING;

    private final ReadOnlyObjectWrapper< Comparator<DrawableGroup>> sortByProp = new ReadOnlyObjectWrapper<>(sortBy);
    private final ReadOnlyObjectWrapper< DrawableAttribute<?>> groupByProp = new ReadOnlyObjectWrapper<>(groupBy);
    private final ReadOnlyObjectWrapper<SortOrder> sortOrderProp = new ReadOnlyObjectWrapper<>(sortOrder);

    private final ReadOnlyDoubleWrapper regroupProgress = new ReadOnlyDoubleWrapper();

    public void setDB(DrawableDB db) {
        this.db = db;
        regroup(groupBy, sortBy, sortOrder, Boolean.TRUE);
    }

    @SuppressWarnings("ReturnOfCollectionOrArrayField")
    public ObservableList<DrawableGroup> getAnalyzedGroups() {
        return unmodifiableAnalyzedGroups;
    }

    @ThreadConfined(type = ThreadType.JFX)
    @SuppressWarnings("ReturnOfCollectionOrArrayField")
    public ObservableList<DrawableGroup> getUnSeenGroups() {
        return unmodifiableUnSeenGroups;
    }

    /**
     * construct a group manager hooked up to the given db and controller
     *
     * @param db
     * @param controller
     */
    public GroupManager(ImageGalleryController controller) {
        this.controller = controller;
    }

    /**
     * using the current groupBy set for this manager, find groupkeys for all
     * the groups the given file is a part of
     *
     * @param file
     *
     * @returna a set of {@link GroupKey}s representing the group(s) the given
     * file is a part of
     */
    @SuppressWarnings({"rawtypes", "unchecked"})
    synchronized public Set<GroupKey<?>> getGroupKeysForFile(DrawableFile file) {
        Set<GroupKey<?>> resultSet = new HashSet<>();
        for (Comparable<?> val : groupBy.getValue(file)) {
            if (groupBy == DrawableAttribute.TAGS) {
                if (CategoryManager.isNotCategoryTagName((TagName) val)) {
                    resultSet.add(new GroupKey(groupBy, val));
                }
            } else {
                resultSet.add(new GroupKey(groupBy, val));
            }
        }
        return resultSet;
    }

    /**
     * using the current groupBy set for this manager, find groupkeys for all
     * the groups the given file is a part of
     *
     * @return a a set of {@link GroupKey}s representing the group(s) the given
     *         file is a part of
     */
    synchronized public Set<GroupKey<?>> getGroupKeysForFileID(Long fileID) {
        try {
            if (nonNull(db)) {
                DrawableFile file = db.getFileFromID(fileID);
                return getGroupKeysForFile(file);
            } else {
                Logger.getLogger(GroupManager.class.getName()).log(Level.WARNING, "Failed to load file with id: {0} from database.  There is no database assigned.", fileID); //NON-NLS
            }
        } catch (TskCoreException ex) {
            Logger.getLogger(GroupManager.class.getName()).log(Level.SEVERE, "failed to load file with id: " + fileID + " from database", ex); //NON-NLS
        }
        return Collections.emptySet();
    }

    /**
     * @param groupKey
     *
     * @return return the DrawableGroup (if it exists) for the given GroupKey,
     *         or null if no group exists for that key.
     */
    @Nullable
    public DrawableGroup getGroupForKey(@Nonnull GroupKey<?> groupKey) {
        synchronized (groupMap) {
            return groupMap.get(groupKey);
        }
    }

    synchronized public void clear() {

        if (groupByTask != null) {
            groupByTask.cancel(true);
        }
        sortBy = GroupSortBy.GROUP_BY_VALUE;
        groupBy = DrawableAttribute.PATH;
        sortOrder = SortOrder.ASCENDING;
        Platform.runLater(() -> {
            unSeenGroups.forEach(controller.getCategoryManager()::unregisterListener);
            unSeenGroups.clear();
            analyzedGroups.forEach(controller.getCategoryManager()::unregisterListener);
            analyzedGroups.clear();

        });
        synchronized (groupMap) {
            groupMap.values().forEach(controller.getCategoryManager()::unregisterListener);
            groupMap.clear();
        }
        db = null;
    }

    public boolean isRegrouping() {
        if (groupByTask == null) {
            return false;
        }

        switch (groupByTask.getState()) {
            case READY:
            case RUNNING:
            case SCHEDULED:
                return true;
            case CANCELLED:
            case FAILED:

            case SUCCEEDED:
            default:
                return false;
        }
    }

    /**
     * 'mark' the given group as seen. This removes it from the queue of groups
     * to review, and is persisted in the drawable db.
     *
     * @param group the {@link  DrawableGroup} to mark as seen
     */
    @ThreadConfined(type = ThreadType.JFX)
    public void markGroupSeen(DrawableGroup group, boolean seen) {
        if (nonNull(db)) {
            db.markGroupSeen(group.getGroupKey(), seen);
            group.setSeen(seen);
            if (seen) {
                unSeenGroups.removeAll(group);
            } else if (unSeenGroups.contains(group) == false) {
                unSeenGroups.add(group);
            }
            FXCollections.sort(unSeenGroups, applySortOrder(sortOrder, sortBy));
        }
    }

    /**
     * remove the given file from the group with the given key. If the group
     * doesn't exist or doesn't already contain this file, this method is a
     * no-op
     *
     * @param groupKey the value of groupKey
     * @param fileID   the value of file
     */
    public synchronized DrawableGroup removeFromGroup(GroupKey<?> groupKey, final Long fileID) {
        //get grouping this file would be in
        final DrawableGroup group = getGroupForKey(groupKey);
        if (group != null) {
            Platform.runLater(() -> {
                group.removeFile(fileID);
            });

            // If we're grouping by category, we don't want to remove empty groups.
            if (groupKey.getAttribute() != DrawableAttribute.CATEGORY) {
                if (group.getFileIDs().isEmpty()) {
                    Platform.runLater(() -> {
                        if (analyzedGroups.contains(group)) {
                            analyzedGroups.remove(group);
                            FXCollections.sort(analyzedGroups, applySortOrder(sortOrder, sortBy));
                        }
                        if (unSeenGroups.contains(group)) {
                            unSeenGroups.remove(group);
                            FXCollections.sort(unSeenGroups, applySortOrder(sortOrder, sortBy));
                        }
                    });
                }
            } else { //group == null
                // It may be that this was the last unanalyzed file in the group, so test
                // whether the group is now fully analyzed.
                popuplateIfAnalyzed(groupKey, null);
            }
        }
        return group;
    }

    /**
     * find the distinct values for the given column (DrawableAttribute)
     *
     * These values represent the groups of files.
     *
     * @param groupBy
     *
     * @return
     */
    @SuppressWarnings({"unchecked"})
    public <A extends Comparable<A>> List<A> findValuesForAttribute(DrawableAttribute<A> groupBy) {
        List<A> values = Collections.emptyList();
        try {
            switch (groupBy.attrName) {
                //these cases get special treatment
                case CATEGORY:
                    values = (List<A>) Arrays.asList(DhsImageCategory.values());
                    break;
                case TAGS:
                    values = (List<A>) controller.getTagsManager().getTagNamesInUse().stream()
                            .filter(CategoryManager::isNotCategoryTagName)
                            .collect(Collectors.toList());
                    break;
                case ANALYZED:
                    values = (List<A>) Arrays.asList(false, true);
                    break;
                case HASHSET:
                    if (nonNull(db)) {
                        TreeSet<A> names = new TreeSet<>((Collection<? extends A>) db.getHashSetNames());
                        values = new ArrayList<>(names);
                    }
                    break;
                case MIME_TYPE:
                    if (nonNull(db)) {
                        HashSet<String> types = new HashSet<>();
<<<<<<< HEAD
                        // Use the group_concat function to get a list of files for each mime type.  
                        // This has sifferent syntax on Postgres vs SQLite
=======
                        
                        // Use the group_concat function to get a list of files for each mime type.  
                        // This has different syntax on Postgres vs SQLite
>>>>>>> df912db4
                        String groupConcatClause;
                        if (DbType.POSTGRESQL == controller.getSleuthKitCase().getDatabaseType()) {
                            groupConcatClause = " array_to_string(array_agg(obj_id), ',') as object_ids";
                        }
                        else {
                            groupConcatClause = " group_concat(obj_id) as object_ids";
                        }
<<<<<<< HEAD
                        String querySQL  = "select " + groupConcatClause + ", mime_type from tsk_files group by mime_type ";
                        try (SleuthkitCase.CaseDbQuery executeQuery = controller.getSleuthKitCase().executeQuery(querySQL); //NON-NLS
=======
                        String query = "select " + groupConcatClause + " , mime_type from tsk_files group by mime_type ";
                        try (SleuthkitCase.CaseDbQuery executeQuery = controller.getSleuthKitCase().executeQuery(query); //NON-NLS
>>>>>>> df912db4
                                ResultSet resultSet = executeQuery.getResultSet();) {
                            while (resultSet.next()) {
                                final String mimeType = resultSet.getString("mime_type"); //NON-NLS
                                String objIds = resultSet.getString("object_ids"); //NON-NLS

                                Pattern.compile(",").splitAsStream(objIds)
                                        .map(Long::valueOf)
                                        .filter(db::isInDB)
                                        .findAny().ifPresent(obj_id -> types.add(mimeType));
                            }
                        } catch (SQLException | TskCoreException ex) {
                            Exceptions.printStackTrace(ex);
                        }
                        values = new ArrayList<>((Collection<? extends A>) types);
                    }
                    break;
                default:
                    //otherwise do straight db query 
                    if (nonNull(db)) {
                        values = db.findValuesForAttribute(groupBy, sortBy, sortOrder);
                    }
            }

            return values;
        } catch (TskCoreException ex) {
            LOGGER.log(Level.WARNING, "TSK error getting list of type {0}", groupBy.getDisplayName()); //NON-NLS
            return Collections.emptyList();
        }

    }

    public Set<Long> getFileIDsInGroup(GroupKey<?> groupKey) throws TskCoreException {
        Set<Long> fileIDsToReturn = Collections.emptySet();
        switch (groupKey.getAttribute().attrName) {
            //these cases get special treatment
            case CATEGORY:
                fileIDsToReturn = getFileIDsWithCategory((DhsImageCategory) groupKey.getValue());
                break;
            case TAGS:
                fileIDsToReturn = getFileIDsWithTag((TagName) groupKey.getValue());
                break;
            case MIME_TYPE:
                fileIDsToReturn = getFileIDsWithMimeType((String) groupKey.getValue());
                break;
//            case HASHSET: //comment out this case to use db functionality for hashsets
//                return getFileIDsWithHashSetName((String) groupKey.getValue());
            default:
                //straight db query
                if (nonNull(db)) {
                    fileIDsToReturn = db.getFileIDsInGroup(groupKey);
                }
        }
        return fileIDsToReturn;
    }

    // @@@ This was kind of slow in the profiler.  Maybe we should cache it.
    // Unless the list of file IDs is necessary, use countFilesWithCategory() to get the counts.
    public Set<Long> getFileIDsWithCategory(DhsImageCategory category) throws TskCoreException {
        Set<Long> fileIDsToReturn = Collections.emptySet();
        if (nonNull(db)) {
            try {
                final DrawableTagsManager tagsManager = controller.getTagsManager();
                if (category == DhsImageCategory.ZERO) {
                    List< TagName> tns = Stream.of(DhsImageCategory.ONE, DhsImageCategory.TWO, DhsImageCategory.THREE, DhsImageCategory.FOUR, DhsImageCategory.FIVE)
                            .map(tagsManager::getTagName)
                            .collect(Collectors.toList());

                    Set<Long> files = new HashSet<>();
                    for (TagName tn : tns) {
                        if (tn != null) {
                            List<ContentTag> contentTags = tagsManager.getContentTagsByTagName(tn);
                            files.addAll(contentTags.stream()
                                    .filter(ct -> ct.getContent() instanceof AbstractFile)
                                    .filter(ct -> db.isInDB(ct.getContent().getId()))
                                    .map(ct -> ct.getContent().getId())
                                    .collect(Collectors.toSet()));
                        }
                    }

                    fileIDsToReturn = db.findAllFileIdsWhere("obj_id NOT IN (" + StringUtils.join(files, ',') + ")"); //NON-NLS
                } else {

                    List<ContentTag> contentTags = tagsManager.getContentTagsByTagName(tagsManager.getTagName(category));
                    fileIDsToReturn = contentTags.stream()
                            .filter(ct -> ct.getContent() instanceof AbstractFile)
                            .filter(ct -> db.isInDB(ct.getContent().getId()))
                            .map(ct -> ct.getContent().getId())
                            .collect(Collectors.toSet());
                }
            } catch (TskCoreException ex) {
                LOGGER.log(Level.WARNING, "TSK error getting files in Category:" + category.getDisplayName(), ex); //NON-NLS
                throw ex;
            }
        }
        return fileIDsToReturn;
    }

    public Set<Long> getFileIDsWithTag(TagName tagName) throws TskCoreException {
        try {
            Set<Long> files = new HashSet<>();
            List<ContentTag> contentTags = controller.getTagsManager().getContentTagsByTagName(tagName);
            for (ContentTag ct : contentTags) {
                if (ct.getContent() instanceof AbstractFile && nonNull(db) && db.isInDB(ct.getContent().getId())) {
                    files.add(ct.getContent().getId());
                }
            }
            return files;
        } catch (TskCoreException ex) {
            LOGGER.log(Level.WARNING, "TSK error getting files with Tag:" + tagName.getDisplayName(), ex); //NON-NLS
            throw ex;
        }
    }

    public GroupSortBy getSortBy() {
        return sortBy;
    }

    void setSortBy(GroupSortBy sortBy) {
        this.sortBy = sortBy;
        Platform.runLater(() -> sortByProp.set(sortBy));
    }

    public ReadOnlyObjectProperty< Comparator<DrawableGroup>> getSortByProperty() {
        return sortByProp.getReadOnlyProperty();
    }

    public DrawableAttribute<?> getGroupBy() {
        return groupBy;
    }

    void setGroupBy(DrawableAttribute<?> groupBy) {
        this.groupBy = groupBy;
        Platform.runLater(() -> groupByProp.set(groupBy));
    }

    public ReadOnlyObjectProperty<DrawableAttribute<?>> getGroupByProperty() {
        return groupByProp.getReadOnlyProperty();
    }

    public SortOrder getSortOrder() {
        return sortOrder;
    }

    void setSortOrder(SortOrder sortOrder) {
        this.sortOrder = sortOrder;
        Platform.runLater(() -> sortOrderProp.set(sortOrder));
    }

    public ReadOnlyObjectProperty<SortOrder> getSortOrderProperty() {
        return sortOrderProp.getReadOnlyProperty();
    }

    /**
     * regroup all files in the database using given {@link  DrawableAttribute}
     * see {@link ReGroupTask} for more details.
     *
     * @param groupBy
     * @param sortBy
     * @param sortOrder
     * @param force     true to force a full db query regroup
     */
    public synchronized <A extends Comparable<A>> void regroup(final DrawableAttribute<A> groupBy, final GroupSortBy sortBy, final SortOrder sortOrder, Boolean force) {

        if (!Case.isCaseOpen()) {
            return;
        }

        //only re-query the db if the group by attribute changed or it is forced
        if (groupBy != getGroupBy() || force == true) {
            setGroupBy(groupBy);
            setSortBy(sortBy);
            setSortOrder(sortOrder);
            if (groupByTask != null) {
                groupByTask.cancel(true);
            }

            groupByTask = new ReGroupTask<>(groupBy, sortBy, sortOrder);
            Platform.runLater(() -> regroupProgress.bind(groupByTask.progressProperty()));
            regroupExecutor.submit(groupByTask);
        } else {
            // resort the list of groups
            setSortBy(sortBy);
            setSortOrder(sortOrder);
            Platform.runLater(() -> {
                FXCollections.sort(analyzedGroups, applySortOrder(sortOrder, sortBy));
                FXCollections.sort(unSeenGroups, applySortOrder(sortOrder, sortBy));
            });
        }
    }

    /**
     * an executor to submit async ui related background tasks to.
     */
    final ExecutorService regroupExecutor = Executors.newSingleThreadExecutor(new BasicThreadFactory.Builder().namingPattern("ui task -%d").build()); //NON-NLS

    public ReadOnlyDoubleProperty regroupProgress() {
        return regroupProgress.getReadOnlyProperty();
    }

    @Subscribe
    public void handleTagAdded(ContentTagAddedEvent evt) {
        GroupKey<?> newGroupKey = null;
        final long fileID = evt.getAddedTag().getContent().getId();
        if (groupBy == DrawableAttribute.CATEGORY && CategoryManager.isCategoryTagName(evt.getAddedTag().getName())) {
            newGroupKey = new GroupKey<>(DrawableAttribute.CATEGORY, CategoryManager.categoryFromTagName(evt.getAddedTag().getName()));
            for (GroupKey<?> oldGroupKey : groupMap.keySet()) {
                if (oldGroupKey.equals(newGroupKey) == false) {
                    removeFromGroup(oldGroupKey, fileID);
                }
            }
        } else if (groupBy == DrawableAttribute.TAGS && CategoryManager.isNotCategoryTagName(evt.getAddedTag().getName())) {
            newGroupKey = new GroupKey<>(DrawableAttribute.TAGS, evt.getAddedTag().getName());
        }
        if (newGroupKey != null) {
            DrawableGroup g = getGroupForKey(newGroupKey);
            addFileToGroup(g, newGroupKey, fileID);
        }
    }

    @SuppressWarnings("AssignmentToMethodParameter")
    private void addFileToGroup(DrawableGroup g, final GroupKey<?> groupKey, final long fileID) {
        if (g == null) {
            //if there wasn't already a group check if there should be one now
            g = popuplateIfAnalyzed(groupKey, null);
        }
        DrawableGroup group = g;
        if (group != null) {
            //if there is aleady a group that was previously deemed fully analyzed, then add this newly analyzed file to it.
            Platform.runLater(() -> group.addFile(fileID));
        }
    }

    @Subscribe
    public void handleTagDeleted(ContentTagDeletedEvent evt) {
        GroupKey<?> groupKey = null;
        final ContentTagDeletedEvent.DeletedContentTagInfo deletedTagInfo = evt.getDeletedTagInfo();
        final TagName tagName = deletedTagInfo.getName();
        if (groupBy == DrawableAttribute.CATEGORY && CategoryManager.isCategoryTagName(tagName)) {
            groupKey = new GroupKey<>(DrawableAttribute.CATEGORY, CategoryManager.categoryFromTagName(tagName));
        } else if (groupBy == DrawableAttribute.TAGS && CategoryManager.isNotCategoryTagName(tagName)) {
            groupKey = new GroupKey<>(DrawableAttribute.TAGS, tagName);
        }
        if (groupKey != null) {
            final long fileID = deletedTagInfo.getContentID();
            DrawableGroup g = removeFromGroup(groupKey, fileID);
        }
    }

    @Subscribe
    synchronized public void handleFileRemoved(Collection<Long> removedFileIDs) {

        for (final long fileId : removedFileIDs) {
            //get grouping(s) this file would be in
            Set<GroupKey<?>> groupsForFile = getGroupKeysForFileID(fileId);

            for (GroupKey<?> gk : groupsForFile) {
                removeFromGroup(gk, fileId);
            }
        }
    }

    /**
     * handle {@link FileUpdateEvent} sent from Db when files are
     * inserted/updated
     *
     * @param evt
     */
    @Subscribe
    synchronized public void handleFileUpdate(Collection<Long> updatedFileIDs) {
        /**
         * TODO: is there a way to optimize this to avoid quering to db so much.
         * the problem is that as a new files are analyzed they might be in new
         * groups( if we are grouping by say make or model) -jm
         */
        for (long fileId : updatedFileIDs) {

            controller.getHashSetManager().invalidateHashSetsForFile(fileId);

            //get grouping(s) this file would be in
            Set<GroupKey<?>> groupsForFile = getGroupKeysForFileID(fileId);
            for (GroupKey<?> gk : groupsForFile) {
                DrawableGroup g = getGroupForKey(gk);
                addFileToGroup(g, gk, fileId);
            }
        }

        //we fire this event for all files so that the category counts get updated during initial db population
        controller.getCategoryManager().fireChange(updatedFileIDs, null);
    }

    private DrawableGroup popuplateIfAnalyzed(GroupKey<?> groupKey, ReGroupTask<?> task) {

        if (Objects.nonNull(task) && (task.isCancelled())) {
            /*
             * if this method call is part of a ReGroupTask and that task is
             * cancelled, no-op
             *
             * this allows us to stop if a regroup task has been cancelled (e.g.
             * the user picked a different group by attribute, while the current
             * task was still running)
             */

        } else // no task or un-cancelled task
        {
            if (nonNull(db) && ((groupKey.getAttribute() != DrawableAttribute.PATH) || db.isGroupAnalyzed(groupKey))) {
                /*
                 * for attributes other than path we can't be sure a group is
                 * fully analyzed because we don't know all the files that will
                 * be a part of that group,. just show them no matter what.
                 */

                try {
                    Set<Long> fileIDs = getFileIDsInGroup(groupKey);
                    if (Objects.nonNull(fileIDs)) {
                        DrawableGroup group;
                        final boolean groupSeen = db.isGroupSeen(groupKey);
                        synchronized (groupMap) {
                            if (groupMap.containsKey(groupKey)) {
                                group = groupMap.get(groupKey);

                                group.setFiles(ObjectUtils.defaultIfNull(fileIDs, Collections.emptySet()));
                            } else {
                                group = new DrawableGroup(groupKey, fileIDs, groupSeen);
                                controller.getCategoryManager().registerListener(group);
                                group.seenProperty().addListener((o, oldSeen, newSeen) -> 
                                    Platform.runLater(() -> markGroupSeen(group, newSeen))
                                );
                                groupMap.put(groupKey, group);
                            }
                        }
                        Platform.runLater(() -> {
                            if (analyzedGroups.contains(group) == false) {
                                analyzedGroups.add(group);
                                if (Objects.isNull(task)) {
                                    FXCollections.sort(analyzedGroups, applySortOrder(sortOrder, sortBy));
                               }
                            }
                            markGroupSeen(group, groupSeen);
                        });
                        return group;

                    }
                } catch (TskCoreException ex) {
                    LOGGER.log(Level.SEVERE, "failed to get files for group: " + groupKey.getAttribute().attrName.toString() + " = " + groupKey.getValue(), ex); //NON-NLS
                }
            }
        }
        return null;
    }

    public Set<Long> getFileIDsWithMimeType(String mimeType) throws TskCoreException {

        HashSet<Long> hashSet = new HashSet<>();
        String query = (null == mimeType)
                ? "SELECT obj_id FROM tsk_files WHERE mime_type IS NULL" //NON-NLS
                : "SELECT obj_id FROM tsk_files WHERE mime_type = '" + mimeType + "'"; //NON-NLS

        try (SleuthkitCase.CaseDbQuery executeQuery = controller.getSleuthKitCase().executeQuery(query);
                ResultSet resultSet = executeQuery.getResultSet();) {
            while (resultSet.next()) {
                final long fileID = resultSet.getLong("obj_id"); //NON-NLS
                if (nonNull(db) && db.isInDB(fileID)) {
                    hashSet.add(fileID);
                }
            }
            return hashSet;

        } catch (Exception ex) {
            Exceptions.printStackTrace(ex);
            throw new TskCoreException("Failed to get file ids with mime type " + mimeType, ex);
        }
    }

    /**
     * Task to query database for files in sorted groups and build
     * {@link Groupings} for them
     */
    @SuppressWarnings({"unchecked", "rawtypes"})
    @NbBundle.Messages({"# {0} - groupBy attribute Name",
        "# {1} - sortBy name",
        "# {2} - sort Order",
        "ReGroupTask.displayTitle=regrouping files by {0} sorted by {1} in {2} order",
        "# {0} - groupBy attribute Name",
        "# {1} - atribute value",
        "ReGroupTask.progressUpdate=regrouping files by {0} : {1}"})
    private class ReGroupTask<AttrType extends Comparable<AttrType>> extends LoggedTask<Void> {

        private ProgressHandle groupProgress;

        private final DrawableAttribute<AttrType> groupBy;

        private final GroupSortBy sortBy;

        private final SortOrder sortOrder;

        ReGroupTask(DrawableAttribute<AttrType> groupBy, GroupSortBy sortBy, SortOrder sortOrder) {
            super(Bundle.ReGroupTask_displayTitle(groupBy.attrName.toString(), sortBy.getDisplayName(), sortOrder.toString()), true);

            this.groupBy = groupBy;
            this.sortBy = sortBy;
            this.sortOrder = sortOrder;
        }

        @Override
        public boolean isCancelled() {
            return super.isCancelled() || groupBy != getGroupBy() || sortBy != getSortBy() || sortOrder != getSortOrder();
        }

        @Override
        protected Void call() throws Exception {

            if (isCancelled()) {
                return null;
            }

            groupProgress = ProgressHandle.createHandle(Bundle.ReGroupTask_displayTitle(groupBy.attrName.toString(), sortBy.getDisplayName(), sortOrder.toString()), this);
            Platform.runLater(() -> {
                analyzedGroups.clear();
                unSeenGroups.clear();
            });

            // Get the list of group keys
            final List<AttrType> vals = findValuesForAttribute(groupBy);

            groupProgress.start(vals.size());

            int p = 0;
            // For each key value, partially create the group and add it to the list.
            for (final AttrType val : vals) {
                if (isCancelled()) {
                    return null;//abort
                }
                p++;
                updateMessage(Bundle.ReGroupTask_progressUpdate(groupBy.attrName.toString(), val));
                updateProgress(p, vals.size());
                groupProgress.progress(Bundle.ReGroupTask_progressUpdate(groupBy.attrName.toString(), val), p);
                popuplateIfAnalyzed(new GroupKey<>(groupBy, val), this);
            }
            Platform.runLater(() -> FXCollections.sort(analyzedGroups, applySortOrder(sortOrder, sortBy)));

            updateProgress(1, 1);
            return null;
        }

        @Override
        protected void done() {
            super.done();
            if (groupProgress != null) {
                groupProgress.finish();
                groupProgress = null;
            }
        }
    }

    private static <T> Comparator<T> applySortOrder(final SortOrder sortOrder, Comparator<T> comparator) {
        switch (sortOrder) {
            case ASCENDING:
                return comparator;
            case DESCENDING:
                return comparator.reversed();
            case UNSORTED:
            default:
                return new GroupSortBy.AllEqualComparator<>();
        }
    }
}<|MERGE_RESOLUTION|>--- conflicted
+++ resolved
@@ -352,14 +352,9 @@
                 case MIME_TYPE:
                     if (nonNull(db)) {
                         HashSet<String> types = new HashSet<>();
-<<<<<<< HEAD
-                        // Use the group_concat function to get a list of files for each mime type.  
-                        // This has sifferent syntax on Postgres vs SQLite
-=======
                         
                         // Use the group_concat function to get a list of files for each mime type.  
                         // This has different syntax on Postgres vs SQLite
->>>>>>> df912db4
                         String groupConcatClause;
                         if (DbType.POSTGRESQL == controller.getSleuthKitCase().getDatabaseType()) {
                             groupConcatClause = " array_to_string(array_agg(obj_id), ',') as object_ids";
@@ -367,13 +362,8 @@
                         else {
                             groupConcatClause = " group_concat(obj_id) as object_ids";
                         }
-<<<<<<< HEAD
-                        String querySQL  = "select " + groupConcatClause + ", mime_type from tsk_files group by mime_type ";
-                        try (SleuthkitCase.CaseDbQuery executeQuery = controller.getSleuthKitCase().executeQuery(querySQL); //NON-NLS
-=======
                         String query = "select " + groupConcatClause + " , mime_type from tsk_files group by mime_type ";
                         try (SleuthkitCase.CaseDbQuery executeQuery = controller.getSleuthKitCase().executeQuery(query); //NON-NLS
->>>>>>> df912db4
                                 ResultSet resultSet = executeQuery.getResultSet();) {
                             while (resultSet.next()) {
                                 final String mimeType = resultSet.getString("mime_type"); //NON-NLS
