--- conflicted
+++ resolved
@@ -96,13 +96,9 @@
         <replace file="${app.property.file}" token="@JVM_OPTIONS" value="${jvm.options}" />
         
         <!-- We want to remove the dlls in autopsy/modules/lib because they will
-<<<<<<< HEAD
-             shadow the files in the autopsy/modules/lib/ARCHITECTURE folder -->
-=======
              shadow the files in the autopsy/modules/lib/ARCHITECTURE folder in the JAR.
              These files are legacy from when we used to copy the dlls to this location. 
              This check should do away in the future. Added Sept '13-->
->>>>>>> d3870da5
         <delete failonerror="false">
             <fileset dir="${zip-tmp}/${app.name}/autopsy/modules/lib">
                 <include name="libtsk_jni.dll" />
