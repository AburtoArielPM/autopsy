/*
 * Autopsy Forensic Browser
 *
 * Copyright 2013-2018 Basis Technology Corp.
 * Contact: carrier <at> sleuthkit <dot> org
 *
 * Licensed under the Apache License, Version 2.0 (the "License");
 * you may not use this file except in compliance with the License.
 * You may obtain a copy of the License at
 *
 *     http://www.apache.org/licenses/LICENSE-2.0
 *
 * Unless required by applicable law or agreed to in writing, software
 * distributed under the License is distributed on an "AS IS" BASIS,
 * WITHOUT WARRANTIES OR CONDITIONS OF ANY KIND, either express or implied.
 * See the License for the specific language governing permissions and
 * limitations under the License.
 */
package org.sleuthkit.autopsy.corecomponents;

import java.awt.Color;
import java.util.ArrayList;
import java.util.Collection;
import javax.swing.JTextField;
import javax.swing.event.DocumentEvent;
import javax.swing.event.DocumentListener;
import org.openide.util.NbBundle;
import org.sleuthkit.datamodel.CaseDbConnectionInfo;
import org.sleuthkit.datamodel.TskData.DbType;
import org.sleuthkit.autopsy.centralrepository.optionspanel.GlobalSettingsPanel;
import org.sleuthkit.autopsy.core.UserPreferences;
import org.sleuthkit.autopsy.events.MessageServiceConnectionInfo;
import org.sleuthkit.autopsy.coreutils.Logger;
import java.awt.Cursor;
import java.io.IOException;
import java.util.logging.Level;
import javax.swing.ImageIcon;
import javax.swing.JOptionPane;
import javax.swing.SwingUtilities;
import org.openide.util.ImageUtilities;
import org.openide.util.Lookup;
import org.sleuthkit.autopsy.coordinationservice.utils.CoordinationServiceUtils;
import org.sleuthkit.autopsy.core.UserPreferencesException;
import org.sleuthkit.autopsy.coreutils.PlatformUtil;
import org.sleuthkit.autopsy.events.MessageServiceException;
import org.sleuthkit.autopsy.keywordsearchservice.KeywordSearchService;
import org.sleuthkit.autopsy.keywordsearchservice.KeywordSearchServiceException;
import org.sleuthkit.datamodel.SleuthkitCase;
import org.sleuthkit.datamodel.TskCoreException;

/**
 * Configuration panel for multi-user settings.
 */
@SuppressWarnings("PMD.SingularField") // UI widgets cause lots of false positives
public final class MultiUserSettingsPanel extends javax.swing.JPanel {

    private static final String HOST_NAME_OR_IP_PROMPT = NbBundle.getMessage(MultiUserSettingsPanel.class, "MultiUserSettingsPanel.tbDbHostname.toolTipText");
    private static final String PORT_PROMPT = NbBundle.getMessage(MultiUserSettingsPanel.class, "MultiUserSettingsPanel.tbDbPort.toolTipText");
    private static final String USER_NAME_PROMPT = NbBundle.getMessage(MultiUserSettingsPanel.class, "MultiUserSettingsPanel.tbDbUsername.toolTipText");
    private static final String PASSWORD_PROMPT = NbBundle.getMessage(MultiUserSettingsPanel.class, "MultiUserSettingsPanel.tbDbPassword.toolTipText");
    private static final String USER_NAME_PROMPT_OPT = NbBundle.getMessage(MultiUserSettingsPanel.class, "MultiUserSettingsPanel.tbMsgUsername.toolTipText");
    private static final String PASSWORD_PROMPT_OPT = NbBundle.getMessage(MultiUserSettingsPanel.class, "MultiUserSettingsPanel.tbMsgPassword.toolTipText");
    private static final String INCOMPLETE_SETTINGS_MSG = NbBundle.getMessage(MultiUserSettingsPanel.class, "MultiUserSettingsPanel.validationErrMsg.incomplete");
    private static final String INVALID_DB_PORT_MSG = NbBundle.getMessage(MultiUserSettingsPanel.class, "MultiUserSettingsPanel.validationErrMsg.invalidDatabasePort");
    private static final String INVALID_MESSAGE_SERVICE_PORT_MSG = NbBundle.getMessage(MultiUserSettingsPanel.class, "MultiUserSettingsPanel.validationErrMsg.invalidMessageServicePort");
    private static final String INVALID_INDEXING_SERVER_PORT_MSG = NbBundle.getMessage(MultiUserSettingsPanel.class, "MultiUserSettingsPanel.validationErrMsg.invalidIndexingServerPort");
    private static final String INVALID_SOLR4_SERVER_PORT_MSG = NbBundle.getMessage(MultiUserSettingsPanel.class, "MultiUserSettingsPanel.validationErrMsg.invalidSolr4ServerPort");
<<<<<<< HEAD
    private static final String SOLR_SERVER_NOT_CONFIGURED_MSG = NbBundle.getMessage(MultiUserSettingsPanel.class, "MultiUserSettingsPanel.validationErrMsg.solrNotConfigured");
    private static final String INVALID_ZK_SERVER_HOST_MSG = NbBundle.getMessage(MultiUserSettingsPanel.class, "MultiUserSettingsPanel.validationErrMsg.invalidZkServerHostName");    
=======
>>>>>>> dca91f04
    private static final String INVALID_ZK_SERVER_PORT_MSG = NbBundle.getMessage(MultiUserSettingsPanel.class, "MultiUserSettingsPanel.validationErrMsg.invalidZkServerPort");
    private static final String SOLR8_HOST_NAME_OR_IP_PROMPT = NbBundle.getMessage(MultiUserSettingsPanel.class, "MultiUserSettingsPanel.tbSolr8Hostname.toolTipText");
    private static final String SOLR8_PORT_PROMPT = NbBundle.getMessage(MultiUserSettingsPanel.class, "MultiUserSettingsPanel.tbSolr8Port.toolTipText");
    private static final String SOLR4_HOST_NAME_OR_IP_PROMPT = NbBundle.getMessage(MultiUserSettingsPanel.class, "MultiUserSettingsPanel.tbSolr4Hostname.toolTipText");
    private static final String SOLR4_PORT_PROMPT = NbBundle.getMessage(MultiUserSettingsPanel.class, "MultiUserSettingsPanel.tbSolr4Port.toolTipText");
    private static final String ZK_HOST_NAME_OR_IP_PROMPT = NbBundle.getMessage(MultiUserSettingsPanel.class, "MultiUserSettingsPanel.tbZkHostname.toolTipText");
    private static final String ZK_PORT_PROMPT = NbBundle.getMessage(MultiUserSettingsPanel.class, "MultiUserSettingsPanel.tbZkPort.toolTipText");

    private static final long serialVersionUID = 1L;
    private final MultiUserSettingsPanelController controller;
    private final Collection<JTextField> textBoxes = new ArrayList<>();
    private final TextBoxChangedListener textBoxChangedListener;
    private static final Logger logger = Logger.getLogger(MultiUserSettingsPanel.class.getName());
    private final ImageIcon goodIcon;
    private final ImageIcon badIcon;
    private static final boolean isWindowsOS = PlatformUtil.isWindowsOS();

    /**
     * Creates new form AutopsyMultiUserSettingsPanel
     *
     * @param theController Controller to notify of changes.
     */
    public MultiUserSettingsPanel(MultiUserSettingsPanelController theController) {
        initComponents();
        controller = theController;
        setSize(555, 600);

        /**
         * Add text prompts to all of the text fields.
         */
        Collection<TextPrompt> textPrompts = new ArrayList<>();
        textPrompts.add(new TextPrompt(HOST_NAME_OR_IP_PROMPT, tbDbHostname));
        textPrompts.add(new TextPrompt(PORT_PROMPT, tbDbPort));
        textPrompts.add(new TextPrompt(USER_NAME_PROMPT, tbDbUsername));
        textPrompts.add(new TextPrompt(PASSWORD_PROMPT, tbDbPassword));
        textPrompts.add(new TextPrompt(HOST_NAME_OR_IP_PROMPT, tbMsgHostname));
        textPrompts.add(new TextPrompt(PORT_PROMPT, tbMsgPort));
        textPrompts.add(new TextPrompt(USER_NAME_PROMPT_OPT, tbMsgUsername));
        textPrompts.add(new TextPrompt(PASSWORD_PROMPT_OPT, tbMsgPassword));
        textPrompts.add(new TextPrompt(SOLR8_HOST_NAME_OR_IP_PROMPT, tbSolr8Hostname));
        textPrompts.add(new TextPrompt(SOLR8_PORT_PROMPT, tbSolr8Port));
        textPrompts.add(new TextPrompt(SOLR4_HOST_NAME_OR_IP_PROMPT, tbSolr4Hostname));
        textPrompts.add(new TextPrompt(SOLR4_PORT_PROMPT, tbSolr4Port));
        textPrompts.add(new TextPrompt(ZK_HOST_NAME_OR_IP_PROMPT, tbZkHostname));
        textPrompts.add(new TextPrompt(ZK_PORT_PROMPT, tbZkPort));
        configureTextPrompts(textPrompts);

        /*
         * Set each textbox with a "statusIcon" property enabling the
         * DocumentListeners to know which icon to erase when changes are made
         */
        tbDbHostname.getDocument().putProperty("statusIcon", lbTestDatabase);
        tbDbPort.getDocument().putProperty("statusIcon", lbTestDatabase);
        tbDbUsername.getDocument().putProperty("statusIcon", lbTestDatabase);
        tbDbPassword.getDocument().putProperty("statusIcon", lbTestDatabase);

        tbSolr8Hostname.getDocument().putProperty("statusIcon", lbTestSolr);
        tbSolr8Port.getDocument().putProperty("statusIcon", lbTestSolr);
        tbSolr4Hostname.getDocument().putProperty("statusIcon", lbTestSolr);
        tbSolr4Port.getDocument().putProperty("statusIcon", lbTestSolr);
        tbZkHostname.getDocument().putProperty("statusIcon", lbTestSolr);
        tbZkPort.getDocument().putProperty("statusIcon", lbTestSolr);
        
        tbMsgHostname.getDocument().putProperty("statusIcon", lbTestMessageService);
        tbMsgPort.getDocument().putProperty("statusIcon", lbTestMessageService);
        tbMsgUsername.getDocument().putProperty("statusIcon", lbTestMessageService);
        tbMsgPassword.getDocument().putProperty("statusIcon", lbTestMessageService);

        /// Register for notifications when the text boxes get updated.
        textBoxChangedListener = new TextBoxChangedListener();
        textBoxes.add(tbDbHostname);
        textBoxes.add(tbDbPort);
        textBoxes.add(tbDbUsername);
        textBoxes.add(tbDbPassword);
        textBoxes.add(tbMsgHostname);
        textBoxes.add(tbMsgPort);
        textBoxes.add(tbMsgUsername);
        textBoxes.add(tbMsgPassword);
        textBoxes.add(tbSolr8Hostname);
        textBoxes.add(tbSolr8Port);
        textBoxes.add(tbSolr4Hostname);
        textBoxes.add(tbSolr4Port);
        textBoxes.add(tbZkHostname);
        textBoxes.add(tbZkPort);
        
<<<<<<< HEAD
        // as the user enters Solr 8 settings, we fill in the ZK settings with the embedded Solr 8 ZK connection info.
        tbSolr8Hostname.getDocument().addDocumentListener(new MyDocumentListener());
        
=======
>>>>>>> dca91f04
        addDocumentListeners(textBoxes, textBoxChangedListener);
        goodIcon = new ImageIcon(ImageUtilities.loadImage("org/sleuthkit/autopsy/images/good.png", false));
        badIcon = new ImageIcon(ImageUtilities.loadImage("org/sleuthkit/autopsy/images/bad.png", false));
        enableMultiUserComponents(textBoxes, cbEnableMultiUser.isSelected());
    }

    /**
     * Sets the foreground color and transparency of a collection of text
     * prompts.
     *
     * @param textPrompts The text prompts to configure.
     */
    private static void configureTextPrompts(Collection<TextPrompt> textPrompts) {
        float alpha = 0.9f; // Mostly opaque
        for (TextPrompt textPrompt : textPrompts) {
            textPrompt.setForeground(Color.LIGHT_GRAY);
            textPrompt.changeAlpha(alpha);
        }
    }

    /**
     * Adds a change listener to a collection of text fields.
     *
     * @param textFields The text fields.
     * @param listener   The change listener.
     */
    private static void addDocumentListeners(Collection<JTextField> textFields, TextBoxChangedListener listener) {
        for (JTextField textField : textFields) {
            textField.getDocument().addDocumentListener(listener);
        }
    }

    /**
     * This method is called from within the constructor to initialize the form.
     * WARNING: Do NOT modify this code. The content of this method is always
     * regenerated by the Form Editor.
     */
    @SuppressWarnings("unchecked")
    // <editor-fold defaultstate="collapsed" desc="Generated Code">//GEN-BEGIN:initComponents
    private void initComponents() {

        jScrollPane = new javax.swing.JScrollPane();
        pnOverallPanel = new javax.swing.JPanel();
        pnDatabaseSettings = new javax.swing.JPanel();
        tbDbHostname = new javax.swing.JTextField();
        tbDbPort = new javax.swing.JTextField();
        tbDbUsername = new javax.swing.JTextField();
        tbDbPassword = new javax.swing.JPasswordField();
        lbDatabaseSettings = new javax.swing.JLabel();
        bnTestDatabase = new javax.swing.JButton();
        lbTestDatabase = new javax.swing.JLabel();
        lbTestDbWarning = new javax.swing.JLabel();
        pnSolrSettings = new javax.swing.JPanel();
        lbSolr8Settings = new javax.swing.JLabel();
        tbSolr8Hostname = new javax.swing.JTextField();
        tbSolr8Port = new javax.swing.JTextField();
        bnTestSolr = new javax.swing.JButton();
        lbTestSolr = new javax.swing.JLabel();
        lbTestSolrWarning = new javax.swing.JLabel();
        tbSolr4Hostname = new javax.swing.JTextField();
        tbSolr4Port = new javax.swing.JTextField();
        lbSolr4Settings = new javax.swing.JLabel();
        lbZkSettings = new javax.swing.JLabel();
        tbZkHostname = new javax.swing.JTextField();
        tbZkPort = new javax.swing.JTextField();
<<<<<<< HEAD
        lbSolrNote1 = new javax.swing.JLabel();
        lbSolrNote2 = new javax.swing.JLabel();
=======
>>>>>>> dca91f04
        pnMessagingSettings = new javax.swing.JPanel();
        lbMessageServiceSettings = new javax.swing.JLabel();
        tbMsgHostname = new javax.swing.JTextField();
        tbMsgUsername = new javax.swing.JTextField();
        tbMsgPort = new javax.swing.JTextField();
        tbMsgPassword = new javax.swing.JPasswordField();
        bnTestMessageService = new javax.swing.JButton();
        lbTestMessageService = new javax.swing.JLabel();
        lbTestMessageWarning = new javax.swing.JLabel();
        cbEnableMultiUser = new javax.swing.JCheckBox();
        tbOops = new javax.swing.JTextField();

        pnDatabaseSettings.setBorder(javax.swing.BorderFactory.createEtchedBorder());

        tbDbHostname.setFont(tbDbHostname.getFont().deriveFont(tbDbHostname.getFont().getSize()+1f));
        tbDbHostname.setText(org.openide.util.NbBundle.getMessage(MultiUserSettingsPanel.class, "MultiUserSettingsPanel.tbDbHostname.text")); // NOI18N
        tbDbHostname.setToolTipText(org.openide.util.NbBundle.getMessage(MultiUserSettingsPanel.class, "MultiUserSettingsPanel.tbDbHostname.toolTipText")); // NOI18N

        tbDbPort.setFont(tbDbPort.getFont().deriveFont(tbDbPort.getFont().getSize()+1f));
        tbDbPort.setText(org.openide.util.NbBundle.getMessage(MultiUserSettingsPanel.class, "MultiUserSettingsPanel.tbDbPort.text")); // NOI18N
        tbDbPort.setToolTipText(org.openide.util.NbBundle.getMessage(MultiUserSettingsPanel.class, "MultiUserSettingsPanel.tbDbPort.toolTipText")); // NOI18N

        tbDbUsername.setFont(tbDbUsername.getFont().deriveFont(tbDbUsername.getFont().getSize()+1f));
        tbDbUsername.setText(org.openide.util.NbBundle.getMessage(MultiUserSettingsPanel.class, "MultiUserSettingsPanel.tbDbUsername.text")); // NOI18N
        tbDbUsername.setToolTipText(org.openide.util.NbBundle.getMessage(MultiUserSettingsPanel.class, "MultiUserSettingsPanel.tbDbUsername.toolTipText")); // NOI18N

        tbDbPassword.setFont(tbDbPassword.getFont().deriveFont(tbDbPassword.getFont().getSize()+1f));
        tbDbPassword.setText(org.openide.util.NbBundle.getMessage(MultiUserSettingsPanel.class, "MultiUserSettingsPanel.tbDbPassword.text")); // NOI18N
        tbDbPassword.setToolTipText(org.openide.util.NbBundle.getMessage(MultiUserSettingsPanel.class, "MultiUserSettingsPanel.tbDbPassword.toolTipText")); // NOI18N

        lbDatabaseSettings.setFont(lbDatabaseSettings.getFont().deriveFont(lbDatabaseSettings.getFont().getSize()+1f));
        org.openide.awt.Mnemonics.setLocalizedText(lbDatabaseSettings, org.openide.util.NbBundle.getMessage(MultiUserSettingsPanel.class, "MultiUserSettingsPanel.lbDatabaseSettings.text")); // NOI18N
        lbDatabaseSettings.setVerticalAlignment(javax.swing.SwingConstants.TOP);

        org.openide.awt.Mnemonics.setLocalizedText(bnTestDatabase, org.openide.util.NbBundle.getMessage(MultiUserSettingsPanel.class, "MultiUserSettingsPanel.bnTestDatabase.text")); // NOI18N
        bnTestDatabase.addActionListener(new java.awt.event.ActionListener() {
            public void actionPerformed(java.awt.event.ActionEvent evt) {
                bnTestDatabaseActionPerformed(evt);
            }
        });

        org.openide.awt.Mnemonics.setLocalizedText(lbTestDatabase, org.openide.util.NbBundle.getMessage(MultiUserSettingsPanel.class, "MultiUserSettingsPanel.lbTestDatabase.text")); // NOI18N
        lbTestDatabase.setAutoscrolls(true);

        lbTestDbWarning.setForeground(new java.awt.Color(255, 0, 0));
        org.openide.awt.Mnemonics.setLocalizedText(lbTestDbWarning, org.openide.util.NbBundle.getMessage(MultiUserSettingsPanel.class, "MultiUserSettingsPanel.lbTestDbWarning.text")); // NOI18N

        javax.swing.GroupLayout pnDatabaseSettingsLayout = new javax.swing.GroupLayout(pnDatabaseSettings);
        pnDatabaseSettings.setLayout(pnDatabaseSettingsLayout);
        pnDatabaseSettingsLayout.setHorizontalGroup(
            pnDatabaseSettingsLayout.createParallelGroup(javax.swing.GroupLayout.Alignment.LEADING)
            .addGroup(pnDatabaseSettingsLayout.createSequentialGroup()
                .addContainerGap()
                .addGroup(pnDatabaseSettingsLayout.createParallelGroup(javax.swing.GroupLayout.Alignment.LEADING)
                    .addComponent(tbDbHostname)
                    .addGroup(pnDatabaseSettingsLayout.createSequentialGroup()
                        .addComponent(lbDatabaseSettings)
                        .addPreferredGap(javax.swing.LayoutStyle.ComponentPlacement.RELATED, 231, Short.MAX_VALUE)
                        .addComponent(bnTestDatabase)
                        .addGap(18, 18, 18)
                        .addComponent(lbTestDatabase, javax.swing.GroupLayout.PREFERRED_SIZE, 16, javax.swing.GroupLayout.PREFERRED_SIZE))
                    .addComponent(tbDbPort)
                    .addComponent(tbDbUsername)
                    .addComponent(tbDbPassword)
                    .addGroup(pnDatabaseSettingsLayout.createSequentialGroup()
                        .addComponent(lbTestDbWarning)
                        .addGap(0, 0, Short.MAX_VALUE)))
                .addContainerGap())
        );
        pnDatabaseSettingsLayout.setVerticalGroup(
            pnDatabaseSettingsLayout.createParallelGroup(javax.swing.GroupLayout.Alignment.LEADING)
            .addGroup(javax.swing.GroupLayout.Alignment.TRAILING, pnDatabaseSettingsLayout.createSequentialGroup()
                .addContainerGap()
                .addGroup(pnDatabaseSettingsLayout.createParallelGroup(javax.swing.GroupLayout.Alignment.LEADING)
                    .addComponent(bnTestDatabase)
                    .addComponent(lbTestDatabase, javax.swing.GroupLayout.PREFERRED_SIZE, 23, javax.swing.GroupLayout.PREFERRED_SIZE)
                    .addComponent(lbDatabaseSettings, javax.swing.GroupLayout.Alignment.TRAILING))
                .addPreferredGap(javax.swing.LayoutStyle.ComponentPlacement.RELATED, javax.swing.GroupLayout.DEFAULT_SIZE, Short.MAX_VALUE)
                .addComponent(tbDbHostname, javax.swing.GroupLayout.PREFERRED_SIZE, javax.swing.GroupLayout.DEFAULT_SIZE, javax.swing.GroupLayout.PREFERRED_SIZE)
                .addPreferredGap(javax.swing.LayoutStyle.ComponentPlacement.RELATED)
                .addComponent(tbDbPort, javax.swing.GroupLayout.PREFERRED_SIZE, javax.swing.GroupLayout.DEFAULT_SIZE, javax.swing.GroupLayout.PREFERRED_SIZE)
                .addPreferredGap(javax.swing.LayoutStyle.ComponentPlacement.RELATED)
                .addComponent(tbDbUsername, javax.swing.GroupLayout.PREFERRED_SIZE, javax.swing.GroupLayout.DEFAULT_SIZE, javax.swing.GroupLayout.PREFERRED_SIZE)
                .addPreferredGap(javax.swing.LayoutStyle.ComponentPlacement.RELATED)
                .addComponent(tbDbPassword, javax.swing.GroupLayout.PREFERRED_SIZE, javax.swing.GroupLayout.DEFAULT_SIZE, javax.swing.GroupLayout.PREFERRED_SIZE)
                .addPreferredGap(javax.swing.LayoutStyle.ComponentPlacement.RELATED)
                .addComponent(lbTestDbWarning, javax.swing.GroupLayout.PREFERRED_SIZE, 16, javax.swing.GroupLayout.PREFERRED_SIZE)
                .addContainerGap())
        );

        pnSolrSettings.setBorder(javax.swing.BorderFactory.createEtchedBorder());

        lbSolr8Settings.setFont(lbSolr8Settings.getFont().deriveFont(lbSolr8Settings.getFont().getSize()+1f));
        org.openide.awt.Mnemonics.setLocalizedText(lbSolr8Settings, org.openide.util.NbBundle.getMessage(MultiUserSettingsPanel.class, "MultiUserSettingsPanel.lbSolr8Settings.text")); // NOI18N

        tbSolr8Hostname.setFont(tbSolr8Hostname.getFont().deriveFont(tbSolr8Hostname.getFont().getSize()+1f));
        tbSolr8Hostname.setToolTipText(org.openide.util.NbBundle.getMessage(MultiUserSettingsPanel.class, "MultiUserSettingsPanel.tbSolr8Hostname.toolTipText")); // NOI18N

        tbSolr8Port.setFont(tbSolr8Port.getFont().deriveFont(tbSolr8Port.getFont().getSize()+1f));
        tbSolr8Port.setToolTipText(org.openide.util.NbBundle.getMessage(MultiUserSettingsPanel.class, "MultiUserSettingsPanel.tbSolr8Port.toolTipText")); // NOI18N

        org.openide.awt.Mnemonics.setLocalizedText(bnTestSolr, org.openide.util.NbBundle.getMessage(MultiUserSettingsPanel.class, "MultiUserSettingsPanel.bnTestSolr.text")); // NOI18N
        bnTestSolr.addActionListener(new java.awt.event.ActionListener() {
            public void actionPerformed(java.awt.event.ActionEvent evt) {
                bnTestSolrActionPerformed(evt);
            }
        });

        org.openide.awt.Mnemonics.setLocalizedText(lbTestSolr, org.openide.util.NbBundle.getMessage(MultiUserSettingsPanel.class, "MultiUserSettingsPanel.lbTestSolr.text")); // NOI18N

        lbTestSolrWarning.setForeground(new java.awt.Color(255, 0, 0));
        org.openide.awt.Mnemonics.setLocalizedText(lbTestSolrWarning, org.openide.util.NbBundle.getMessage(MultiUserSettingsPanel.class, "MultiUserSettingsPanel.lbTestSolrWarning.text")); // NOI18N

        tbSolr4Hostname.setFont(tbSolr4Hostname.getFont().deriveFont(tbSolr4Hostname.getFont().getSize()+1f));
        tbSolr4Hostname.setToolTipText(org.openide.util.NbBundle.getMessage(MultiUserSettingsPanel.class, "MultiUserSettingsPanel.tbSolr4Hostname.toolTipText")); // NOI18N

        tbSolr4Port.setFont(tbSolr4Port.getFont().deriveFont(tbSolr4Port.getFont().getSize()+1f));
        tbSolr4Port.setToolTipText(org.openide.util.NbBundle.getMessage(MultiUserSettingsPanel.class, "MultiUserSettingsPanel.tbSolr4Port.toolTipText")); // NOI18N

        lbSolr4Settings.setFont(lbSolr4Settings.getFont().deriveFont(lbSolr4Settings.getFont().getSize()+1f));
        org.openide.awt.Mnemonics.setLocalizedText(lbSolr4Settings, org.openide.util.NbBundle.getMessage(MultiUserSettingsPanel.class, "MultiUserSettingsPanel.lbSolr4Settings.text")); // NOI18N

        lbZkSettings.setFont(lbZkSettings.getFont().deriveFont(lbZkSettings.getFont().getSize()+1f));
        org.openide.awt.Mnemonics.setLocalizedText(lbZkSettings, org.openide.util.NbBundle.getMessage(MultiUserSettingsPanel.class, "MultiUserSettingsPanel.lbZkSettings.text")); // NOI18N

        tbZkHostname.setFont(tbZkHostname.getFont().deriveFont(tbZkHostname.getFont().getSize()+1f));
        tbZkHostname.setToolTipText(org.openide.util.NbBundle.getMessage(MultiUserSettingsPanel.class, "MultiUserSettingsPanel.tbZkHostname.toolTipText")); // NOI18N

        tbZkPort.setFont(tbZkPort.getFont().deriveFont(tbZkPort.getFont().getSize()+1f));
        tbZkPort.setToolTipText(org.openide.util.NbBundle.getMessage(MultiUserSettingsPanel.class, "MultiUserSettingsPanel.tbZkPort.toolTipText")); // NOI18N

<<<<<<< HEAD
        lbSolrNote1.setFont(lbSolrNote1.getFont().deriveFont(lbSolrNote1.getFont().getSize()+1f));
        org.openide.awt.Mnemonics.setLocalizedText(lbSolrNote1, org.openide.util.NbBundle.getMessage(MultiUserSettingsPanel.class, "MultiUserSettingsPanel.lbSolrNote1.text")); // NOI18N

        lbSolrNote2.setFont(lbSolrNote2.getFont().deriveFont(lbSolrNote2.getFont().getSize()+1f));
        org.openide.awt.Mnemonics.setLocalizedText(lbSolrNote2, org.openide.util.NbBundle.getMessage(MultiUserSettingsPanel.class, "MultiUserSettingsPanel.lbSolrNote2.text")); // NOI18N

=======
>>>>>>> dca91f04
        javax.swing.GroupLayout pnSolrSettingsLayout = new javax.swing.GroupLayout(pnSolrSettings);
        pnSolrSettings.setLayout(pnSolrSettingsLayout);
        pnSolrSettingsLayout.setHorizontalGroup(
            pnSolrSettingsLayout.createParallelGroup(javax.swing.GroupLayout.Alignment.LEADING)
            .addGroup(pnSolrSettingsLayout.createSequentialGroup()
                .addContainerGap()
                .addGroup(pnSolrSettingsLayout.createParallelGroup(javax.swing.GroupLayout.Alignment.LEADING)
                    .addComponent(tbSolr8Hostname)
                    .addGroup(pnSolrSettingsLayout.createSequentialGroup()
<<<<<<< HEAD
                        .addGroup(pnSolrSettingsLayout.createParallelGroup(javax.swing.GroupLayout.Alignment.LEADING)
                            .addComponent(lbSolr8Settings)
                            .addComponent(lbSolrNote1)
                            .addComponent(lbSolrNote2))
                        .addPreferredGap(javax.swing.LayoutStyle.ComponentPlacement.RELATED, 57, Short.MAX_VALUE)
                        .addComponent(bnTestSolr)
                        .addPreferredGap(javax.swing.LayoutStyle.ComponentPlacement.UNRELATED)
                        .addComponent(lbTestSolr, javax.swing.GroupLayout.PREFERRED_SIZE, 16, javax.swing.GroupLayout.PREFERRED_SIZE)
                        .addGap(3, 3, 3))
=======
                        .addComponent(lbSolr8Settings)
                        .addPreferredGap(javax.swing.LayoutStyle.ComponentPlacement.RELATED, 274, Short.MAX_VALUE)
                        .addComponent(bnTestSolr)
                        .addGap(18, 18, 18)
                        .addComponent(lbTestSolr, javax.swing.GroupLayout.PREFERRED_SIZE, 16, javax.swing.GroupLayout.PREFERRED_SIZE))
>>>>>>> dca91f04
                    .addComponent(tbSolr8Port)
                    .addComponent(tbSolr4Hostname)
                    .addComponent(tbSolr4Port)
                    .addComponent(tbZkHostname)
                    .addComponent(tbZkPort)
                    .addGroup(pnSolrSettingsLayout.createSequentialGroup()
                        .addGroup(pnSolrSettingsLayout.createParallelGroup(javax.swing.GroupLayout.Alignment.LEADING)
                            .addComponent(lbTestSolrWarning)
                            .addComponent(lbSolr4Settings)
                            .addComponent(lbZkSettings))
                        .addGap(0, 0, Short.MAX_VALUE)))
                .addContainerGap())
        );
        pnSolrSettingsLayout.setVerticalGroup(
            pnSolrSettingsLayout.createParallelGroup(javax.swing.GroupLayout.Alignment.LEADING)
            .addGroup(pnSolrSettingsLayout.createSequentialGroup()
                .addGap(8, 8, 8)
                .addComponent(lbSolrNote1)
                .addPreferredGap(javax.swing.LayoutStyle.ComponentPlacement.RELATED)
                .addComponent(lbSolrNote2)
                .addGap(20, 20, 20)
                .addGroup(pnSolrSettingsLayout.createParallelGroup(javax.swing.GroupLayout.Alignment.LEADING)
<<<<<<< HEAD
                    .addGroup(pnSolrSettingsLayout.createParallelGroup(javax.swing.GroupLayout.Alignment.TRAILING)
                        .addComponent(lbSolr8Settings)
                        .addComponent(bnTestSolr))
                    .addComponent(lbTestSolr, javax.swing.GroupLayout.PREFERRED_SIZE, 23, javax.swing.GroupLayout.PREFERRED_SIZE))
=======
                    .addComponent(bnTestSolr)
                    .addComponent(lbTestSolr, javax.swing.GroupLayout.Alignment.TRAILING, javax.swing.GroupLayout.PREFERRED_SIZE, 23, javax.swing.GroupLayout.PREFERRED_SIZE)
                    .addComponent(lbSolr8Settings, javax.swing.GroupLayout.Alignment.TRAILING))
>>>>>>> dca91f04
                .addPreferredGap(javax.swing.LayoutStyle.ComponentPlacement.RELATED)
                .addComponent(tbSolr8Hostname, javax.swing.GroupLayout.PREFERRED_SIZE, javax.swing.GroupLayout.DEFAULT_SIZE, javax.swing.GroupLayout.PREFERRED_SIZE)
                .addPreferredGap(javax.swing.LayoutStyle.ComponentPlacement.RELATED)
                .addComponent(tbSolr8Port, javax.swing.GroupLayout.PREFERRED_SIZE, javax.swing.GroupLayout.DEFAULT_SIZE, javax.swing.GroupLayout.PREFERRED_SIZE)
                .addGap(18, 18, 18)
<<<<<<< HEAD
                .addComponent(lbSolr4Settings, javax.swing.GroupLayout.PREFERRED_SIZE, 21, javax.swing.GroupLayout.PREFERRED_SIZE)
                .addPreferredGap(javax.swing.LayoutStyle.ComponentPlacement.RELATED)
                .addComponent(tbSolr4Hostname, javax.swing.GroupLayout.PREFERRED_SIZE, javax.swing.GroupLayout.DEFAULT_SIZE, javax.swing.GroupLayout.PREFERRED_SIZE)
                .addPreferredGap(javax.swing.LayoutStyle.ComponentPlacement.RELATED)
=======
                .addComponent(lbSolr4Settings)
                .addPreferredGap(javax.swing.LayoutStyle.ComponentPlacement.RELATED)
                .addComponent(tbSolr4Hostname, javax.swing.GroupLayout.PREFERRED_SIZE, javax.swing.GroupLayout.DEFAULT_SIZE, javax.swing.GroupLayout.PREFERRED_SIZE)
                .addPreferredGap(javax.swing.LayoutStyle.ComponentPlacement.RELATED)
>>>>>>> dca91f04
                .addComponent(tbSolr4Port, javax.swing.GroupLayout.PREFERRED_SIZE, javax.swing.GroupLayout.DEFAULT_SIZE, javax.swing.GroupLayout.PREFERRED_SIZE)
                .addPreferredGap(javax.swing.LayoutStyle.ComponentPlacement.UNRELATED)
                .addComponent(lbZkSettings)
                .addPreferredGap(javax.swing.LayoutStyle.ComponentPlacement.RELATED)
                .addComponent(tbZkHostname, javax.swing.GroupLayout.PREFERRED_SIZE, javax.swing.GroupLayout.DEFAULT_SIZE, javax.swing.GroupLayout.PREFERRED_SIZE)
                .addPreferredGap(javax.swing.LayoutStyle.ComponentPlacement.RELATED)
                .addComponent(tbZkPort, javax.swing.GroupLayout.PREFERRED_SIZE, javax.swing.GroupLayout.DEFAULT_SIZE, javax.swing.GroupLayout.PREFERRED_SIZE)
                .addPreferredGap(javax.swing.LayoutStyle.ComponentPlacement.RELATED, javax.swing.GroupLayout.DEFAULT_SIZE, Short.MAX_VALUE)
                .addComponent(lbTestSolrWarning, javax.swing.GroupLayout.PREFERRED_SIZE, 16, javax.swing.GroupLayout.PREFERRED_SIZE)
                .addContainerGap())
        );

        tbSolr4Port.getAccessibleContext().setAccessibleDescription(org.openide.util.NbBundle.getMessage(MultiUserSettingsPanel.class, "MultiUserSettingsPanel.tbSolr4Port.toolTipText")); // NOI18N

        pnMessagingSettings.setBorder(javax.swing.BorderFactory.createEtchedBorder());

        lbMessageServiceSettings.setFont(lbMessageServiceSettings.getFont().deriveFont((float)12));
        org.openide.awt.Mnemonics.setLocalizedText(lbMessageServiceSettings, org.openide.util.NbBundle.getMessage(MultiUserSettingsPanel.class, "MultiUserSettingsPanel.lbMessageServiceSettings.text")); // NOI18N

        tbMsgHostname.setFont(tbMsgHostname.getFont().deriveFont(tbMsgHostname.getFont().getSize()+1f));
        tbMsgHostname.setText(org.openide.util.NbBundle.getMessage(MultiUserSettingsPanel.class, "MultiUserSettingsPanel.tbMsgHostname.text")); // NOI18N
        tbMsgHostname.setToolTipText(org.openide.util.NbBundle.getMessage(MultiUserSettingsPanel.class, "MultiUserSettingsPanel.tbMsgHostname.toolTipText")); // NOI18N

        tbMsgUsername.setFont(tbMsgUsername.getFont().deriveFont(tbMsgUsername.getFont().getSize()+1f));
        tbMsgUsername.setText(org.openide.util.NbBundle.getMessage(MultiUserSettingsPanel.class, "MultiUserSettingsPanel.tbMsgUsername.text")); // NOI18N
        tbMsgUsername.setToolTipText(org.openide.util.NbBundle.getMessage(MultiUserSettingsPanel.class, "MultiUserSettingsPanel.tbMsgUsername.toolTipText")); // NOI18N

        tbMsgPort.setFont(tbMsgPort.getFont().deriveFont(tbMsgPort.getFont().getSize()+1f));
        tbMsgPort.setText(org.openide.util.NbBundle.getMessage(MultiUserSettingsPanel.class, "MultiUserSettingsPanel.tbMsgPort.text")); // NOI18N
        tbMsgPort.setToolTipText(org.openide.util.NbBundle.getMessage(MultiUserSettingsPanel.class, "MultiUserSettingsPanel.tbMsgPort.toolTipText")); // NOI18N

        tbMsgPassword.setFont(tbMsgPassword.getFont().deriveFont(tbMsgPassword.getFont().getSize()+1f));
        tbMsgPassword.setText(org.openide.util.NbBundle.getMessage(MultiUserSettingsPanel.class, "MultiUserSettingsPanel.tbMsgPassword.text")); // NOI18N
        tbMsgPassword.setToolTipText(org.openide.util.NbBundle.getMessage(MultiUserSettingsPanel.class, "MultiUserSettingsPanel.tbMsgPassword.toolTipText")); // NOI18N

        org.openide.awt.Mnemonics.setLocalizedText(bnTestMessageService, org.openide.util.NbBundle.getMessage(MultiUserSettingsPanel.class, "MultiUserSettingsPanel.bnTestMessageService.text")); // NOI18N
        bnTestMessageService.addActionListener(new java.awt.event.ActionListener() {
            public void actionPerformed(java.awt.event.ActionEvent evt) {
                bnTestMessageServiceActionPerformed(evt);
            }
        });

        org.openide.awt.Mnemonics.setLocalizedText(lbTestMessageService, org.openide.util.NbBundle.getMessage(MultiUserSettingsPanel.class, "MultiUserSettingsPanel.lbTestMessageService.text")); // NOI18N

        lbTestMessageWarning.setForeground(new java.awt.Color(255, 0, 0));
        org.openide.awt.Mnemonics.setLocalizedText(lbTestMessageWarning, org.openide.util.NbBundle.getMessage(MultiUserSettingsPanel.class, "MultiUserSettingsPanel.lbTestMessageWarning.text")); // NOI18N

        javax.swing.GroupLayout pnMessagingSettingsLayout = new javax.swing.GroupLayout(pnMessagingSettings);
        pnMessagingSettings.setLayout(pnMessagingSettingsLayout);
        pnMessagingSettingsLayout.setHorizontalGroup(
            pnMessagingSettingsLayout.createParallelGroup(javax.swing.GroupLayout.Alignment.LEADING)
            .addGroup(pnMessagingSettingsLayout.createSequentialGroup()
                .addContainerGap()
                .addGroup(pnMessagingSettingsLayout.createParallelGroup(javax.swing.GroupLayout.Alignment.LEADING)
                    .addComponent(tbMsgHostname)
                    .addGroup(pnMessagingSettingsLayout.createSequentialGroup()
                        .addComponent(lbMessageServiceSettings)
                        .addPreferredGap(javax.swing.LayoutStyle.ComponentPlacement.RELATED, javax.swing.GroupLayout.DEFAULT_SIZE, Short.MAX_VALUE)
                        .addComponent(bnTestMessageService)
                        .addGap(18, 18, 18)
                        .addComponent(lbTestMessageService, javax.swing.GroupLayout.PREFERRED_SIZE, 16, javax.swing.GroupLayout.PREFERRED_SIZE))
                    .addComponent(tbMsgPort)
                    .addComponent(tbMsgUsername)
                    .addComponent(tbMsgPassword)
                    .addGroup(pnMessagingSettingsLayout.createSequentialGroup()
                        .addComponent(lbTestMessageWarning)
                        .addGap(0, 0, Short.MAX_VALUE)))
                .addContainerGap())
        );
        pnMessagingSettingsLayout.setVerticalGroup(
            pnMessagingSettingsLayout.createParallelGroup(javax.swing.GroupLayout.Alignment.LEADING)
            .addGroup(pnMessagingSettingsLayout.createSequentialGroup()
                .addContainerGap()
                .addGroup(pnMessagingSettingsLayout.createParallelGroup(javax.swing.GroupLayout.Alignment.TRAILING)
                    .addGroup(pnMessagingSettingsLayout.createParallelGroup(javax.swing.GroupLayout.Alignment.BASELINE)
                        .addComponent(bnTestMessageService)
                        .addComponent(lbMessageServiceSettings))
                    .addComponent(lbTestMessageService, javax.swing.GroupLayout.PREFERRED_SIZE, 23, javax.swing.GroupLayout.PREFERRED_SIZE))
                .addPreferredGap(javax.swing.LayoutStyle.ComponentPlacement.RELATED)
                .addComponent(tbMsgHostname, javax.swing.GroupLayout.PREFERRED_SIZE, javax.swing.GroupLayout.DEFAULT_SIZE, javax.swing.GroupLayout.PREFERRED_SIZE)
                .addPreferredGap(javax.swing.LayoutStyle.ComponentPlacement.RELATED)
                .addComponent(tbMsgPort, javax.swing.GroupLayout.PREFERRED_SIZE, javax.swing.GroupLayout.DEFAULT_SIZE, javax.swing.GroupLayout.PREFERRED_SIZE)
                .addPreferredGap(javax.swing.LayoutStyle.ComponentPlacement.RELATED)
                .addComponent(tbMsgUsername, javax.swing.GroupLayout.PREFERRED_SIZE, javax.swing.GroupLayout.DEFAULT_SIZE, javax.swing.GroupLayout.PREFERRED_SIZE)
                .addPreferredGap(javax.swing.LayoutStyle.ComponentPlacement.RELATED)
                .addComponent(tbMsgPassword, javax.swing.GroupLayout.PREFERRED_SIZE, javax.swing.GroupLayout.DEFAULT_SIZE, javax.swing.GroupLayout.PREFERRED_SIZE)
                .addPreferredGap(javax.swing.LayoutStyle.ComponentPlacement.RELATED)
                .addComponent(lbTestMessageWarning, javax.swing.GroupLayout.PREFERRED_SIZE, 16, javax.swing.GroupLayout.PREFERRED_SIZE)
                .addContainerGap(javax.swing.GroupLayout.DEFAULT_SIZE, Short.MAX_VALUE))
        );

        org.openide.awt.Mnemonics.setLocalizedText(cbEnableMultiUser, org.openide.util.NbBundle.getMessage(MultiUserSettingsPanel.class, "MultiUserSettingsPanel.cbEnableMultiUser.text")); // NOI18N
        cbEnableMultiUser.addItemListener(new java.awt.event.ItemListener() {
            public void itemStateChanged(java.awt.event.ItemEvent evt) {
                cbEnableMultiUserItemStateChanged(evt);
            }
        });

        tbOops.setEditable(false);
        tbOops.setFont(tbOops.getFont().deriveFont(tbOops.getFont().getStyle() | java.awt.Font.BOLD, tbOops.getFont().getSize()+1));
        tbOops.setForeground(new java.awt.Color(255, 0, 0));
        tbOops.setText(org.openide.util.NbBundle.getMessage(MultiUserSettingsPanel.class, "MultiUserSettingsPanel.tbOops.text")); // NOI18N
        tbOops.setBorder(null);

        javax.swing.GroupLayout pnOverallPanelLayout = new javax.swing.GroupLayout(pnOverallPanel);
        pnOverallPanel.setLayout(pnOverallPanelLayout);
        pnOverallPanelLayout.setHorizontalGroup(
            pnOverallPanelLayout.createParallelGroup(javax.swing.GroupLayout.Alignment.LEADING)
            .addGroup(javax.swing.GroupLayout.Alignment.TRAILING, pnOverallPanelLayout.createSequentialGroup()
                .addContainerGap()
                .addGroup(pnOverallPanelLayout.createParallelGroup(javax.swing.GroupLayout.Alignment.LEADING, false)
                    .addGroup(pnOverallPanelLayout.createSequentialGroup()
                        .addComponent(cbEnableMultiUser)
                        .addPreferredGap(javax.swing.LayoutStyle.ComponentPlacement.RELATED)
                        .addComponent(tbOops))
                    .addComponent(pnDatabaseSettings, javax.swing.GroupLayout.DEFAULT_SIZE, javax.swing.GroupLayout.DEFAULT_SIZE, Short.MAX_VALUE)
<<<<<<< HEAD
                    .addComponent(pnMessagingSettings, javax.swing.GroupLayout.DEFAULT_SIZE, javax.swing.GroupLayout.DEFAULT_SIZE, Short.MAX_VALUE))
=======
                    .addComponent(pnMessagingSettings, javax.swing.GroupLayout.PREFERRED_SIZE, javax.swing.GroupLayout.DEFAULT_SIZE, javax.swing.GroupLayout.PREFERRED_SIZE))
>>>>>>> dca91f04
                .addPreferredGap(javax.swing.LayoutStyle.ComponentPlacement.RELATED)
                .addComponent(pnSolrSettings, javax.swing.GroupLayout.PREFERRED_SIZE, javax.swing.GroupLayout.DEFAULT_SIZE, javax.swing.GroupLayout.PREFERRED_SIZE)
                .addGap(39, 39, 39))
        );
        pnOverallPanelLayout.setVerticalGroup(
            pnOverallPanelLayout.createParallelGroup(javax.swing.GroupLayout.Alignment.LEADING)
            .addGroup(javax.swing.GroupLayout.Alignment.TRAILING, pnOverallPanelLayout.createSequentialGroup()
                .addGroup(pnOverallPanelLayout.createParallelGroup(javax.swing.GroupLayout.Alignment.CENTER)
                    .addComponent(tbOops, javax.swing.GroupLayout.PREFERRED_SIZE, javax.swing.GroupLayout.DEFAULT_SIZE, javax.swing.GroupLayout.PREFERRED_SIZE)
                    .addComponent(cbEnableMultiUser))
                .addPreferredGap(javax.swing.LayoutStyle.ComponentPlacement.RELATED)
                .addGroup(pnOverallPanelLayout.createParallelGroup(javax.swing.GroupLayout.Alignment.LEADING, false)
                    .addGroup(pnOverallPanelLayout.createSequentialGroup()
                        .addComponent(pnDatabaseSettings, javax.swing.GroupLayout.PREFERRED_SIZE, javax.swing.GroupLayout.DEFAULT_SIZE, javax.swing.GroupLayout.PREFERRED_SIZE)
                        .addGap(18, 18, 18)
                        .addComponent(pnMessagingSettings, javax.swing.GroupLayout.PREFERRED_SIZE, javax.swing.GroupLayout.DEFAULT_SIZE, javax.swing.GroupLayout.PREFERRED_SIZE))
                    .addComponent(pnSolrSettings, javax.swing.GroupLayout.DEFAULT_SIZE, javax.swing.GroupLayout.DEFAULT_SIZE, Short.MAX_VALUE))
                .addContainerGap(201, Short.MAX_VALUE))
        );

        jScrollPane.setViewportView(pnOverallPanel);

        javax.swing.GroupLayout layout = new javax.swing.GroupLayout(this);
        this.setLayout(layout);
        layout.setHorizontalGroup(
            layout.createParallelGroup(javax.swing.GroupLayout.Alignment.LEADING)
            .addComponent(jScrollPane, javax.swing.GroupLayout.DEFAULT_SIZE, 1191, Short.MAX_VALUE)
        );
        layout.setVerticalGroup(
            layout.createParallelGroup(javax.swing.GroupLayout.Alignment.LEADING)
            .addGroup(layout.createSequentialGroup()
                .addContainerGap()
                .addComponent(jScrollPane, javax.swing.GroupLayout.DEFAULT_SIZE, 695, Short.MAX_VALUE)
                .addContainerGap())
        );
    }// </editor-fold>//GEN-END:initComponents

    /**
     * Enables/disables the multi-user settings, based upon input provided
     *
     * @param textFields The text fields to enable/disable.
     * @param enabled True means enable, false means disable.
     */
    private static void enableMultiUserComponents(Collection<JTextField> textFields, boolean enabled) {
        for (JTextField textField : textFields) {
            textField.setEnabled(enabled);
        }
    }

    private void cbEnableMultiUserItemStateChanged(java.awt.event.ItemEvent evt) {//GEN-FIRST:event_cbEnableMultiUserItemStateChanged
        if (!cbEnableMultiUser.isSelected()) {
            tbOops.setText("");
            bnTestDatabase.setEnabled(false);
            lbTestDatabase.setIcon(null);
            bnTestSolr.setEnabled(false);
            lbTestSolr.setIcon(null);
            bnTestMessageService.setEnabled(false);
            lbTestMessageService.setIcon(null);
            lbTestDbWarning.setText("");
            lbTestSolrWarning.setText("");
            lbTestMessageWarning.setText("");
        }
        enableMultiUserComponents(textBoxes, cbEnableMultiUser.isSelected());
        controller.changed();
    }//GEN-LAST:event_cbEnableMultiUserItemStateChanged

    private void bnTestDatabaseActionPerformed(java.awt.event.ActionEvent evt) {//GEN-FIRST:event_bnTestDatabaseActionPerformed
        lbTestDatabase.setIcon(null);
        lbTestDatabase.paintImmediately(lbTestDatabase.getVisibleRect());
        lbTestDbWarning.setText("");
        lbTestDbWarning.paintImmediately(lbTestDbWarning.getVisibleRect());
        setCursor(Cursor.getPredefinedCursor(Cursor.WAIT_CURSOR));
        try {
            CaseDbConnectionInfo info = new CaseDbConnectionInfo(
                    this.tbDbHostname.getText().trim(),
                    this.tbDbPort.getText().trim(),
                    this.tbDbUsername.getText().trim(),
                    new String(this.tbDbPassword.getPassword()),
                    DbType.POSTGRESQL);

            SleuthkitCase.tryConnect(info);
            lbTestDatabase.setIcon(goodIcon);
            lbTestDbWarning.setText("");
        } catch (TskCoreException ex) {
            lbTestDatabase.setIcon(badIcon);
            lbTestDbWarning.setText(ex.getMessage());
        } finally {
            setCursor(Cursor.getPredefinedCursor(Cursor.DEFAULT_CURSOR));
        }
    }//GEN-LAST:event_bnTestDatabaseActionPerformed

    private void bnTestMessageServiceActionPerformed(java.awt.event.ActionEvent evt) {//GEN-FIRST:event_bnTestMessageServiceActionPerformed
        lbTestMessageService.setIcon(null);
        lbTestMessageService.paintImmediately(lbTestMessageService.getVisibleRect());
        lbTestMessageWarning.setText("");
        lbTestMessageWarning.paintImmediately(lbTestMessageWarning.getVisibleRect());
        setCursor(Cursor.getPredefinedCursor(Cursor.WAIT_CURSOR));

        int port;
        try {
            port = Integer.parseInt(this.tbMsgPort.getText().trim());
        } catch (NumberFormatException ex) {
            lbTestMessageService.setIcon(badIcon);
            lbTestMessageWarning.setText(NbBundle.getMessage(MultiUserSettingsPanel.class, "MultiUserSettingsPanel.InvalidPortNumber"));
            return;
        }

        MessageServiceConnectionInfo info = new MessageServiceConnectionInfo(
                this.tbMsgHostname.getText().trim(),
                port,
                this.tbMsgUsername.getText().trim(),
                new String(this.tbMsgPassword.getPassword()));
        try {
            info.tryConnect();
            lbTestMessageService.setIcon(goodIcon);
            lbTestMessageWarning.setText("");
        } catch (MessageServiceException ex) {
            lbTestMessageService.setIcon(badIcon);
            lbTestMessageWarning.setText(ex.getMessage());
        } finally {
            setCursor(Cursor.getPredefinedCursor(Cursor.DEFAULT_CURSOR));
        }
    }//GEN-LAST:event_bnTestMessageServiceActionPerformed

    private void bnTestSolrActionPerformed(java.awt.event.ActionEvent evt) {//GEN-FIRST:event_bnTestSolrActionPerformed
        lbTestSolr.setIcon(null);
        lbTestSolr.paintImmediately(lbTestSolr.getVisibleRect());
        lbTestSolrWarning.setText("");
        lbTestSolrWarning.paintImmediately(lbTestSolrWarning.getVisibleRect());
        setCursor(Cursor.getPredefinedCursor(Cursor.WAIT_CURSOR));

        KeywordSearchService kwsService = Lookup.getDefault().lookup(KeywordSearchService.class);
        try {
            if (kwsService != null) {
                // test Solr 8 connectivity
<<<<<<< HEAD
                if (!tbSolr8Port.getText().trim().isEmpty() && !tbSolr8Hostname.getText().trim().isEmpty()) {
                    int port = Integer.parseInt(tbSolr8Port.getText().trim());
                    kwsService.tryConnect(tbSolr8Hostname.getText().trim(), port);
                }
                
                // test Solr 4 conenctivity                
                if (!tbSolr4Port.getText().trim().isEmpty() && !tbSolr4Hostname.getText().trim().isEmpty()) {
                    int port = Integer.parseInt(tbSolr4Port.getText().trim());
                    kwsService.tryConnect(tbSolr4Hostname.getText().trim(), port);
                }
                
                // test ZooKeeper connectivity (ZK settings are mandatory)
                if (tbZkPort.getText().trim().isEmpty() || tbZkHostname.getText().trim().isEmpty()) {
                    lbTestSolr.setIcon(badIcon);
                    lbTestSolrWarning.setText(NbBundle.getMessage(MultiUserSettingsPanel.class, "MultiUserSettingsPanel.UnableToConnectToZK"));
                    return;
                }

                if (false == CoordinationServiceUtils.isZooKeeperAccessible(tbZkHostname.getText().trim(), tbZkPort.getText().trim())) {
                    lbTestSolr.setIcon(badIcon);
                    lbTestSolrWarning.setText(NbBundle.getMessage(MultiUserSettingsPanel.class, "MultiUserSettingsPanel.UnableToConnectToZK"));
                    return;
                }

=======
                int port = Integer.parseInt(tbSolr8Port.getText().trim());
                kwsService.tryConnect(tbSolr8Hostname.getText().trim(), port);
                
                // test Solr 4 conenctivity                
                if (!tbSolr4Port.getText().trim().isEmpty() && !tbSolr4Hostname.getText().trim().isEmpty()) {
                    port = Integer.parseInt(tbSolr4Port.getText().trim());
                    kwsService.tryConnect(tbSolr4Hostname.getText().trim(), port);
                }
                
                // test ZooKeeper connectivity
                if (!tbZkPort.getText().trim().isEmpty() && !tbZkHostname.getText().trim().isEmpty()) {
                    if (false == CoordinationServiceUtils.isZooKeeperAccessible(tbZkHostname.getText().trim(), tbZkPort.getText().trim())) {
                        lbTestSolr.setIcon(badIcon);
                        lbTestSolrWarning.setText(NbBundle.getMessage(MultiUserSettingsPanel.class, "MultiUserSettingsPanel.UnableToConnectToZK"));
                        return;
                    }
                }
                                
>>>>>>> dca91f04
                lbTestSolr.setIcon(goodIcon);
                lbTestSolrWarning.setText("");
            } else {
                lbTestSolr.setIcon(badIcon);
                lbTestSolrWarning.setText(NbBundle.getMessage(MultiUserSettingsPanel.class, "MultiUserSettingsPanel.KeywordSearchNull"));
            }
        } catch (NumberFormatException ex) {
            lbTestSolr.setIcon(badIcon);
            lbTestSolrWarning.setText(NbBundle.getMessage(MultiUserSettingsPanel.class, "MultiUserSettingsPanel.InvalidPortNumber"));
        } catch (KeywordSearchServiceException ex) {
            lbTestSolr.setIcon(badIcon);
            lbTestSolrWarning.setText(ex.getMessage());
        } catch (InterruptedException | IOException ex) {
            // ZK exceptions
            lbTestSolr.setIcon(badIcon);
            lbTestSolrWarning.setText(ex.getMessage());
        } finally {
            setCursor(Cursor.getPredefinedCursor(Cursor.DEFAULT_CURSOR));
        }
    }//GEN-LAST:event_bnTestSolrActionPerformed

    void load() {
        lbTestDatabase.setIcon(null);
        lbTestSolr.setIcon(null);
        lbTestMessageService.setIcon(null);
        lbTestDbWarning.setText("");
        lbTestSolrWarning.setText("");
        lbTestMessageWarning.setText("");

        try {
            CaseDbConnectionInfo dbInfo = UserPreferences.getDatabaseConnectionInfo();
            tbDbHostname.setText(dbInfo.getHost().trim());
            tbDbPort.setText(dbInfo.getPort().trim());
            tbDbUsername.setText(dbInfo.getUserName().trim());
            tbDbPassword.setText(dbInfo.getPassword());
        } catch (UserPreferencesException ex) {
            logger.log(Level.SEVERE, "Error accessing case database connection info", ex); //NON-NLS
        }

        try {
            MessageServiceConnectionInfo msgServiceInfo = UserPreferences.getMessageServiceConnectionInfo();
            tbMsgHostname.setText(msgServiceInfo.getHost().trim());
            tbMsgPort.setText(Integer.toString(msgServiceInfo.getPort()));
            tbMsgUsername.setText(msgServiceInfo.getUserName().trim());
            tbMsgPassword.setText(msgServiceInfo.getPassword());
        } catch (UserPreferencesException ex) {
            logger.log(Level.SEVERE, "Error accessing case database connection info", ex); //NON-NLS
        }

<<<<<<< HEAD
        populateSolrAndZkSettings();
=======
        String indexingServerHost = UserPreferences.getIndexingServerHost().trim();
        if (!indexingServerHost.isEmpty()) {
            tbSolr8Hostname.setText(indexingServerHost);
        }
        String indexingServerPort = UserPreferences.getIndexingServerPort().trim();
        if (portNumberIsValid(indexingServerPort)) {
            tbSolr8Port.setText(indexingServerPort);
        }
        
        String solr4ServerHost = UserPreferences.getSolr4ServerHost().trim();
        if (!solr4ServerHost.isEmpty()) {
            tbSolr4Hostname.setText(solr4ServerHost);
        }
        String solr4ServerPort = UserPreferences.getSolr4ServerPort().trim();
        if (portNumberIsValid(solr4ServerPort)) {
            tbSolr4Port.setText(solr4ServerPort);
        }
        
        String zkServerHost = UserPreferences.getZkServerHost().trim();
        if (!zkServerHost.isEmpty()) {
            tbZkHostname.setText(zkServerHost);
        }
        String zkServerPort = UserPreferences.getZkServerPort().trim();
        if (portNumberIsValid(zkServerPort)) {
            tbZkPort.setText(zkServerPort);
        }
>>>>>>> dca91f04

        lbTestDatabase.setIcon(null);
        lbTestSolr.setIcon(null);
        lbTestMessageService.setIcon(null);

        bnTestDatabase.setEnabled(false);
        bnTestSolr.setEnabled(false);
        bnTestMessageService.setEnabled(false);

        cbEnableMultiUser.setSelected(UserPreferences.getIsMultiUserModeEnabled());
        this.valid(); // trigger validation to enable buttons based on current settings
    }

    private void populateSolrAndZkSettings() {

        String indexingServerHost = UserPreferences.getIndexingServerHost().trim();
        if (!indexingServerHost.isEmpty()) {
            tbSolr8Hostname.setText(indexingServerHost);
        }
        String indexingServerPort = UserPreferences.getIndexingServerPort().trim();
        if (portNumberIsValid(indexingServerPort)) {
            tbSolr8Port.setText(indexingServerPort);
        }

        String solr4ServerHost = UserPreferences.getSolr4ServerHost().trim();
        if (!solr4ServerHost.isEmpty()) {
            tbSolr4Hostname.setText(solr4ServerHost);
        }
        String solr4ServerPort = UserPreferences.getSolr4ServerPort().trim();
        if (portNumberIsValid(solr4ServerPort)) {
            tbSolr4Port.setText(solr4ServerPort);
        }
        
        // if there are existing valid ZK settings, use those
        String zkServerPort = UserPreferences.getZkServerPort().trim();
        if (portNumberIsValid(zkServerPort)) {
            tbZkPort.setText(zkServerPort); // gets default ZK port, which is Solr port number + 1000
        }
        String zkServerHost = UserPreferences.getZkServerHost().trim();
        if (!zkServerHost.isEmpty()) {
            tbZkHostname.setText(zkServerHost);
            return;
        }
        
        // If there are no previous Solr 4 settings, use Solr 8 settings
        // to fill in the ZK settings with the embedded Solr 8 ZK connection info.
        if (solr4ServerHost.isEmpty() && !indexingServerHost.isEmpty()) {
            tbZkHostname.setText(indexingServerHost);
            tbZkPort.setText(zkServerPort); // gets default ZK port, which is Solr port number + 1000
            return;
        }
        
        // If there are existing Solr 4 settings and no Solr 8 settings, 
        // pre-populate the ZK settings with the Solr 4 embedded ZK settings.
        if (!solr4ServerHost.isEmpty() && indexingServerHost.isEmpty()) {
            tbZkHostname.setText(solr4ServerHost);
            tbZkPort.setText(zkServerPort); // gets default ZK port, which is Solr port number + 1000
            return;
        }        
    }

    /**
     * Tests whether or not values have been entered in all of the database
     * settings text fields.
     *
     * @return True or false.
     */
    private boolean databaseFieldsArePopulated() {
        return !tbDbHostname.getText().trim().isEmpty()
                && !tbDbPort.getText().trim().isEmpty()
                && !tbDbUsername.getText().trim().isEmpty()
                && tbDbPassword.getPassword().length != 0;
    }

    /**
     * Tests whether or not values have been entered in all of the mandatory Solr settings
     * text fields. Test optional settings for completeness.
     *
     * @return True or false.
     */
    private boolean solrFieldsArePopulated() {
        
<<<<<<< HEAD
        // either Solr 8 or/and Solr 4 seetings must be specified
        boolean solrConfigured = false;
        
        // check if Solr 8 settings are set
        if (!tbSolr8Hostname.getText().trim().isEmpty()
                && !tbSolr8Port.getText().trim().isEmpty()) {
            solrConfigured = true;
        }
        
        // check if Solr 4 settings are set
        if (!tbSolr4Hostname.getText().trim().isEmpty()
                && !tbSolr4Port.getText().trim().isEmpty()) {
            solrConfigured = true;
        }
        
        // ZK settings are mandatory    
        return (solrConfigured && !tbZkHostname.getText().trim().isEmpty()
                && !tbZkPort.getText().trim().isEmpty());
=======
        // all Solr 8 settings must be specified
        if (tbSolr8Hostname.getText().trim().isEmpty()
                || tbSolr8Port.getText().trim().isEmpty()) {
            return false;
        }
        
        // if either one of Solr 4 settings is set, then both settings must be set (!XOR)
        if (tbSolr4Hostname.getText().trim().isEmpty()
                ^ tbSolr4Port.getText().trim().isEmpty()) {
            return false;
        }
        
        // if either one of ZK settings is set, then both settings must be set (!XOR)        
        return !(tbZkHostname.getText().trim().isEmpty()
                ^ tbZkPort.getText().trim().isEmpty());
>>>>>>> dca91f04
    }

    /**
     * Tests whether or not values have been entered in all of the required
     * message service settings text fields.
     *
     * @return True or false.
     */
    private boolean messageServiceFieldsArePopulated() {

        if ((tbMsgHostname.getText().trim().isEmpty())
                || (tbMsgPort.getText().trim().isEmpty())) {
            return false;
        }

        // user name and pw are optional, but make sure they are both set or both empty
        boolean isUserSet = (tbMsgUsername.getText().trim().isEmpty() == false);
        boolean isPwSet = (tbMsgPassword.getPassword().length != 0);
        return (isUserSet == isPwSet);
    }
    
    

    void store() {
        boolean prevSelected = UserPreferences.getIsMultiUserModeEnabled();
        CaseDbConnectionInfo prevConn = null;
        try {
            prevConn = UserPreferences.getDatabaseConnectionInfo();
        } catch (UserPreferencesException ex) {
            logger.log(Level.SEVERE, "There was an error while fetching previous connection settings while trying to save", ex); //NON-NLS
        }

        boolean multiUserCasesEnabled = cbEnableMultiUser.isSelected();
        UserPreferences.setIsMultiUserModeEnabled(multiUserCasesEnabled);
        
        CaseDbConnectionInfo info = null;
        
        if (multiUserCasesEnabled == true) {
                                    
            // Check if aplication restart is required.
            boolean needsRestart = false;
            // don't check if entring multi user data for the first time
            if (prevSelected == true) {
                needsRestart = isRestartRequired();
            }

            /*
             * Currently only supporting multi-user cases with PostgreSQL case
             * databases.
             */
            DbType dbType = DbType.POSTGRESQL;
            info = new CaseDbConnectionInfo(
                    tbDbHostname.getText().trim(),
                    tbDbPort.getText().trim(),
                    tbDbUsername.getText().trim(),
                    new String(tbDbPassword.getPassword()),
                    dbType);
            try {
                UserPreferences.setDatabaseConnectionInfo(info);
            } catch (UserPreferencesException ex) {
                logger.log(Level.SEVERE, "Error saving case database connection info", ex); //NON-NLS
            }

            int msgServicePort = 0;
            try {
                msgServicePort = Integer.parseInt(this.tbMsgPort.getText().trim());
            } catch (NumberFormatException ex) {
                logger.log(Level.SEVERE, "Could not parse messaging service port setting", ex);
            }

            MessageServiceConnectionInfo msgServiceInfo = new MessageServiceConnectionInfo(
                    tbMsgHostname.getText().trim(),
                    msgServicePort,
                    tbMsgUsername.getText().trim(),
                    new String(tbMsgPassword.getPassword()));

            try {
                UserPreferences.setMessageServiceConnectionInfo(msgServiceInfo);
            } catch (UserPreferencesException ex) {
                logger.log(Level.SEVERE, "Error saving messaging service connection info", ex); //NON-NLS
            } 

            UserPreferences.setIndexingServerHost(tbSolr8Hostname.getText().trim());
<<<<<<< HEAD
            String solr8port = tbSolr8Port.getText().trim();
            if (!solr8port.isEmpty()) {
                UserPreferences.setIndexingServerPort(Integer.parseInt(solr8port));
            }
=======
            UserPreferences.setIndexingServerPort(Integer.parseInt(tbSolr8Port.getText().trim()));
>>>>>>> dca91f04
            UserPreferences.setSolr4ServerHost(tbSolr4Hostname.getText().trim());
            UserPreferences.setSolr4ServerPort(tbSolr4Port.getText().trim());
            UserPreferences.setZkServerHost(tbZkHostname.getText().trim());
            UserPreferences.setZkServerPort(tbZkPort.getText().trim());
            
            if (needsRestart) {
                SwingUtilities.invokeLater(() -> {
                    JOptionPane.showMessageDialog(this,
                            NbBundle.getMessage(MultiUserSettingsPanel.class, "MultiUserSettingsPanel.MustRestart"),
                            NbBundle.getMessage(MultiUserSettingsPanel.class, "MultiUserSettingsPanel.restartRequiredLabel.text"),
                            JOptionPane.WARNING_MESSAGE);
                });
            }
        }

        // trigger changes to whether or not user can use multi user settings for central repository
        if (prevSelected != multiUserCasesEnabled || !areCaseDbConnectionEqual(prevConn, info))
            GlobalSettingsPanel.onMultiUserChange(this, prevSelected, multiUserCasesEnabled);
    }
    
    private boolean isRestartRequired() {
<<<<<<< HEAD
        // if ZK was previously configured
        if (!UserPreferences.getZkServerHost().isEmpty()) {
            // Restart is required any time ZK info has changed
            if (!(tbZkHostname.getText().trim().equalsIgnoreCase(UserPreferences.getZkServerHost()))
                    || !(tbZkPort.getText().trim().equals(UserPreferences.getZkServerPort()))) {
                return true;
            }
        }        
=======
        // Restart is required any time standalone ZK info has changed. 
        if (!(tbZkHostname.getText().trim().equalsIgnoreCase(UserPreferences.getZkServerHost()))
                || !(tbZkPort.getText().trim().equals(UserPreferences.getZkServerPort()))) {
            return true;
        }
        
        // If standalone ZK info is not set, then restart is required if Solr settings 
        // have changed, because we are using the embedded ZK of the Solr server.
        if (tbZkHostname.getText().trim().isEmpty() && tbZkPort.getText().trim().isEmpty()) {
            if (!(tbSolr8Hostname.getText().trim().equalsIgnoreCase(UserPreferences.getIndexingServerHost()))
                    || !(tbSolr8Port.getText().trim().equals(UserPreferences.getIndexingServerPort()))) {
                return true;
            }
        }
        
>>>>>>> dca91f04
        return false;
    }

    private static boolean arePropsEqual(Object a, Object b) {
        if (a == null || b == null) {
            return (a == null && b == null);
        }
        else {
            return a.equals(b);
        }
    }
    
	private static boolean areCaseDbConnectionEqual(CaseDbConnectionInfo a, CaseDbConnectionInfo b) {
        if (a == null || b == null) {
            return (a == null && b == null);
        }

        return 
            arePropsEqual(a.getDbType(), b.getDbType()) &&
            arePropsEqual(a.getHost(), b.getHost()) && 
            arePropsEqual(a.getPassword(), b.getPassword()) &&
            arePropsEqual(a.getPort(), b.getPort()) &&
            arePropsEqual(a.getUserName(), b.getUserName());
	}


    /**
     * Validates that the form is filled out correctly for our usage.
     *
     * @return true if it's okay, false otherwise.
     */
    boolean valid() {
        tbOops.setText("");

        if (cbEnableMultiUser.isSelected()) {
            return checkFieldsAndEnableButtons()
                    && databaseSettingsAreValid()
                    && indexingServerSettingsAreValid()
                    && messageServiceSettingsAreValid();
        } else {
            return true;
        }
    }

    /**
     * Tests whether or not all of the settings components are populated and
     * sets the test buttons appropriately.
     *
     * @return True or false.
     */
    boolean checkFieldsAndEnableButtons() {
        boolean result = true;

        boolean dbPopulated = databaseFieldsArePopulated();
        boolean solrPopulated = solrFieldsArePopulated();
        boolean messageServicePopulated = messageServiceFieldsArePopulated();

        // PostgreSQL Database
        bnTestDatabase.setEnabled(dbPopulated);

        // Solr Indexing
        bnTestSolr.setEnabled(solrPopulated);

        // ActiveMQ Messaging
        bnTestMessageService.setEnabled(messageServicePopulated);

        if (!dbPopulated || !solrPopulated || !messageServicePopulated) {
            // We don't even have everything filled out
            result = false;
            tbOops.setText(INCOMPLETE_SETTINGS_MSG);
        }
        return result;
    }

    /**
     * Tests whether or not the database settings are valid.
     *
     * @return True or false.
     */
    boolean databaseSettingsAreValid() {
        if (portNumberIsValid(tbDbPort.getText().trim())) {
            return true;
        } else {
            tbOops.setText(INVALID_DB_PORT_MSG);
            return false;
        }
    }

    /**
     * Tests whether or not the message service settings are valid.
     *
     * @return True or false.
     */
    boolean messageServiceSettingsAreValid() {
        if (!portNumberIsValid(tbMsgPort.getText().trim())) {
            tbOops.setText(INVALID_MESSAGE_SERVICE_PORT_MSG);
            return false;
        }

        return true;
    }

    /**
     * Tests whether or not the indexing server settings are valid.
     *
     * @return True or false.
     */
    boolean indexingServerSettingsAreValid() {
<<<<<<< HEAD
        
        String solr8Port = tbSolr8Port.getText().trim();
        if (!solr8Port.isEmpty() && !portNumberIsValid(solr8Port)) {
            // if the port is specified, it has to be valid
=======
        // Solr 8 port must always be specified
        if (!portNumberIsValid(tbSolr8Port.getText().trim())) {
>>>>>>> dca91f04
            tbOops.setText(INVALID_INDEXING_SERVER_PORT_MSG);
            return false;
        }

        String solr4Port = tbSolr4Port.getText().trim();
        if (!solr4Port.isEmpty() && !portNumberIsValid(solr4Port)) {
            // if the port is specified, it has to be valid
            tbOops.setText(INVALID_SOLR4_SERVER_PORT_MSG);
            return false;
<<<<<<< HEAD
        }    
        
        // either Solr 8 or/and Solr 4 seetings must be specified
        boolean solrConfigured = false;
        
        // check if Solr 8 settings are set
        if (!tbSolr8Hostname.getText().trim().isEmpty()
                && !tbSolr8Port.getText().trim().isEmpty()) {
            solrConfigured = true;
        }
        
        // check if Solr 4 settings are set
        if (!tbSolr4Hostname.getText().trim().isEmpty()
                && !tbSolr4Port.getText().trim().isEmpty()) {
            solrConfigured = true;
        }
        
        if (!solrConfigured) {
            tbOops.setText(SOLR_SERVER_NOT_CONFIGURED_MSG);
            return false;
        }
        
        // ZK settings are mandatory    
        if (tbZkHostname.getText().trim().isEmpty()) {
            tbOops.setText(INVALID_ZK_SERVER_HOST_MSG);
            return false;            
        }
        
        // ZK settings are mandatory  
        String zkPort = tbZkPort.getText().trim();
        if (zkPort.isEmpty() || !portNumberIsValid(zkPort)) {
=======
        }

        String zkPort = tbZkPort.getText().trim();
        if (!zkPort.isEmpty() && !portNumberIsValid(zkPort)) {
>>>>>>> dca91f04
            // if the port is specified, it has to be valid
            tbOops.setText(INVALID_ZK_SERVER_PORT_MSG);
            return false;
        }

        return true;
    }

    /**
     * Determines whether or not a port number is within the range of valid port
     * numbers.
     *
     * @param portNumber The port number as a string.
     *
     * @return True or false.
     */
    private static boolean portNumberIsValid(String portNumber) {
        try {
            int value = Integer.parseInt(portNumber);
            if (value < 0 || value > 65535) { // invalid port numbers
                return false;
            }
        } catch (NumberFormatException detailsNotImportant) {
            return false;
        }
        return true;
    }

    // Variables declaration - do not modify//GEN-BEGIN:variables
    private javax.swing.JButton bnTestDatabase;
    private javax.swing.JButton bnTestMessageService;
    private javax.swing.JButton bnTestSolr;
    private javax.swing.JCheckBox cbEnableMultiUser;
    private javax.swing.JScrollPane jScrollPane;
    private javax.swing.JLabel lbDatabaseSettings;
    private javax.swing.JLabel lbMessageServiceSettings;
    private javax.swing.JLabel lbSolr4Settings;
    private javax.swing.JLabel lbSolr8Settings;
<<<<<<< HEAD
    private javax.swing.JLabel lbSolrNote1;
    private javax.swing.JLabel lbSolrNote2;
=======
>>>>>>> dca91f04
    private javax.swing.JLabel lbTestDatabase;
    private javax.swing.JLabel lbTestDbWarning;
    private javax.swing.JLabel lbTestMessageService;
    private javax.swing.JLabel lbTestMessageWarning;
    private javax.swing.JLabel lbTestSolr;
    private javax.swing.JLabel lbTestSolrWarning;
    private javax.swing.JLabel lbZkSettings;
    private javax.swing.JPanel pnDatabaseSettings;
    private javax.swing.JPanel pnMessagingSettings;
    private javax.swing.JPanel pnOverallPanel;
    private javax.swing.JPanel pnSolrSettings;
    private javax.swing.JTextField tbDbHostname;
    private javax.swing.JPasswordField tbDbPassword;
    private javax.swing.JTextField tbDbPort;
    private javax.swing.JTextField tbDbUsername;
    private javax.swing.JTextField tbMsgHostname;
    private javax.swing.JPasswordField tbMsgPassword;
    private javax.swing.JTextField tbMsgPort;
    private javax.swing.JTextField tbMsgUsername;
    private javax.swing.JTextField tbOops;
    private javax.swing.JTextField tbSolr4Hostname;
    private javax.swing.JTextField tbSolr4Port;
    private javax.swing.JTextField tbSolr8Hostname;
    private javax.swing.JTextField tbSolr8Port;
    private javax.swing.JTextField tbZkHostname;
    private javax.swing.JTextField tbZkPort;
    // End of variables declaration//GEN-END:variables

    /**
     * Used to listen for changes in text boxes. It lets the panel know things
     * have been updated and that validation needs to happen.
     */
    class TextBoxChangedListener implements DocumentListener {

        @Override
        public void changedUpdate(DocumentEvent e) {
            Object statusIcon = e.getDocument().getProperty("statusIcon");
            if (statusIcon != null) {
                ((javax.swing.JLabel) statusIcon).setIcon(null);
            }
            controller.changed();
        }

        @Override
        public void insertUpdate(DocumentEvent e) {
            Object statusIcon = e.getDocument().getProperty("statusIcon");
            if (statusIcon != null) {
                ((javax.swing.JLabel) statusIcon).setIcon(null);
            }
            controller.changed();
        }

        @Override
        public void removeUpdate(DocumentEvent e) {
            Object statusIcon = e.getDocument().getProperty("statusIcon");
            if (statusIcon != null) {
                ((javax.swing.JLabel) statusIcon).setIcon(null);
            }
            controller.changed();
        }
    }

    private class MyDocumentListener implements DocumentListener {

        @Override
        public void changedUpdate(DocumentEvent e) {
            tbZkHostname.setText(tbSolr8Hostname.getText().trim());
        }

        @Override
        public void removeUpdate(DocumentEvent e) {
            tbZkHostname.setText(tbSolr8Hostname.getText().trim());
        }

        @Override
        public void insertUpdate(DocumentEvent e) {
            tbZkHostname.setText(tbSolr8Hostname.getText().trim());
        }
    };
}<|MERGE_RESOLUTION|>--- conflicted
+++ resolved
@@ -65,11 +65,8 @@
     private static final String INVALID_MESSAGE_SERVICE_PORT_MSG = NbBundle.getMessage(MultiUserSettingsPanel.class, "MultiUserSettingsPanel.validationErrMsg.invalidMessageServicePort");
     private static final String INVALID_INDEXING_SERVER_PORT_MSG = NbBundle.getMessage(MultiUserSettingsPanel.class, "MultiUserSettingsPanel.validationErrMsg.invalidIndexingServerPort");
     private static final String INVALID_SOLR4_SERVER_PORT_MSG = NbBundle.getMessage(MultiUserSettingsPanel.class, "MultiUserSettingsPanel.validationErrMsg.invalidSolr4ServerPort");
-<<<<<<< HEAD
     private static final String SOLR_SERVER_NOT_CONFIGURED_MSG = NbBundle.getMessage(MultiUserSettingsPanel.class, "MultiUserSettingsPanel.validationErrMsg.solrNotConfigured");
-    private static final String INVALID_ZK_SERVER_HOST_MSG = NbBundle.getMessage(MultiUserSettingsPanel.class, "MultiUserSettingsPanel.validationErrMsg.invalidZkServerHostName");    
-=======
->>>>>>> dca91f04
+    private static final String INVALID_ZK_SERVER_HOST_MSG = NbBundle.getMessage(MultiUserSettingsPanel.class, "MultiUserSettingsPanel.validationErrMsg.invalidZkServerHostName");    e
     private static final String INVALID_ZK_SERVER_PORT_MSG = NbBundle.getMessage(MultiUserSettingsPanel.class, "MultiUserSettingsPanel.validationErrMsg.invalidZkServerPort");
     private static final String SOLR8_HOST_NAME_OR_IP_PROMPT = NbBundle.getMessage(MultiUserSettingsPanel.class, "MultiUserSettingsPanel.tbSolr8Hostname.toolTipText");
     private static final String SOLR8_PORT_PROMPT = NbBundle.getMessage(MultiUserSettingsPanel.class, "MultiUserSettingsPanel.tbSolr8Port.toolTipText");
@@ -155,12 +152,9 @@
         textBoxes.add(tbZkHostname);
         textBoxes.add(tbZkPort);
         
-<<<<<<< HEAD
         // as the user enters Solr 8 settings, we fill in the ZK settings with the embedded Solr 8 ZK connection info.
         tbSolr8Hostname.getDocument().addDocumentListener(new MyDocumentListener());
-        
-=======
->>>>>>> dca91f04
+
         addDocumentListeners(textBoxes, textBoxChangedListener);
         goodIcon = new ImageIcon(ImageUtilities.loadImage("org/sleuthkit/autopsy/images/good.png", false));
         badIcon = new ImageIcon(ImageUtilities.loadImage("org/sleuthkit/autopsy/images/bad.png", false));
@@ -226,11 +220,8 @@
         lbZkSettings = new javax.swing.JLabel();
         tbZkHostname = new javax.swing.JTextField();
         tbZkPort = new javax.swing.JTextField();
-<<<<<<< HEAD
         lbSolrNote1 = new javax.swing.JLabel();
         lbSolrNote2 = new javax.swing.JLabel();
-=======
->>>>>>> dca91f04
         pnMessagingSettings = new javax.swing.JPanel();
         lbMessageServiceSettings = new javax.swing.JLabel();
         tbMsgHostname = new javax.swing.JTextField();
@@ -362,15 +353,12 @@
         tbZkPort.setFont(tbZkPort.getFont().deriveFont(tbZkPort.getFont().getSize()+1f));
         tbZkPort.setToolTipText(org.openide.util.NbBundle.getMessage(MultiUserSettingsPanel.class, "MultiUserSettingsPanel.tbZkPort.toolTipText")); // NOI18N
 
-<<<<<<< HEAD
         lbSolrNote1.setFont(lbSolrNote1.getFont().deriveFont(lbSolrNote1.getFont().getSize()+1f));
         org.openide.awt.Mnemonics.setLocalizedText(lbSolrNote1, org.openide.util.NbBundle.getMessage(MultiUserSettingsPanel.class, "MultiUserSettingsPanel.lbSolrNote1.text")); // NOI18N
 
         lbSolrNote2.setFont(lbSolrNote2.getFont().deriveFont(lbSolrNote2.getFont().getSize()+1f));
         org.openide.awt.Mnemonics.setLocalizedText(lbSolrNote2, org.openide.util.NbBundle.getMessage(MultiUserSettingsPanel.class, "MultiUserSettingsPanel.lbSolrNote2.text")); // NOI18N
 
-=======
->>>>>>> dca91f04
         javax.swing.GroupLayout pnSolrSettingsLayout = new javax.swing.GroupLayout(pnSolrSettings);
         pnSolrSettings.setLayout(pnSolrSettingsLayout);
         pnSolrSettingsLayout.setHorizontalGroup(
@@ -380,7 +368,6 @@
                 .addGroup(pnSolrSettingsLayout.createParallelGroup(javax.swing.GroupLayout.Alignment.LEADING)
                     .addComponent(tbSolr8Hostname)
                     .addGroup(pnSolrSettingsLayout.createSequentialGroup()
-<<<<<<< HEAD
                         .addGroup(pnSolrSettingsLayout.createParallelGroup(javax.swing.GroupLayout.Alignment.LEADING)
                             .addComponent(lbSolr8Settings)
                             .addComponent(lbSolrNote1)
@@ -390,13 +377,6 @@
                         .addPreferredGap(javax.swing.LayoutStyle.ComponentPlacement.UNRELATED)
                         .addComponent(lbTestSolr, javax.swing.GroupLayout.PREFERRED_SIZE, 16, javax.swing.GroupLayout.PREFERRED_SIZE)
                         .addGap(3, 3, 3))
-=======
-                        .addComponent(lbSolr8Settings)
-                        .addPreferredGap(javax.swing.LayoutStyle.ComponentPlacement.RELATED, 274, Short.MAX_VALUE)
-                        .addComponent(bnTestSolr)
-                        .addGap(18, 18, 18)
-                        .addComponent(lbTestSolr, javax.swing.GroupLayout.PREFERRED_SIZE, 16, javax.swing.GroupLayout.PREFERRED_SIZE))
->>>>>>> dca91f04
                     .addComponent(tbSolr8Port)
                     .addComponent(tbSolr4Hostname)
                     .addComponent(tbSolr4Port)
@@ -419,32 +399,19 @@
                 .addComponent(lbSolrNote2)
                 .addGap(20, 20, 20)
                 .addGroup(pnSolrSettingsLayout.createParallelGroup(javax.swing.GroupLayout.Alignment.LEADING)
-<<<<<<< HEAD
                     .addGroup(pnSolrSettingsLayout.createParallelGroup(javax.swing.GroupLayout.Alignment.TRAILING)
                         .addComponent(lbSolr8Settings)
                         .addComponent(bnTestSolr))
                     .addComponent(lbTestSolr, javax.swing.GroupLayout.PREFERRED_SIZE, 23, javax.swing.GroupLayout.PREFERRED_SIZE))
-=======
-                    .addComponent(bnTestSolr)
-                    .addComponent(lbTestSolr, javax.swing.GroupLayout.Alignment.TRAILING, javax.swing.GroupLayout.PREFERRED_SIZE, 23, javax.swing.GroupLayout.PREFERRED_SIZE)
-                    .addComponent(lbSolr8Settings, javax.swing.GroupLayout.Alignment.TRAILING))
->>>>>>> dca91f04
                 .addPreferredGap(javax.swing.LayoutStyle.ComponentPlacement.RELATED)
                 .addComponent(tbSolr8Hostname, javax.swing.GroupLayout.PREFERRED_SIZE, javax.swing.GroupLayout.DEFAULT_SIZE, javax.swing.GroupLayout.PREFERRED_SIZE)
                 .addPreferredGap(javax.swing.LayoutStyle.ComponentPlacement.RELATED)
                 .addComponent(tbSolr8Port, javax.swing.GroupLayout.PREFERRED_SIZE, javax.swing.GroupLayout.DEFAULT_SIZE, javax.swing.GroupLayout.PREFERRED_SIZE)
                 .addGap(18, 18, 18)
-<<<<<<< HEAD
                 .addComponent(lbSolr4Settings, javax.swing.GroupLayout.PREFERRED_SIZE, 21, javax.swing.GroupLayout.PREFERRED_SIZE)
                 .addPreferredGap(javax.swing.LayoutStyle.ComponentPlacement.RELATED)
                 .addComponent(tbSolr4Hostname, javax.swing.GroupLayout.PREFERRED_SIZE, javax.swing.GroupLayout.DEFAULT_SIZE, javax.swing.GroupLayout.PREFERRED_SIZE)
                 .addPreferredGap(javax.swing.LayoutStyle.ComponentPlacement.RELATED)
-=======
-                .addComponent(lbSolr4Settings)
-                .addPreferredGap(javax.swing.LayoutStyle.ComponentPlacement.RELATED)
-                .addComponent(tbSolr4Hostname, javax.swing.GroupLayout.PREFERRED_SIZE, javax.swing.GroupLayout.DEFAULT_SIZE, javax.swing.GroupLayout.PREFERRED_SIZE)
-                .addPreferredGap(javax.swing.LayoutStyle.ComponentPlacement.RELATED)
->>>>>>> dca91f04
                 .addComponent(tbSolr4Port, javax.swing.GroupLayout.PREFERRED_SIZE, javax.swing.GroupLayout.DEFAULT_SIZE, javax.swing.GroupLayout.PREFERRED_SIZE)
                 .addPreferredGap(javax.swing.LayoutStyle.ComponentPlacement.UNRELATED)
                 .addComponent(lbZkSettings)
@@ -561,11 +528,7 @@
                         .addPreferredGap(javax.swing.LayoutStyle.ComponentPlacement.RELATED)
                         .addComponent(tbOops))
                     .addComponent(pnDatabaseSettings, javax.swing.GroupLayout.DEFAULT_SIZE, javax.swing.GroupLayout.DEFAULT_SIZE, Short.MAX_VALUE)
-<<<<<<< HEAD
                     .addComponent(pnMessagingSettings, javax.swing.GroupLayout.DEFAULT_SIZE, javax.swing.GroupLayout.DEFAULT_SIZE, Short.MAX_VALUE))
-=======
-                    .addComponent(pnMessagingSettings, javax.swing.GroupLayout.PREFERRED_SIZE, javax.swing.GroupLayout.DEFAULT_SIZE, javax.swing.GroupLayout.PREFERRED_SIZE))
->>>>>>> dca91f04
                 .addPreferredGap(javax.swing.LayoutStyle.ComponentPlacement.RELATED)
                 .addComponent(pnSolrSettings, javax.swing.GroupLayout.PREFERRED_SIZE, javax.swing.GroupLayout.DEFAULT_SIZE, javax.swing.GroupLayout.PREFERRED_SIZE)
                 .addGap(39, 39, 39))
@@ -701,7 +664,6 @@
         try {
             if (kwsService != null) {
                 // test Solr 8 connectivity
-<<<<<<< HEAD
                 if (!tbSolr8Port.getText().trim().isEmpty() && !tbSolr8Hostname.getText().trim().isEmpty()) {
                     int port = Integer.parseInt(tbSolr8Port.getText().trim());
                     kwsService.tryConnect(tbSolr8Hostname.getText().trim(), port);
@@ -726,26 +688,6 @@
                     return;
                 }
 
-=======
-                int port = Integer.parseInt(tbSolr8Port.getText().trim());
-                kwsService.tryConnect(tbSolr8Hostname.getText().trim(), port);
-                
-                // test Solr 4 conenctivity                
-                if (!tbSolr4Port.getText().trim().isEmpty() && !tbSolr4Hostname.getText().trim().isEmpty()) {
-                    port = Integer.parseInt(tbSolr4Port.getText().trim());
-                    kwsService.tryConnect(tbSolr4Hostname.getText().trim(), port);
-                }
-                
-                // test ZooKeeper connectivity
-                if (!tbZkPort.getText().trim().isEmpty() && !tbZkHostname.getText().trim().isEmpty()) {
-                    if (false == CoordinationServiceUtils.isZooKeeperAccessible(tbZkHostname.getText().trim(), tbZkPort.getText().trim())) {
-                        lbTestSolr.setIcon(badIcon);
-                        lbTestSolrWarning.setText(NbBundle.getMessage(MultiUserSettingsPanel.class, "MultiUserSettingsPanel.UnableToConnectToZK"));
-                        return;
-                    }
-                }
-                                
->>>>>>> dca91f04
                 lbTestSolr.setIcon(goodIcon);
                 lbTestSolrWarning.setText("");
             } else {
@@ -795,36 +737,7 @@
             logger.log(Level.SEVERE, "Error accessing case database connection info", ex); //NON-NLS
         }
 
-<<<<<<< HEAD
         populateSolrAndZkSettings();
-=======
-        String indexingServerHost = UserPreferences.getIndexingServerHost().trim();
-        if (!indexingServerHost.isEmpty()) {
-            tbSolr8Hostname.setText(indexingServerHost);
-        }
-        String indexingServerPort = UserPreferences.getIndexingServerPort().trim();
-        if (portNumberIsValid(indexingServerPort)) {
-            tbSolr8Port.setText(indexingServerPort);
-        }
-        
-        String solr4ServerHost = UserPreferences.getSolr4ServerHost().trim();
-        if (!solr4ServerHost.isEmpty()) {
-            tbSolr4Hostname.setText(solr4ServerHost);
-        }
-        String solr4ServerPort = UserPreferences.getSolr4ServerPort().trim();
-        if (portNumberIsValid(solr4ServerPort)) {
-            tbSolr4Port.setText(solr4ServerPort);
-        }
-        
-        String zkServerHost = UserPreferences.getZkServerHost().trim();
-        if (!zkServerHost.isEmpty()) {
-            tbZkHostname.setText(zkServerHost);
-        }
-        String zkServerPort = UserPreferences.getZkServerPort().trim();
-        if (portNumberIsValid(zkServerPort)) {
-            tbZkPort.setText(zkServerPort);
-        }
->>>>>>> dca91f04
 
         lbTestDatabase.setIcon(null);
         lbTestSolr.setIcon(null);
@@ -907,7 +820,6 @@
      */
     private boolean solrFieldsArePopulated() {
         
-<<<<<<< HEAD
         // either Solr 8 or/and Solr 4 seetings must be specified
         boolean solrConfigured = false;
         
@@ -926,23 +838,6 @@
         // ZK settings are mandatory    
         return (solrConfigured && !tbZkHostname.getText().trim().isEmpty()
                 && !tbZkPort.getText().trim().isEmpty());
-=======
-        // all Solr 8 settings must be specified
-        if (tbSolr8Hostname.getText().trim().isEmpty()
-                || tbSolr8Port.getText().trim().isEmpty()) {
-            return false;
-        }
-        
-        // if either one of Solr 4 settings is set, then both settings must be set (!XOR)
-        if (tbSolr4Hostname.getText().trim().isEmpty()
-                ^ tbSolr4Port.getText().trim().isEmpty()) {
-            return false;
-        }
-        
-        // if either one of ZK settings is set, then both settings must be set (!XOR)        
-        return !(tbZkHostname.getText().trim().isEmpty()
-                ^ tbZkPort.getText().trim().isEmpty());
->>>>>>> dca91f04
     }
 
     /**
@@ -1026,14 +921,10 @@
             } 
 
             UserPreferences.setIndexingServerHost(tbSolr8Hostname.getText().trim());
-<<<<<<< HEAD
             String solr8port = tbSolr8Port.getText().trim();
             if (!solr8port.isEmpty()) {
                 UserPreferences.setIndexingServerPort(Integer.parseInt(solr8port));
             }
-=======
-            UserPreferences.setIndexingServerPort(Integer.parseInt(tbSolr8Port.getText().trim()));
->>>>>>> dca91f04
             UserPreferences.setSolr4ServerHost(tbSolr4Hostname.getText().trim());
             UserPreferences.setSolr4ServerPort(tbSolr4Port.getText().trim());
             UserPreferences.setZkServerHost(tbZkHostname.getText().trim());
@@ -1055,7 +946,6 @@
     }
     
     private boolean isRestartRequired() {
-<<<<<<< HEAD
         // if ZK was previously configured
         if (!UserPreferences.getZkServerHost().isEmpty()) {
             // Restart is required any time ZK info has changed
@@ -1064,23 +954,6 @@
                 return true;
             }
         }        
-=======
-        // Restart is required any time standalone ZK info has changed. 
-        if (!(tbZkHostname.getText().trim().equalsIgnoreCase(UserPreferences.getZkServerHost()))
-                || !(tbZkPort.getText().trim().equals(UserPreferences.getZkServerPort()))) {
-            return true;
-        }
-        
-        // If standalone ZK info is not set, then restart is required if Solr settings 
-        // have changed, because we are using the embedded ZK of the Solr server.
-        if (tbZkHostname.getText().trim().isEmpty() && tbZkPort.getText().trim().isEmpty()) {
-            if (!(tbSolr8Hostname.getText().trim().equalsIgnoreCase(UserPreferences.getIndexingServerHost()))
-                    || !(tbSolr8Port.getText().trim().equals(UserPreferences.getIndexingServerPort()))) {
-                return true;
-            }
-        }
-        
->>>>>>> dca91f04
         return false;
     }
 
@@ -1189,15 +1062,10 @@
      * @return True or false.
      */
     boolean indexingServerSettingsAreValid() {
-<<<<<<< HEAD
         
         String solr8Port = tbSolr8Port.getText().trim();
         if (!solr8Port.isEmpty() && !portNumberIsValid(solr8Port)) {
             // if the port is specified, it has to be valid
-=======
-        // Solr 8 port must always be specified
-        if (!portNumberIsValid(tbSolr8Port.getText().trim())) {
->>>>>>> dca91f04
             tbOops.setText(INVALID_INDEXING_SERVER_PORT_MSG);
             return false;
         }
@@ -1207,7 +1075,6 @@
             // if the port is specified, it has to be valid
             tbOops.setText(INVALID_SOLR4_SERVER_PORT_MSG);
             return false;
-<<<<<<< HEAD
         }    
         
         // either Solr 8 or/and Solr 4 seetings must be specified
@@ -1239,12 +1106,6 @@
         // ZK settings are mandatory  
         String zkPort = tbZkPort.getText().trim();
         if (zkPort.isEmpty() || !portNumberIsValid(zkPort)) {
-=======
-        }
-
-        String zkPort = tbZkPort.getText().trim();
-        if (!zkPort.isEmpty() && !portNumberIsValid(zkPort)) {
->>>>>>> dca91f04
             // if the port is specified, it has to be valid
             tbOops.setText(INVALID_ZK_SERVER_PORT_MSG);
             return false;
@@ -1283,11 +1144,8 @@
     private javax.swing.JLabel lbMessageServiceSettings;
     private javax.swing.JLabel lbSolr4Settings;
     private javax.swing.JLabel lbSolr8Settings;
-<<<<<<< HEAD
     private javax.swing.JLabel lbSolrNote1;
     private javax.swing.JLabel lbSolrNote2;
-=======
->>>>>>> dca91f04
     private javax.swing.JLabel lbTestDatabase;
     private javax.swing.JLabel lbTestDbWarning;
     private javax.swing.JLabel lbTestMessageService;
