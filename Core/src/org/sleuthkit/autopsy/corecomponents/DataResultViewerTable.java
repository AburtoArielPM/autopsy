/*
 * Autopsy Forensic Browser
 *
<<<<<<< HEAD
 * Copyright 2011-2017 Basis Technology Corp.
=======
 * Copyright 2013-2016 Basis Technology Corp.
>>>>>>> d158b4c0
 * Contact: carrier <at> sleuthkit <dot> org
 *
 * Licensed under the Apache License, Version 2.0 (the "License");
 * you may not use this file except in compliance with the License.
 * You may obtain a copy of the License at
 *
 *     http://www.apache.org/licenses/LICENSE-2.0
 *
 * Unless required by applicable law or agreed to in writing, software
 * distributed under the License is distributed on an "AS IS" BASIS,
 * WITHOUT WARRANTIES OR CONDITIONS OF ANY KIND, either express or implied.
 * See the License for the specific language governing permissions and
 * limitations under the License.
 */
package org.sleuthkit.autopsy.corecomponents;

import java.awt.Color;
import java.awt.Component;
import java.awt.Cursor;
import java.awt.FontMetrics;
import java.awt.Graphics;
import java.awt.dnd.DnDConstants;
import java.awt.event.MouseAdapter;
import java.awt.event.MouseEvent;
<<<<<<< HEAD
=======
import java.beans.FeatureDescriptor;
import java.beans.PropertyChangeEvent;
>>>>>>> d158b4c0
import java.lang.reflect.InvocationTargetException;
import java.util.ArrayList;
import java.util.Arrays;
import java.util.Comparator;
import java.util.LinkedHashSet;
import java.util.List;
import java.util.Map;
import java.util.Set;
import java.util.TreeMap;
<<<<<<< HEAD
import java.util.prefs.Preferences;
import java.util.stream.Stream;
=======
import java.util.TreeSet;
import java.util.prefs.Preferences;
>>>>>>> d158b4c0
import javax.swing.JTable;
import javax.swing.ListSelectionModel;
import javax.swing.SwingUtilities;
import javax.swing.event.ChangeEvent;
import javax.swing.event.ListSelectionEvent;
import javax.swing.event.TableColumnModelEvent;
import javax.swing.event.TableColumnModelListener;
import javax.swing.table.TableCellRenderer;
<<<<<<< HEAD
=======
import javax.swing.table.TableColumnModel;
>>>>>>> d158b4c0
import org.netbeans.swing.etable.ETableColumn;
import org.netbeans.swing.outline.DefaultOutlineCellRenderer;
import org.netbeans.swing.outline.DefaultOutlineModel;
import org.netbeans.swing.outline.Outline;
import org.openide.explorer.ExplorerManager;
import org.openide.explorer.view.OutlineView;
import org.openide.nodes.AbstractNode;
import org.openide.nodes.Children;
import org.openide.nodes.Node;
import org.openide.nodes.Node.Property;
import org.openide.nodes.Node.PropertySet;
import org.openide.nodes.NodeAdapter;
import org.openide.nodes.NodeMemberEvent;
import org.openide.util.NbBundle;
import org.openide.util.NbPreferences;
import org.sleuthkit.autopsy.corecomponentinterfaces.DataResultViewer;
import org.sleuthkit.autopsy.coreutils.ThreadConfined;

/**
 * DataResult sortable table viewer
 *
 * @@@ Restore implementation of DataResultViewerTable as a DataResultViewer
 * service provider when DataResultViewers can be made compatible with node
 * multiple selection actions.
 */
//@ServiceProvider(service = DataResultViewer.class)
public class DataResultViewerTable extends AbstractDataResultViewer {

    private static final long serialVersionUID = 1L;

<<<<<<< HEAD
    @NbBundle.Messages("DataResultViewerTable.firstColLbl=Name")
    static private final String FIRST_COLUMN_LABEL = Bundle.DataResultViewerTable_firstColLbl();
    @NbBundle.Messages("DataResultViewerTable.pleasewaitNodeDisplayName=Please Wait...")
    private static final String PLEASEWAIT_NODE_DISPLAY_NAME = Bundle.DataResultViewerTable_pleasewaitNodeDisplayName();
    private static final Color TAGGED_COLOR = new Color(200, 210, 220);
    /*
     * The properties map:
     *
     * stored value of column index -> property at that index
     *
     * We move around stored values instead of directly using the column indices
     * in order to not override settings for a column that may not appear in the
     * current table view due to its collection of its children's properties.
=======
    private final String firstColumnLabel = NbBundle.getMessage(DataResultViewerTable.class, "DataResultViewerTable.firstColLbl");
    /*
     * The properties map maps key: stored value of column index -> value:
     * property at that index We move around stored values instead of directly
     * using the column indices in order to not override settings for a column
     * that may not appear in the current table view due to its collection of
     * its children's properties.
>>>>>>> d158b4c0
     */
    private final Map<Integer, Property<?>> propertiesMap = new TreeMap<>();
    private final PleasewaitNodeListener pleasewaitNodeListener = new PleasewaitNodeListener();

    private Node currentRoot;
    // When a column in the table is moved, these two variables keep track of where
    // the column started and where it ended up.
    private int startColumnIndex = -1;
    private int endColumnIndex = -1;
    private OutlineView ov;

    /*
     * Convience reference to internal Outline.
     */
    private Outline outline;

    /**
     * Creates a DataResultViewerTable object that is compatible with node
     * multiple selection actions.
     *
     * @param explorerManager allow for explorer manager sharing
     */
    public DataResultViewerTable(ExplorerManager explorerManager) {
        super(explorerManager);
        initialize();
    }

    /**
     * Creates a DataResultViewerTable object that is NOT compatible with node
     * multiple selection actions.
     */
    public DataResultViewerTable() {
        initialize();
    }

    private void initialize() {
        initComponents();

<<<<<<< HEAD
        outlineView.setAllowedDragActions(DnDConstants.ACTION_NONE);
        outline = outlineView.getOutline();
=======
        ov = ((OutlineView) this.tableScrollPanel);
        ov.setAllowedDragActions(DnDConstants.ACTION_NONE);

        ov.getOutline().setSelectionMode(ListSelectionModel.MULTIPLE_INTERVAL_SELECTION);
>>>>>>> d158b4c0

        outline.setSelectionMode(ListSelectionModel.MULTIPLE_INTERVAL_SELECTION);
        outline.setRootVisible(false);    // don't show the root node
        outline.setDragEnabled(false);
        outline.setDefaultRenderer(Object.class, new ColorTagCustomRenderer());

        // add a listener so that when columns are moved, the new order is stored
<<<<<<< HEAD
        outline.getColumnModel().addColumnModelListener(new TableColumnModelListener() {
=======
        ov.getOutline().getColumnModel().addColumnModelListener(new TableColumnModelListener() {
            @Override
            public void columnAdded(TableColumnModelEvent e) {
            }

            @Override
            public void columnRemoved(TableColumnModelEvent e) {
            }

            @Override
            public void columnMarginChanged(ChangeEvent e) {
            }

            @Override
            public void columnSelectionChanged(ListSelectionEvent e) {
            }
>>>>>>> d158b4c0

            @Override
            public void columnMoved(TableColumnModelEvent e) {
                int fromIndex = e.getFromIndex();
                int toIndex = e.getToIndex();
                if (fromIndex == toIndex) {
                    return;
                }

                /*
                 * Because a column may be dragged to several different
                 * positions before the mouse is released (thus causing multiple
                 * TableColumnModelEvents to be fired), we want to keep track of
                 * the starting column index in this potential series of
                 * movements. Therefore we only keep track of the original
                 * fromIndex in startColumnIndex, but we always update
                 * endColumnIndex to know the final position of the moved
                 * column. See the MouseListener mouseReleased method.
                 */
                if (startColumnIndex == -1) {
                    startColumnIndex = fromIndex;
                }
                endColumnIndex = toIndex;

                // This list contains the keys of propertiesMap in order
                ArrayList<Integer> indicesList = new ArrayList<>(propertiesMap.keySet());
                int leftIndex = Math.min(fromIndex, toIndex);
                int rightIndex = Math.max(fromIndex, toIndex);
                // Now we can copy the range of keys that have been affected by
                // the column movement
                List<Integer> range = indicesList.subList(leftIndex, rightIndex + 1);
                int rangeSize = range.size();

                if (fromIndex < toIndex) {
                    // column moved right, shift all properties left, put in moved
                    // property at the rightmost index
                    Property<?> movedProp = propertiesMap.get(range.get(0));
                    for (int i = 0; i < rangeSize - 1; i++) {
                        propertiesMap.put(range.get(i), propertiesMap.get(range.get(i + 1)));
                    }
<<<<<<< HEAD
                    propertiesMap.put(range.get(rangeSize - 1), movedProp);
                } else {
                    // column moved left, shift all properties right, put in moved
                    // property at the leftmost index
                    Property<?> movedProp = propertiesMap.get(range.get(rangeSize - 1));
=======
                    propertiesMap.put(range[rangeSize - 1], movedProp);
                } // column moved left, shift all properties right, put in moved
                // property at the leftmost index
                else {
                    Property<?> movedProp = propertiesMap.get(range[rangeSize - 1]);
>>>>>>> d158b4c0
                    for (int i = rangeSize - 1; i > 0; i--) {
                        propertiesMap.put(range.get(i), propertiesMap.get(range.get(i - 1)));
                    }
                    propertiesMap.put(range.get(0), movedProp);
                }

                storeState();
            }

            @Override
            public void columnAdded(TableColumnModelEvent e) {
            }

            @Override
            public void columnRemoved(TableColumnModelEvent e) {
            }

            @Override
            public void columnMarginChanged(ChangeEvent e) {
            }

            @Override
            public void columnSelectionChanged(ListSelectionEvent e) {
            }
        });

        // add a listener to move columns back if user tries to move the first column out of place
        outline.getTableHeader().addMouseListener(new MouseAdapter() {
            @Override
            public void mouseReleased(MouseEvent e) {
                /*
                 * If the startColumnIndex is not -1 (which is the reset value),
                 * that means columns have been moved around. We then check to
                 * see if either the starting or end position is 0 (the first
                 * column), and then swap them back if that is the case because
                 * we don't want to allow movement of the first column. We then
                 * reset startColumnIndex to -1, the reset value. We check if
                 * startColumnIndex is at reset or not because it is possible
                 * for the mouse to be released and a MouseEvent to be fired
                 * without having moved any columns.
                 */
                if (startColumnIndex != -1 && (startColumnIndex == 0 || endColumnIndex == 0)) {
                    outline.moveColumn(endColumnIndex, startColumnIndex);
                }
                startColumnIndex = -1;
            }

            @Override
            public void mouseClicked(MouseEvent e) {
                storeState();
            }
        });
    }

    /**
     * Expand node
     *
     * @param n Node to expand
     */
    @Override

    public void expandNode(Node n) {
        super.expandNode(n);

        if (this.outlineView != null) {
            outlineView.expandNode(n);
        }
    }

    /**
     * This method is called from within the constructor to initialize the form.
     * WARNING: Do NOT modify this code. The content of this method is always
     * regenerated by the Form Editor.
     */
    @SuppressWarnings("unchecked")
    // <editor-fold defaultstate="collapsed" desc="Generated Code">//GEN-BEGIN:initComponents
    private void initComponents() {

        outlineView = new OutlineView(DataResultViewerTable.FIRST_COLUMN_LABEL);

        outlineView.addComponentListener(new java.awt.event.ComponentAdapter() {
            public void componentResized(java.awt.event.ComponentEvent evt) {
                outlineViewComponentResized(evt);
            }
        });

        javax.swing.GroupLayout layout = new javax.swing.GroupLayout(this);
        this.setLayout(layout);
        layout.setHorizontalGroup(
            layout.createParallelGroup(javax.swing.GroupLayout.Alignment.LEADING)
            .addComponent(outlineView, javax.swing.GroupLayout.DEFAULT_SIZE, 691, Short.MAX_VALUE)
        );
        layout.setVerticalGroup(
            layout.createParallelGroup(javax.swing.GroupLayout.Alignment.LEADING)
            .addComponent(outlineView, javax.swing.GroupLayout.DEFAULT_SIZE, 366, Short.MAX_VALUE)
        );
    }// </editor-fold>//GEN-END:initComponents

    private void outlineViewComponentResized(java.awt.event.ComponentEvent evt) {//GEN-FIRST:event_outlineViewComponentResized
    }//GEN-LAST:event_outlineViewComponentResized
    // Variables declaration - do not modify//GEN-BEGIN:variables
    private org.openide.explorer.view.OutlineView outlineView;
    // End of variables declaration//GEN-END:variables

    /**
<<<<<<< HEAD
     * Gets properties from all children and, recursively, subchildren of Node.
     * Note: won't work out the box for lazy load - you need to set all children
     * props for the parent by hand
     *
     * JMTODO: This is 'search' goes depth first. Is that really what we want
     * when getting child headers?
     *
     * @param node the Node to get properties for.
     *
     * @return A List of properties.
     */
    static private List<Property<?>> getAllChildProperties(Node node) {
        // This is a set because we add properties of up to 100 child nodes, and we want unique properties
        Set<Property<?>> propertiesAcc = new LinkedHashSet<>();
        getAllChildPropertiesHelper(node, 100, propertiesAcc);
        return new ArrayList<>(propertiesAcc);
    }

    /**
     * Helper to get the properties from all children and, recursively,
     * subchildren of Node. Note: won't work out the box for lazy load - you
     * need to set all children props for the parent by hand
     *
     * @param parent        Node with at least one child to get properties from
     * @param maxRows       max number of rows to retrieve properties for (can
     *                      be used for memory optimization)
     * @param propertiesAcc Accumulator for properties.
=======
     * Gets regular Bean property set properties from all children and,
     * recursively, subchildren, of a Node.
     *
     * Note: won't work out the box for lazy load - you need to set all children
     * properties for the parent by hand.
     *
     * @param parent        Node (with at least one child) from which toget
     *                      properties.
     * @param rows          Maximum number of rows to retrieve properties for
     *                      (can be used for memory optimization).
     * @param propertiesAcc Set in which to accumulate the properties.
>>>>>>> d158b4c0
     */
    static private void getAllChildPropertiesHelper(Node parent, int maxRows, Set<Property<?>> propertiesAcc) {
        Children children = parent.getChildren();
        int childCount = 0;
        for (Node child : children.getNodes()) {
            if (++childCount > maxRows) {
                return;
            }
            for (PropertySet ps : child.getPropertySets()) {
                propertiesAcc.addAll(Arrays.asList(ps.getProperties()));
            }
            getAllChildPropertiesHelper(child, maxRows, propertiesAcc);
        }
    }

    @Override
    public boolean isSupported(Node selectedNode) {
        return true;
    }

    @Override
    @ThreadConfined(type = ThreadConfined.ThreadType.AWT)
    public void setNode(Node selectedNode) {
<<<<<<< HEAD

=======
        final OutlineView ov = ((OutlineView) this.tableScrollPanel);
>>>>>>> d158b4c0
        /*
         * The quick filter must be reset because when determining column width,
         * ETable.getRowCount is called, and the documentation states that quick
         * filters must be unset for the method to work "If the quick-filter is
         * applied the number of rows do not match the number of rows in the
         * model."
         */
        outline.unsetQuickFilter();
        // change the cursor to "waiting cursor" for this operation
        this.setCursor(Cursor.getPredefinedCursor(Cursor.WAIT_CURSOR));
        try {
            boolean hasChildren = false;
            if (selectedNode != null) {
                // @@@ This just did a DB round trip to get the count and the results were not saved...
                hasChildren = selectedNode.getChildren().getNodesCount() > 0;
            }

            Node oldNode = this.em.getRootContext();
            if (oldNode != null) {
                oldNode.removeNodeListener(pleasewaitNodeListener);
            }

            // if there's no selection node, do nothing
            if (hasChildren) {
                Node root = selectedNode;
                pleasewaitNodeListener.reset();
                root.addNodeListener(pleasewaitNodeListener);
                setupTable(root);
            } else {
                Node emptyNode = new AbstractNode(Children.LEAF);
                em.setRootContext(emptyNode); // make empty node
                outlineView.getOutline().setAutoResizeMode(JTable.AUTO_RESIZE_ALL_COLUMNS);
                outlineView.setPropertyColumns(); // set the empty property header
            }
        } finally {
            this.setCursor(null);
        }
    }

    /**
     * Create Column Headers based on the Content represented by the Nodes in
     * the table.
     *
     * @param root The parent Node of the ContentNodes
     */
    private void setupTable(final Node root) {

        em.setRootContext(root);

        currentRoot = root;
        List<Node.Property<?>> props = loadColumnOrder();

        /**
         * OutlineView makes the first column be the result of
         * node.getDisplayName with the icon. This duplicates our first column,
         * which is the file name, etc. So, pop that property off the list, but
         * use its display name as the header for the column so that the header
         * can change depending on the type of data being displayed.
         *
         * NOTE: This assumes that the first property is always the one that
         * duplicates getDisplayName(). The current implementation does not
         * allow the first property column to be moved.
         */
        if (props.isEmpty() == false) {
            Node.Property<?> prop = props.remove(0);
            ((DefaultOutlineModel) outline.getOutlineModel()).setNodesColumnLabel(prop.getDisplayName());
        }

        // Get the columns setup with respect to names and sortability
        String[] propStrings = new String[props.size() * 2];
        for (int i = 0; i < props.size(); i++) {
            final Property<?> prop = props.get(i);
            prop.setValue("ComparableColumnTTV", Boolean.TRUE); //NON-NLS
            //First property column is sorted initially
            if (i == 0) {
                prop.setValue("TreeColumnTTV", Boolean.TRUE); // Identifies special property representing first (tree) column. NON-NLS
                prop.setValue("SortingColumnTTV", Boolean.TRUE); // TreeTableView should be initially sorted by this property column. NON-NLS
            }
            propStrings[2 * i] = prop.getName();
            propStrings[2 * i + 1] = prop.getDisplayName();
        }

        outlineView.setPropertyColumns(propStrings);

        // show the horizontal scroll panel and show all the content & header
        // If there is only one column (which was removed from props above)
        // Just let the table resize itself.
        outline.setAutoResizeMode((props.isEmpty()) ? JTable.AUTO_RESIZE_ALL_COLUMNS : JTable.AUTO_RESIZE_OFF);

        if (root.getChildren().getNodesCount() != 0) {
            final Graphics graphics = outlineView.getGraphics();
            if (graphics != null) {
                final FontMetrics metrics = graphics.getFontMetrics();

                int margin = 4;
                int padding = 8;

                for (int column = 0; column < outline.getModel().getColumnCount(); column++) {
                    int firstColumnPadding = (column == 0) ? 32 : 0;
                    int columnWidthLimit = (column == 0) ? 350 : 300;
                    int valuesWidth = 0;

                    // find the maximum width needed to fit the values for the first 100 rows, at most
                    for (int row = 0; row < Math.min(100, outline.getRowCount()); row++) {
                        TableCellRenderer renderer = outline.getCellRenderer(row, column);
                        Component comp = outline.prepareRenderer(renderer, row, column);
                        valuesWidth = Math.max(comp.getPreferredSize().width, valuesWidth);
                    }

                    int headerWidth = metrics.stringWidth(outline.getColumnName(column));
                    valuesWidth += firstColumnPadding; // add extra padding for first column

                    int columnWidth = Math.max(valuesWidth, headerWidth);
                    columnWidth += 2 * margin + padding; // add margin and regular padding
                    columnWidth = Math.min(columnWidth, columnWidthLimit);

                    outline.getColumnModel().getColumn(column).setPreferredWidth(columnWidth);
                }
            }
        } else {
            // if there's no content just auto resize all columns
            outline.setAutoResizeMode(JTable.AUTO_RESIZE_ALL_COLUMNS);
        }

        loadSort();

<<<<<<< HEAD
=======
        /**
         * This custom renderer extends the renderer that was already being used
         * by the outline table. This renderer colors a row if the tags property
         * of the node is not empty.
         */
        class ColorTagCustomRenderer extends DefaultOutlineCellRenderer {

            private static final long serialVersionUID = 1L;

            @Override
            public Component getTableCellRendererComponent(JTable table,
                    Object value, boolean isSelected, boolean hasFocus, int row, int col) {

                Component component = super.getTableCellRendererComponent(table, value, isSelected, hasFocus, row, col);
                // only override the color if a node is not selected
                if (!isSelected) {
                    Node node = currentRoot.getChildren().getNodeAt(table.convertRowIndexToModel(row));
                    boolean tagFound = false;
                    if (node != null) {
                        Node.PropertySet[] propSets = node.getPropertySets();
                        if (propSets.length != 0) {
                            // currently, a node has only one property set, named Sheet.PROPERTIES ("properties")
                            Node.Property<?>[] props = propSets[0].getProperties();
                            for (Property<?> prop : props) {
                                if (prop.getName().equals("Tags")) {
                                    try {
                                        tagFound = !prop.getValue().equals("");
                                    } catch (IllegalAccessException | InvocationTargetException ignore) {
                                    }
                                    break;
                                }
                            }
                        }
                    }
                    //if the node does have associated tags, set its background color
                    if (tagFound) {
                        component.setBackground(TAGGED_COLOR);
                    }
                }
                return component;
            }
        }
        ov.getOutline().setDefaultRenderer(Object.class, new ColorTagCustomRenderer());
>>>>>>> d158b4c0
    }

    /**
     * Store the current column order into a preference file.
     */
    private synchronized void storeState() {
        if (currentRoot == null || propertiesMap.isEmpty()) {
            return;
        }
        if (currentRoot instanceof TableFilterNode) {
            TableFilterNode tfn = (TableFilterNode) currentRoot;
            final Preferences preferences = NbPreferences.forModule(DataResultViewerTable.class);
            // Store the current order of the columns into settings
            for (Map.Entry<Integer, Property<?>> entry : propertiesMap.entrySet()) {
<<<<<<< HEAD
                preferences.put(getColumnPositionKey(tfn, entry.getValue().getName()), String.valueOf(entry.getKey()));
            }

            int numCols = outline.getColumnModel().getColumnCount();
            for (int i = 0; i < numCols; i++) {
                ETableColumn etc = (ETableColumn) outline.getColumnModel().getColumn(i);
                if (etc.isSorted()) {
                    preferences.put(getColumnSortOrderKey(tfn, etc.getIdentifier().toString()), String.valueOf(etc.isAscending()));
                    preferences.put(getColumnSortRankKey(tfn, etc.getIdentifier().toString()), String.valueOf(etc.getSortRank()));
                    preferences.put(getColumnSortOrderKey(tfn, etc.getIdentifier().toString()), String.valueOf(etc.isAscending()));
                    preferences.put(getColumnSortRankKey(tfn, etc.getIdentifier().toString()), String.valueOf(etc.getSortRank()));
                } else {
                    preferences.remove(getColumnSortOrderKey(tfn, etc.getIdentifier().toString()));
                    preferences.remove(getColumnSortRankKey(tfn, etc.getIdentifier().toString()));
                }
            }
        }
    }

=======
                preferences.put(getColumnPositionKey(tfn.getColumnOrderKey(), entry.getValue().getName()), String.valueOf(entry.getKey()));
            }
            final TableColumnModel columnModel = ov.getOutline().getColumnModel();

            //store the sorting information
            int numCols = columnModel.getColumnCount();
            for (int i = 0; i < numCols; i++) {
                ETableColumn etc = (ETableColumn) columnModel.getColumn(i);
                String columnName = ov.getOutline().getColumnName(i);
                if (etc.isSorted()) {
                    preferences.put(getColumnSortOrderKey(tfn.getColumnOrderKey(), columnName), String.valueOf(etc.isAscending()));
                    preferences.put(getColumnSortRankKey(tfn.getColumnOrderKey(), columnName), String.valueOf(etc.getSortRank()));
                } else {
                    preferences.remove(getColumnSortOrderKey(tfn.getColumnOrderKey(), columnName));
                    preferences.remove(getColumnSortRankKey(tfn.getColumnOrderKey(), columnName));
                }
            }
        }
    }

    static private final class ColumnSortInfo {

        private final int modelIndex;
        private final int rank;
        private final boolean order;

        private ColumnSortInfo(int modelIndex, int rank, boolean order) {
            this.modelIndex = modelIndex;
            this.rank = rank;
            this.order = order;
        }

        private int getRank() {
            return rank;
        }
    }

>>>>>>> d158b4c0
    private synchronized void loadSort() {
        if (currentRoot == null || propertiesMap.isEmpty()) {
            return;
        }
        if (currentRoot instanceof TableFilterNode) {

            final Preferences preferences = NbPreferences.forModule(DataResultViewerTable.class);
            TableFilterNode tfn = (TableFilterNode) currentRoot;

<<<<<<< HEAD
            Map<Integer, Boolean> orderMap = new TreeMap<>();
            Map<Integer, Integer> indexMap = new TreeMap<>();

            propertiesMap.entrySet().forEach((entry) -> {
                Boolean sortOrder = Boolean.valueOf(preferences.get(getColumnSortOrderKey(tfn, entry.getValue().getName()), "true"));
                Integer sortRank = Integer.valueOf(preferences.get(getColumnSortRankKey(tfn, entry.getValue().getName()), "0"));
                //if the sort rank is undefined, it will be defaulted to 0 , unsorted.

                orderMap.put(sortRank, sortOrder);
                indexMap.put(sortRank, outline.getColumn(entry.getValue().getName()).getModelIndex());
            });

            orderMap.entrySet().forEach((entry) -> {
                outline.setColumnSorted(indexMap.get(entry.getKey()), orderMap.get(entry.getKey()), entry.getKey());
            });
=======
        if (currentRoot instanceof TableFilterNode) {
            final String columnOrderKey = ((TableFilterNode) currentRoot).getColumnOrderKey();

            final Preferences preferences = NbPreferences.forModule(DataResultViewerTable.class);

            //organize property sorting information, sorted by rank
            TreeSet<ColumnSortInfo> treeSet = new TreeSet<>(Comparator.comparing(ColumnSortInfo::getRank));
            propertiesMap.entrySet().stream()
                    .forEach(entry -> {
                final String propName = entry.getValue().getName();
                        //if the sort rank is undefined, it will be defaulted to 0 => unsorted.
                        Integer sortRank = Integer.valueOf(preferences.get(getColumnSortRankKey(columnOrderKey, propName), "0"));
                        //default to true => ascending
                        Boolean sortOrder = Boolean.valueOf(preferences.get(getColumnSortOrderKey(columnOrderKey, propName), "true"));

                        treeSet.add(new ColumnSortInfo(entry.getKey(), sortRank, sortOrder));
                    });

            //apply sort information in rank order.
            treeSet.forEach(sortInfo -> ov.getOutline().setColumnSorted(sortInfo.modelIndex, sortInfo.order, sortInfo.rank));
>>>>>>> d158b4c0
        }

    }

    /**
     * Loads the stored column order from the preference file.
     *
     * @return a List<Node.Property<?>> of the preferences in order
     */
    private synchronized List<Node.Property<?>> loadColumnOrder() {
<<<<<<< HEAD
        List<Property<?>> props = getAllChildProperties(currentRoot);
=======
        // This is a set because we add properties of up to 100 child nodes, and we want unique properties
        Set<Property<?>> propertiesAcc = new LinkedHashSet<>();
        this.getAllChildPropertyHeadersRec(currentRoot, 100, propertiesAcc);

        List<Node.Property<?>> props = new ArrayList<>(propertiesAcc);
>>>>>>> d158b4c0

        // If node is not table filter node, use default order for columns
        if (!(currentRoot instanceof TableFilterNode)) {
            // The node is not a TableFilterNode, columns are going to be in default order
            return props;
        }
        TableFilterNode tfn = (TableFilterNode) currentRoot;

        propertiesMap.clear();
        /*
         * We load column index values into the properties map. If a property's
         * index is outside the range of the number of properties or the index
         * has already appeared as the position of another property, we put that
         * property at the end.
         */
        int offset = props.size();
        boolean noPreviousSettings = true;
<<<<<<< HEAD

        final Preferences preferences = NbPreferences.forModule(DataResultViewerTable.class);
        for (Property<?> prop : props) {
            Integer value = Integer.valueOf(preferences.get(getColumnPositionKey(tfn, prop.getName()), "-1"));
=======
        final Preferences preferences = NbPreferences.forModule(DataResultViewerTable.class);

        for (Property<?> prop : props) {
            Integer value = Integer.valueOf(preferences.get(getColumnPositionKey(tfn.getColumnOrderKey(), prop.getName()), "-1"));
>>>>>>> d158b4c0
            if (value >= 0 && value < offset && !propertiesMap.containsKey(value)) {
                propertiesMap.put(value, prop);
                noPreviousSettings = false;
            } else {
                propertiesMap.put(offset, prop);
                offset++;
            }
        }

        // If none of the properties had previous settings, we should decrement
        // each value by the number of properties to make the values 0-indexed.
        if (noPreviousSettings) {
            ArrayList<Integer> keys = new ArrayList<>(propertiesMap.keySet());
            for (int key : keys) {
                propertiesMap.put(key - offset, propertiesMap.remove(key));
            }
        }

        return new ArrayList<>(propertiesMap.values());
    }

    /**
     * Gets a key for the current node and a property of its child nodes to
     * store the column position into a preference file.
     *
<<<<<<< HEAD
     * @param propName Property of the column
     * @param node     The current node to use as a base for the property key.
     *
     * @return A generated key for the preference file
     */
    private String getColumnPositionKey(TableFilterNode node, String propName) {
        return getColumnKeyBase(node, propName) + ".column"; //NON-NLS
    }

    private String getColumnSortOrderKey(TableFilterNode node, String propName) {
        return getColumnKeyBase(node, propName) + ".sortOrder";//NON-NLS
    }

    private String getColumnSortRankKey(TableFilterNode node, String propName) {
        return getColumnKeyBase(node, propName) + ".sortRank";//NON-NLS
    }

    private static String getColumnKeyBase(TableFilterNode node, String propName) {
        return stripNonAlphanumeric(node.getColumnOrderKey()) + "." + stripNonAlphanumeric(propName);
    }

    private static String stripNonAlphanumeric(String str) {
        return str.replaceAll("[^a-zA-Z0-9_]", "");//NON-NLS
=======
     * @param prop Property of the column
     * @param type The type of the current node
     *
     * @return A generated key for the preference file
     */
    private String getColumnPositionKey(String type, String propName) {
        return getColumnKeyBase(type, propName) + ".column";
    }

    private String getColumnSortOrderKey(String type, String propName) {
        return getColumnKeyBase(type, propName) + ".sortOrder";
    }

    private String getColumnSortRankKey(String type, String propName) {
        return getColumnKeyBase(type, propName) + ".sortRank";
    }

    private static String getColumnKeyBase(String type, String propName) {
        return stripNonAlphanumeric(type) + "." + stripNonAlphanumeric(propName);
    }

    private static String stripNonAlphanumeric(String str) {
        return str.replaceAll("[^a-zA-Z0-9_]", "");
>>>>>>> d158b4c0
    }

    @Override
    @NbBundle.Messages("DataResultViewerTable.title=Table")
    public String getTitle() {
        return Bundle.DataResultViewerTable_title();
    }

    @Override
    public DataResultViewer createInstance() {
        return new DataResultViewerTable();
    }

    @Override
    public void clearComponent() {
        this.outlineView.removeAll();
        this.outlineView = null;

        super.clearComponent();

    }

    private class PleasewaitNodeListener extends NodeAdapter {

        private volatile boolean load = true;

        public void reset() {
            load = true;
        }

        @Override
        public void childrenAdded(final NodeMemberEvent nme) {
            Node[] delta = nme.getDelta();
            if (load && containsReal(delta)) {
                load = false;
                //JMTODO: this looks suspicious
                if (SwingUtilities.isEventDispatchThread()) {
                    setupTable(nme.getNode());
                } else {
                    SwingUtilities.invokeLater(() -> setupTable(nme.getNode()));
                }
            }
        }

        private boolean containsReal(Node[] delta) {
            return Stream.of(delta)
                    .map(Node::getDisplayName)
                    .noneMatch(PLEASEWAIT_NODE_DISPLAY_NAME::equals);
        }
    }

    /**
     * This custom renderer extends the renderer that was already being used by
     * the outline table. This renderer colors a row if the tags property of the
     * node is not empty.
     */
    class ColorTagCustomRenderer extends DefaultOutlineCellRenderer {

        private static final long serialVersionUID = 1L;

        @Override
        public Component getTableCellRendererComponent(JTable table, Object value, boolean isSelected, boolean hasFocus, int row, int col) {

            Component component = super.getTableCellRendererComponent(table, value, isSelected, hasFocus, row, col);
            // only override the color if a node is not selected
            if (!isSelected) {
                Node node = currentRoot.getChildren().getNodeAt(table.convertRowIndexToModel(row));
                boolean tagFound = false;
                if (node != null) {
                    Node.PropertySet[] propSets = node.getPropertySets();
                    if (propSets.length != 0) {
                        // currently, a node has only one property set, named Sheet.PROPERTIES ("properties")
                        Node.Property<?>[] props = propSets[0].getProperties();
                        for (Property<?> prop : props) {
                            if ("Tags".equals(prop.getName())) {//NON-NLS
                                try {
                                    tagFound = !prop.getValue().equals("");
                                } catch (IllegalAccessException | InvocationTargetException ignore) {
                                }
                                break;
                            }
                        }
                    }
                }
                //if the node does have associated tags, set its background color
                if (tagFound) {
                    component.setBackground(TAGGED_COLOR);
                }
            }
            return component;
        }
    }
}<|MERGE_RESOLUTION|>--- conflicted
+++ resolved
@@ -1,11 +1,7 @@
 /*
  * Autopsy Forensic Browser
  *
-<<<<<<< HEAD
  * Copyright 2011-2017 Basis Technology Corp.
-=======
- * Copyright 2013-2016 Basis Technology Corp.
->>>>>>> d158b4c0
  * Contact: carrier <at> sleuthkit <dot> org
  *
  * Licensed under the Apache License, Version 2.0 (the "License");
@@ -30,11 +26,8 @@
 import java.awt.dnd.DnDConstants;
 import java.awt.event.MouseAdapter;
 import java.awt.event.MouseEvent;
-<<<<<<< HEAD
-=======
 import java.beans.FeatureDescriptor;
 import java.beans.PropertyChangeEvent;
->>>>>>> d158b4c0
 import java.lang.reflect.InvocationTargetException;
 import java.util.ArrayList;
 import java.util.Arrays;
@@ -44,13 +37,10 @@
 import java.util.Map;
 import java.util.Set;
 import java.util.TreeMap;
-<<<<<<< HEAD
 import java.util.prefs.Preferences;
 import java.util.stream.Stream;
-=======
 import java.util.TreeSet;
 import java.util.prefs.Preferences;
->>>>>>> d158b4c0
 import javax.swing.JTable;
 import javax.swing.ListSelectionModel;
 import javax.swing.SwingUtilities;
@@ -59,10 +49,8 @@
 import javax.swing.event.TableColumnModelEvent;
 import javax.swing.event.TableColumnModelListener;
 import javax.swing.table.TableCellRenderer;
-<<<<<<< HEAD
-=======
+
 import javax.swing.table.TableColumnModel;
->>>>>>> d158b4c0
 import org.netbeans.swing.etable.ETableColumn;
 import org.netbeans.swing.outline.DefaultOutlineCellRenderer;
 import org.netbeans.swing.outline.DefaultOutlineModel;
@@ -93,7 +81,6 @@
 
     private static final long serialVersionUID = 1L;
 
-<<<<<<< HEAD
     @NbBundle.Messages("DataResultViewerTable.firstColLbl=Name")
     static private final String FIRST_COLUMN_LABEL = Bundle.DataResultViewerTable_firstColLbl();
     @NbBundle.Messages("DataResultViewerTable.pleasewaitNodeDisplayName=Please Wait...")
@@ -107,15 +94,6 @@
      * We move around stored values instead of directly using the column indices
      * in order to not override settings for a column that may not appear in the
      * current table view due to its collection of its children's properties.
-=======
-    private final String firstColumnLabel = NbBundle.getMessage(DataResultViewerTable.class, "DataResultViewerTable.firstColLbl");
-    /*
-     * The properties map maps key: stored value of column index -> value:
-     * property at that index We move around stored values instead of directly
-     * using the column indices in order to not override settings for a column
-     * that may not appear in the current table view due to its collection of
-     * its children's properties.
->>>>>>> d158b4c0
      */
     private final Map<Integer, Property<?>> propertiesMap = new TreeMap<>();
     private final PleasewaitNodeListener pleasewaitNodeListener = new PleasewaitNodeListener();
@@ -154,42 +132,16 @@
     private void initialize() {
         initComponents();
 
-<<<<<<< HEAD
         outlineView.setAllowedDragActions(DnDConstants.ACTION_NONE);
+
         outline = outlineView.getOutline();
-=======
-        ov = ((OutlineView) this.tableScrollPanel);
-        ov.setAllowedDragActions(DnDConstants.ACTION_NONE);
-
-        ov.getOutline().setSelectionMode(ListSelectionModel.MULTIPLE_INTERVAL_SELECTION);
->>>>>>> d158b4c0
-
         outline.setSelectionMode(ListSelectionModel.MULTIPLE_INTERVAL_SELECTION);
         outline.setRootVisible(false);    // don't show the root node
         outline.setDragEnabled(false);
         outline.setDefaultRenderer(Object.class, new ColorTagCustomRenderer());
 
         // add a listener so that when columns are moved, the new order is stored
-<<<<<<< HEAD
         outline.getColumnModel().addColumnModelListener(new TableColumnModelListener() {
-=======
-        ov.getOutline().getColumnModel().addColumnModelListener(new TableColumnModelListener() {
-            @Override
-            public void columnAdded(TableColumnModelEvent e) {
-            }
-
-            @Override
-            public void columnRemoved(TableColumnModelEvent e) {
-            }
-
-            @Override
-            public void columnMarginChanged(ChangeEvent e) {
-            }
-
-            @Override
-            public void columnSelectionChanged(ListSelectionEvent e) {
-            }
->>>>>>> d158b4c0
 
             @Override
             public void columnMoved(TableColumnModelEvent e) {
@@ -230,19 +182,11 @@
                     for (int i = 0; i < rangeSize - 1; i++) {
                         propertiesMap.put(range.get(i), propertiesMap.get(range.get(i + 1)));
                     }
-<<<<<<< HEAD
                     propertiesMap.put(range.get(rangeSize - 1), movedProp);
                 } else {
                     // column moved left, shift all properties right, put in moved
                     // property at the leftmost index
                     Property<?> movedProp = propertiesMap.get(range.get(rangeSize - 1));
-=======
-                    propertiesMap.put(range[rangeSize - 1], movedProp);
-                } // column moved left, shift all properties right, put in moved
-                // property at the leftmost index
-                else {
-                    Property<?> movedProp = propertiesMap.get(range[rangeSize - 1]);
->>>>>>> d158b4c0
                     for (int i = rangeSize - 1; i > 0; i--) {
                         propertiesMap.put(range.get(i), propertiesMap.get(range.get(i - 1)));
                     }
@@ -348,7 +292,6 @@
     // End of variables declaration//GEN-END:variables
 
     /**
-<<<<<<< HEAD
      * Gets properties from all children and, recursively, subchildren of Node.
      * Note: won't work out the box for lazy load - you need to set all children
      * props for the parent by hand
@@ -376,19 +319,6 @@
      * @param maxRows       max number of rows to retrieve properties for (can
      *                      be used for memory optimization)
      * @param propertiesAcc Accumulator for properties.
-=======
-     * Gets regular Bean property set properties from all children and,
-     * recursively, subchildren, of a Node.
-     *
-     * Note: won't work out the box for lazy load - you need to set all children
-     * properties for the parent by hand.
-     *
-     * @param parent        Node (with at least one child) from which toget
-     *                      properties.
-     * @param rows          Maximum number of rows to retrieve properties for
-     *                      (can be used for memory optimization).
-     * @param propertiesAcc Set in which to accumulate the properties.
->>>>>>> d158b4c0
      */
     static private void getAllChildPropertiesHelper(Node parent, int maxRows, Set<Property<?>> propertiesAcc) {
         Children children = parent.getChildren();
@@ -412,11 +342,6 @@
     @Override
     @ThreadConfined(type = ThreadConfined.ThreadType.AWT)
     public void setNode(Node selectedNode) {
-<<<<<<< HEAD
-
-=======
-        final OutlineView ov = ((OutlineView) this.tableScrollPanel);
->>>>>>> d158b4c0
         /*
          * The quick filter must be reset because when determining column width,
          * ETable.getRowCount is called, and the documentation states that quick
@@ -543,52 +468,6 @@
 
         loadSort();
 
-<<<<<<< HEAD
-=======
-        /**
-         * This custom renderer extends the renderer that was already being used
-         * by the outline table. This renderer colors a row if the tags property
-         * of the node is not empty.
-         */
-        class ColorTagCustomRenderer extends DefaultOutlineCellRenderer {
-
-            private static final long serialVersionUID = 1L;
-
-            @Override
-            public Component getTableCellRendererComponent(JTable table,
-                    Object value, boolean isSelected, boolean hasFocus, int row, int col) {
-
-                Component component = super.getTableCellRendererComponent(table, value, isSelected, hasFocus, row, col);
-                // only override the color if a node is not selected
-                if (!isSelected) {
-                    Node node = currentRoot.getChildren().getNodeAt(table.convertRowIndexToModel(row));
-                    boolean tagFound = false;
-                    if (node != null) {
-                        Node.PropertySet[] propSets = node.getPropertySets();
-                        if (propSets.length != 0) {
-                            // currently, a node has only one property set, named Sheet.PROPERTIES ("properties")
-                            Node.Property<?>[] props = propSets[0].getProperties();
-                            for (Property<?> prop : props) {
-                                if (prop.getName().equals("Tags")) {
-                                    try {
-                                        tagFound = !prop.getValue().equals("");
-                                    } catch (IllegalAccessException | InvocationTargetException ignore) {
-                                    }
-                                    break;
-                                }
-                            }
-                        }
-                    }
-                    //if the node does have associated tags, set its background color
-                    if (tagFound) {
-                        component.setBackground(TAGGED_COLOR);
-                    }
-                }
-                return component;
-            }
-        }
-        ov.getOutline().setDefaultRenderer(Object.class, new ColorTagCustomRenderer());
->>>>>>> d158b4c0
     }
 
     /**
@@ -603,27 +482,7 @@
             final Preferences preferences = NbPreferences.forModule(DataResultViewerTable.class);
             // Store the current order of the columns into settings
             for (Map.Entry<Integer, Property<?>> entry : propertiesMap.entrySet()) {
-<<<<<<< HEAD
-                preferences.put(getColumnPositionKey(tfn, entry.getValue().getName()), String.valueOf(entry.getKey()));
-            }
-
-            int numCols = outline.getColumnModel().getColumnCount();
-            for (int i = 0; i < numCols; i++) {
-                ETableColumn etc = (ETableColumn) outline.getColumnModel().getColumn(i);
-                if (etc.isSorted()) {
-                    preferences.put(getColumnSortOrderKey(tfn, etc.getIdentifier().toString()), String.valueOf(etc.isAscending()));
-                    preferences.put(getColumnSortRankKey(tfn, etc.getIdentifier().toString()), String.valueOf(etc.getSortRank()));
-                    preferences.put(getColumnSortOrderKey(tfn, etc.getIdentifier().toString()), String.valueOf(etc.isAscending()));
-                    preferences.put(getColumnSortRankKey(tfn, etc.getIdentifier().toString()), String.valueOf(etc.getSortRank()));
-                } else {
-                    preferences.remove(getColumnSortOrderKey(tfn, etc.getIdentifier().toString()));
-                    preferences.remove(getColumnSortRankKey(tfn, etc.getIdentifier().toString()));
-                }
-            }
-        }
-    }
-
-=======
+
                 preferences.put(getColumnPositionKey(tfn.getColumnOrderKey(), entry.getValue().getName()), String.valueOf(entry.getKey()));
             }
             final TableColumnModel columnModel = ov.getOutline().getColumnModel();
@@ -661,7 +520,6 @@
         }
     }
 
->>>>>>> d158b4c0
     private synchronized void loadSort() {
         if (currentRoot == null || propertiesMap.isEmpty()) {
             return;
@@ -671,46 +529,29 @@
             final Preferences preferences = NbPreferences.forModule(DataResultViewerTable.class);
             TableFilterNode tfn = (TableFilterNode) currentRoot;
 
-<<<<<<< HEAD
-            Map<Integer, Boolean> orderMap = new TreeMap<>();
-            Map<Integer, Integer> indexMap = new TreeMap<>();
-
-            propertiesMap.entrySet().forEach((entry) -> {
-                Boolean sortOrder = Boolean.valueOf(preferences.get(getColumnSortOrderKey(tfn, entry.getValue().getName()), "true"));
-                Integer sortRank = Integer.valueOf(preferences.get(getColumnSortRankKey(tfn, entry.getValue().getName()), "0"));
-                //if the sort rank is undefined, it will be defaulted to 0 , unsorted.
-
-                orderMap.put(sortRank, sortOrder);
-                indexMap.put(sortRank, outline.getColumn(entry.getValue().getName()).getModelIndex());
-            });
-
-            orderMap.entrySet().forEach((entry) -> {
-                outline.setColumnSorted(indexMap.get(entry.getKey()), orderMap.get(entry.getKey()), entry.getKey());
-            });
-=======
-        if (currentRoot instanceof TableFilterNode) {
-            final String columnOrderKey = ((TableFilterNode) currentRoot).getColumnOrderKey();
-
-            final Preferences preferences = NbPreferences.forModule(DataResultViewerTable.class);
-
-            //organize property sorting information, sorted by rank
-            TreeSet<ColumnSortInfo> treeSet = new TreeSet<>(Comparator.comparing(ColumnSortInfo::getRank));
-            propertiesMap.entrySet().stream()
-                    .forEach(entry -> {
-                final String propName = entry.getValue().getName();
-                        //if the sort rank is undefined, it will be defaulted to 0 => unsorted.
-                        Integer sortRank = Integer.valueOf(preferences.get(getColumnSortRankKey(columnOrderKey, propName), "0"));
-                        //default to true => ascending
-                        Boolean sortOrder = Boolean.valueOf(preferences.get(getColumnSortOrderKey(columnOrderKey, propName), "true"));
-
-                        treeSet.add(new ColumnSortInfo(entry.getKey(), sortRank, sortOrder));
-                    });
-
-            //apply sort information in rank order.
-            treeSet.forEach(sortInfo -> ov.getOutline().setColumnSorted(sortInfo.modelIndex, sortInfo.order, sortInfo.rank));
->>>>>>> d158b4c0
-        }
-
+            if (currentRoot instanceof TableFilterNode) {
+                final String columnOrderKey = ((TableFilterNode) currentRoot).getColumnOrderKey();
+
+                final Preferences preferences = NbPreferences.forModule(DataResultViewerTable.class);
+
+                //organize property sorting information, sorted by rank
+                TreeSet<ColumnSortInfo> treeSet = new TreeSet<>(Comparator.comparing(ColumnSortInfo::getRank));
+                propertiesMap.entrySet().stream()
+                        .forEach(entry -> {
+                            final String propName = entry.getValue().getName();
+                            //if the sort rank is undefined, it will be defaulted to 0 => unsorted.
+                            Integer sortRank = Integer.valueOf(preferences.get(getColumnSortRankKey(columnOrderKey, propName), "0"));
+                            //default to true => ascending
+                            Boolean sortOrder = Boolean.valueOf(preferences.get(getColumnSortOrderKey(columnOrderKey, propName), "true"));
+
+                            treeSet.add(new ColumnSortInfo(entry.getKey(), sortRank, sortOrder));
+                        });
+
+                //apply sort information in rank order.
+                treeSet.forEach(sortInfo -> ov.getOutline().setColumnSorted(sortInfo.modelIndex, sortInfo.order, sortInfo.rank));
+            }
+
+        }
     }
 
     /**
@@ -719,15 +560,7 @@
      * @return a List<Node.Property<?>> of the preferences in order
      */
     private synchronized List<Node.Property<?>> loadColumnOrder() {
-<<<<<<< HEAD
         List<Property<?>> props = getAllChildProperties(currentRoot);
-=======
-        // This is a set because we add properties of up to 100 child nodes, and we want unique properties
-        Set<Property<?>> propertiesAcc = new LinkedHashSet<>();
-        this.getAllChildPropertyHeadersRec(currentRoot, 100, propertiesAcc);
-
-        List<Node.Property<?>> props = new ArrayList<>(propertiesAcc);
->>>>>>> d158b4c0
 
         // If node is not table filter node, use default order for columns
         if (!(currentRoot instanceof TableFilterNode)) {
@@ -745,17 +578,11 @@
          */
         int offset = props.size();
         boolean noPreviousSettings = true;
-<<<<<<< HEAD
-
-        final Preferences preferences = NbPreferences.forModule(DataResultViewerTable.class);
-        for (Property<?> prop : props) {
-            Integer value = Integer.valueOf(preferences.get(getColumnPositionKey(tfn, prop.getName()), "-1"));
-=======
+
         final Preferences preferences = NbPreferences.forModule(DataResultViewerTable.class);
 
         for (Property<?> prop : props) {
             Integer value = Integer.valueOf(preferences.get(getColumnPositionKey(tfn.getColumnOrderKey(), prop.getName()), "-1"));
->>>>>>> d158b4c0
             if (value >= 0 && value < offset && !propertiesMap.containsKey(value)) {
                 propertiesMap.put(value, prop);
                 noPreviousSettings = false;
@@ -781,31 +608,6 @@
      * Gets a key for the current node and a property of its child nodes to
      * store the column position into a preference file.
      *
-<<<<<<< HEAD
-     * @param propName Property of the column
-     * @param node     The current node to use as a base for the property key.
-     *
-     * @return A generated key for the preference file
-     */
-    private String getColumnPositionKey(TableFilterNode node, String propName) {
-        return getColumnKeyBase(node, propName) + ".column"; //NON-NLS
-    }
-
-    private String getColumnSortOrderKey(TableFilterNode node, String propName) {
-        return getColumnKeyBase(node, propName) + ".sortOrder";//NON-NLS
-    }
-
-    private String getColumnSortRankKey(TableFilterNode node, String propName) {
-        return getColumnKeyBase(node, propName) + ".sortRank";//NON-NLS
-    }
-
-    private static String getColumnKeyBase(TableFilterNode node, String propName) {
-        return stripNonAlphanumeric(node.getColumnOrderKey()) + "." + stripNonAlphanumeric(propName);
-    }
-
-    private static String stripNonAlphanumeric(String str) {
-        return str.replaceAll("[^a-zA-Z0-9_]", "");//NON-NLS
-=======
      * @param prop Property of the column
      * @param type The type of the current node
      *
@@ -829,7 +631,6 @@
 
     private static String stripNonAlphanumeric(String str) {
         return str.replaceAll("[^a-zA-Z0-9_]", "");
->>>>>>> d158b4c0
     }
 
     @Override
