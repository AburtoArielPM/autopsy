--- conflicted
+++ resolved
@@ -373,7 +373,6 @@
 
     private final MainDAO threePanelDAO = MainDAO.getInstance();
 
-<<<<<<< HEAD
     /**
      * Displays results of querying the DAO for data artifacts matching the
      * search parameters query.
@@ -382,31 +381,6 @@
      */
     public void displayDataArtifact(DataArtifactSearchParam dataArtifactParams) {
         dataResultPanel.displayDataArtifact(dataArtifactParams);
-=======
-    public void displayDataArtifact(DataArtifactSearchParam dataArtifactKey) {
-        try {
-            displaySearchResults(threePanelDAO.getDataArtifactsDAO().getDataArtifactsForTable(dataArtifactKey));
-        } catch (ExecutionException | IllegalArgumentException ex) {
-            logger.log(Level.WARNING, MessageFormat.format(
-                    "There was an error fetching data for artifact type: {0} and data source id: {1}.",
-                    dataArtifactKey.getArtifactType().getTypeName(),
-                    dataArtifactKey.getDataSourceId() == null ? "<null>" : dataArtifactKey.getDataSourceId()),
-                    ex);
-        }
-    }
-    
-
-    public void displayFileExtensions(FileTypeExtensionsSearchParams fileExtensionsKey) {
-        try {
-            displaySearchResults(threePanelDAO.getViewsDAO().getFilesByExtension(fileExtensionsKey));
-        } catch (ExecutionException | IllegalArgumentException ex) {
-            logger.log(Level.WARNING, MessageFormat.format(
-                    "There was an error fetching data for files of extension filter: {0} and data source id: {1}.",
-                    fileExtensionsKey.getFilter().getDisplayName(),
-                    fileExtensionsKey.getDataSourceId() == null ? "<null>" : fileExtensionsKey.getDataSourceId()),
-                    ex);
-        }
->>>>>>> 65bd954b
     }
 
     /**
@@ -415,7 +389,7 @@
      *
      * @param fileExtensionsParams The search parameter query.
      */
-    public void displayFileExtensions(FileTypeExtensionsSearchParam fileExtensionsParams) {
+    public void displayFileExtensions(FileTypeExtensionsSearchParams fileExtensionsParams) {
         dataResultPanel.displayFileExtensions(fileExtensionsParams);
     }
 
