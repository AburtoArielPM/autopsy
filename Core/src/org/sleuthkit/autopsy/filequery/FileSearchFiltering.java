/*
 * Autopsy Forensic Browser
 *
 * Copyright 2019 Basis Technology Corp.
 * Contact: carrier <at> sleuthkit <dot> org
 *
 * Licensed under the Apache License, Version 2.0 (the "License");
 * you may not use this file except in compliance with the License.
 * You may obtain a copy of the License at
 *
 *     http://www.apache.org/licenses/LICENSE-2.0
 *
 * Unless required by applicable law or agreed to in writing, software
 * distributed under the License is distributed on an "AS IS" BASIS,
 * WITHOUT WARRANTIES OR CONDITIONS OF ANY KIND, either express or implied.
 * See the License for the specific language governing permissions and
 * limitations under the License.
 */
package org.sleuthkit.autopsy.filequery;

import org.sleuthkit.autopsy.centralrepository.datamodel.CorrelationAttributeInstance;
import org.sleuthkit.autopsy.centralrepository.datamodel.CorrelationAttributeNormalizationException;
import org.sleuthkit.autopsy.centralrepository.datamodel.EamDb;
import org.sleuthkit.autopsy.centralrepository.datamodel.EamDbException;
import org.sleuthkit.autopsy.coreutils.Logger;
import org.sleuthkit.autopsy.filequery.FileSearchData.FileSize;
import org.sleuthkit.autopsy.filequery.FileSearchData.FileType;
import org.sleuthkit.autopsy.filequery.FileSearchData.Frequency;
import org.sleuthkit.autopsy.filequery.FileSearchData.Score;

import org.sleuthkit.datamodel.AbstractFile;
import org.sleuthkit.datamodel.DataSource;
import org.sleuthkit.datamodel.SleuthkitCase;
import org.sleuthkit.datamodel.TagName;
import org.sleuthkit.datamodel.TskCoreException;

import java.util.ArrayList;
import java.util.List;
import java.util.logging.Level;
import java.util.stream.Collectors;
import org.openide.util.NbBundle;
import org.sleuthkit.datamodel.BlackboardArtifact;
import org.sleuthkit.datamodel.BlackboardAttribute;
import org.sleuthkit.datamodel.TskData;

/**
 * Run various filters to return a subset of files from the current case.
 */
class FileSearchFiltering {

    private final static Logger logger = Logger.getLogger(FileSearchFiltering.class.getName());

    /**
     * Run the given filters to get a list of matching files.
     *
     * @param filters The filters to run
     * @param caseDb  The case database
     * @param crDb    The central repo. Can be null as long as no filters need
     *                it.
     *
     * @return
     */
    static List<ResultFile> runQueries(List<FileFilter> filters, SleuthkitCase caseDb, EamDb centralRepoDb) throws FileSearchException {

        if (caseDb == null) {
            throw new FileSearchException("Case DB parameter is null"); // NON-NLS
        }

        // Record the selected filters
        String filterStr = "";
        for (FileFilter filter : filters) {
            filterStr += "  " + filter.getDesc() + "\n";
        }
        logger.log(Level.INFO, "Running filters:\n{0}", filterStr);

        // Combine all the SQL queries from the filters into one query
        String combinedQuery = "";
        for (FileFilter filter : filters) {
            if (!filter.getWhereClause().isEmpty()) {
                if (!combinedQuery.isEmpty()) {
                    combinedQuery += " AND "; // NON-NLS
                }
                combinedQuery += "(" + filter.getWhereClause() + ")"; // NON-NLS
            }
        }

        if (combinedQuery.isEmpty()) {
            // The file search filter is required, so this should never be empty.
            throw new FileSearchException("Selected filters do not include a case database query");
        }
        try {
            return getResultList(filters, combinedQuery, caseDb, centralRepoDb);
        } catch (TskCoreException ex) {
            throw new FileSearchException("Error querying case database", ex); // NON-NLS
        }
    }

    /**
     * Private helper method for runQueries method to get the ResultFile list.
     *
     * @param filters       The filters to run.
     * @param combinedQuery The query to get results files for.
     * @param caseDb        The case database.
     * @param crDb          The central repo. Can be null as long as no filters
     *                      need it.
     *
     * @return An ArrayList of ResultFiles returned by the query.
     *
     * @throws TskCoreException
     * @throws FileSearchException
     */
    private static List<ResultFile> getResultList(List<FileFilter> filters, String combinedQuery, SleuthkitCase caseDb, EamDb centralRepoDb) throws TskCoreException, FileSearchException {
        // Get all matching abstract files
        List<ResultFile> resultList = new ArrayList<>();

        logger.log(Level.INFO, "Running SQL query: {0}", combinedQuery);
        List<AbstractFile> sqlResults = caseDb.findAllFilesWhere(combinedQuery);

        // If there are no results, return now
        if (sqlResults.isEmpty()) {
            return resultList;
        }

        // Wrap each result in a ResultFile
        for (AbstractFile abstractFile : sqlResults) {
            resultList.add(new ResultFile(abstractFile));
        }

        // Now run any non-SQL filters. 
        for (FileFilter filter : filters) {
            if (filter.useAlternateFilter()) {
                resultList = filter.applyAlternateFilter(resultList, caseDb, centralRepoDb);
            }
            // There are no matches for the filters run so far, so return
            if (resultList.isEmpty()) {
                return resultList;
            }
        }
        return resultList;
    }

    /**
     * Base class for the filters.
     */
    static abstract class FileFilter {

        /**
         * Returns part of a query on the tsk_files table that can be AND-ed
         * with other pieces
         *
         * @return the SQL query or an empty string if there is no SQL query for
         *         this filter.
         */
        abstract String getWhereClause();

        /**
         * Indicates whether this filter needs to use the secondary, non-SQL
         * method applyAlternateFilter().
         *
         * @return false by default
         */
        boolean useAlternateFilter() {
            return false;
        }

        /**
         * Run a secondary filter that does not operate on tsk_files.
         *
         * @param currentResults The current list of matching files; empty if no
         *                       filters have yet been run.
         * @param caseDb         The case database
         * @param centralRepoDb  The central repo database. Can be null if the
         *                       filter does not require it.
         *
         * @return The list of files that match this filter (and any that came
         *         before it)
         *
         * @throws FileSearchException
         */
        List<ResultFile> applyAlternateFilter(List<ResultFile> currentResults, SleuthkitCase caseDb,
                EamDb centralRepoDb) throws FileSearchException {
            return new ArrayList<>();
        }

        /**
         * Get a description of the selected filter.
         *
         * @return A description of the filter
         */
        abstract String getDesc();
    }

    /**
     * A filter for specifying the file size
     */
    static class SizeFilter extends FileFilter {

        private final List<FileSize> fileSizes;

        /**
         * Create the SizeFilter
         *
         * @param fileSizes the file sizes that should match
         */
        SizeFilter(List<FileSize> fileSizes) {
            this.fileSizes = fileSizes;
        }

        @Override
        String getWhereClause() {
            String queryStr = ""; // NON-NLS
            for (FileSize size : fileSizes) {
                if (!queryStr.isEmpty()) {
                    queryStr += " OR "; // NON-NLS
                }
                if (size.getMaxBytes() != FileSize.NO_MAXIMUM) {
                    queryStr += "(size > \'" + size.getMinBytes() + "\' AND size <= \'" + size.getMaxBytes() + "\')"; // NON-NLS
                } else {
                    queryStr += "(size >= \'" + size.getMinBytes() + "\')"; // NON-NLS
                }
            }
            return queryStr;
        }

        @NbBundle.Messages({
            "# {0} - filters",
            "FileSearchFiltering.SizeFilter.desc=Files with size in range(s): {0}",
            "FileSearchFiltering.SizeFilter.or= or ",
            "# {0} - Minimum bytes",
            "# {1} - Maximum bytes",
            "FileSearchFiltering.SizeFilter.range=({0} to {1})",})
        @Override
        String getDesc() {
            String desc = ""; // NON-NLS
            for (FileSize size : fileSizes) {
                if (!desc.isEmpty()) {
                    desc += Bundle.FileSearchFiltering_SizeFilter_or();
                }
                desc += Bundle.FileSearchFiltering_SizeFilter_range(size.getMinBytes(), size.getMaxBytes());
            }
            desc = Bundle.FileSearchFiltering_SizeFilter_desc(desc);
            return desc;
        }
    }

    /**
     * A utility class for the ParentFilter to store the search string and
     * whether it is a full path or a substring.
     */
    static class ParentSearchTerm {

        private final String searchStr;
        private final boolean fullPath;
        private final boolean included;

        /**
         * Create the ParentSearchTerm object
         *
         * @param searchStr  The string to search for in the file path
         * @param isFullPath True if the path should exactly match the given
         *                   string, false to do a substring search
         * @param isIncluded True if the results must include the path, false if
         *                   the path should be excluded from the results.
         */
        ParentSearchTerm(String searchStr, boolean isFullPath, boolean isIncluded) {
            this.searchStr = searchStr;
            this.fullPath = isFullPath;
            this.included = isIncluded;
        }

        /**
         * Get the SQL term to search for
         *
         * @return The SQL for a where clause to search for a matching path
         */
        String getSQLForTerm() {
            // TODO - these should really be prepared statements
            if (isIncluded()) {
                if (isFullPath()) {
                    return "parent_path=\'" + getSearchStr() + "\'"; // NON-NLS
                } else {
                    return "parent_path LIKE \'%" + getSearchStr() + "%\'"; // NON-NLS
                }
            } else {
                if (isFullPath()) {
                    return "parent_path!=\'" + getSearchStr() + "\'"; // NON-NLS
                } else {
                    return "parent_path NOT LIKE \'%" + getSearchStr() + "%\'"; // NON-NLS
                }
            }
        }

        @NbBundle.Messages({
            "FileSearchFiltering.ParentSearchTerm.fullString= (exact)",
            "FileSearchFiltering.ParentSearchTerm.subString= (substring)",
            "FileSearchFiltering.ParentSearchTerm.includeString= (include)",
            "FileSearchFiltering.ParentSearchTerm.excludeString= (exclude)",})
        @Override
        public String toString() {
            String returnString = getSearchStr();
            if (isFullPath()) {
                returnString += Bundle.FileSearchFiltering_ParentSearchTerm_fullString();
            } else {
                returnString += Bundle.FileSearchFiltering_ParentSearchTerm_subString();
            }
            if (isIncluded()) {
                returnString += Bundle.FileSearchFiltering_ParentSearchTerm_includeString();
            } else {
                returnString += Bundle.FileSearchFiltering_ParentSearchTerm_excludeString();
            }
            return returnString;
        }

        /**
         * @return the fullPath
         */
        boolean isFullPath() {
            return fullPath;
        }

        /**
         * @return the included
         */
        boolean isIncluded() {
            return included;
        }

        /**
         * @return the searchStr
         */
        String getSearchStr() {
            return searchStr;
        }
    }

    /**
     * A filter for specifying parent path (either full path or substring)
     */
    static class ParentFilter extends FileFilter {

        private final List<ParentSearchTerm> parentSearchTerms;

        /**
         * Create the ParentFilter
         *
         * @param parentSearchTerms Full paths or substrings to filter on
         */
        ParentFilter(List<ParentSearchTerm> parentSearchTerms) {
            this.parentSearchTerms = parentSearchTerms;
        }

        @Override
        String getWhereClause() {
            String includeQueryStr = ""; // NON-NLS
            String excludeQueryStr = "";
            for (ParentSearchTerm searchTerm : parentSearchTerms) {
                if (searchTerm.isIncluded()) {
                    if (!includeQueryStr.isEmpty()) {
                        includeQueryStr += " OR "; // NON-NLS
                    }
                    includeQueryStr += searchTerm.getSQLForTerm();
                } else {
                    if (!excludeQueryStr.isEmpty()) {
                        excludeQueryStr += " AND "; // NON-NLS
                    }
                    excludeQueryStr += searchTerm.getSQLForTerm();
                }
            }
            if (!includeQueryStr.isEmpty()) {
                includeQueryStr = "(" + includeQueryStr + ")";
            }
            if (!excludeQueryStr.isEmpty()) {
                excludeQueryStr = "(" + excludeQueryStr + ")";
            }
            if (includeQueryStr.isEmpty() || excludeQueryStr.isEmpty()) {
                return includeQueryStr + excludeQueryStr;
            } else {
                return includeQueryStr + " AND " + excludeQueryStr;
            }
        }

        @NbBundle.Messages({
            "# {0} - filters",
            "FileSearchFiltering.ParentFilter.desc=Files with paths matching: {0}",
            "FileSearchFiltering.ParentFilter.or= or ",
            "FileSearchFiltering.ParentFilter.exact=(exact match)",
            "FileSearchFiltering.ParentFilter.substring=(substring)",})
        @Override
        String getDesc() {
            String desc = ""; // NON-NLS
            for (ParentSearchTerm searchTerm : parentSearchTerms) {
                if (!desc.isEmpty()) {
                    desc += Bundle.FileSearchFiltering_ParentFilter_or();
                }
                if (searchTerm.isFullPath()) {
                    desc += searchTerm.getSearchStr() + Bundle.FileSearchFiltering_ParentFilter_exact();
                } else {
                    desc += searchTerm.getSearchStr() + Bundle.FileSearchFiltering_ParentFilter_substring();
                }
            }
            desc = Bundle.FileSearchFiltering_ParentFilter_desc(desc);
            return desc;
        }
    }

    /**
     * A filter for specifying data sources
     */
    static class DataSourceFilter extends FileFilter {

        private final List<DataSource> dataSources;

        /**
         * Create the DataSourceFilter
         *
         * @param dataSources the data sources to filter on
         */
        DataSourceFilter(List<DataSource> dataSources) {
            this.dataSources = dataSources;
        }

        @Override
        String getWhereClause() {
            String queryStr = ""; // NON-NLS
            for (DataSource ds : dataSources) {
                if (!queryStr.isEmpty()) {
                    queryStr += ","; // NON-NLS
                }
                queryStr += "\'" + ds.getId() + "\'"; // NON-NLS
            }
            queryStr = "data_source_obj_id IN (" + queryStr + ")"; // NON-NLS
            return queryStr;
        }

        @NbBundle.Messages({
            "# {0} - filters",
            "FileSearchFiltering.DataSourceFilter.desc=Files in data source(s): {0}",
            "FileSearchFiltering.DataSourceFilter.or= or ",
            "# {0} - Data source name",
            "# {1} - Data source ID",
            "FileSearchFiltering.DataSourceFilter.datasource={0}({1})",})
        @Override
        String getDesc() {
            String desc = ""; // NON-NLS
            for (DataSource ds : dataSources) {
                if (!desc.isEmpty()) {
                    desc += Bundle.FileSearchFiltering_DataSourceFilter_or();
                }
                desc += Bundle.FileSearchFiltering_DataSourceFilter_datasource(ds.getName(), ds.getId());
            }
            desc = Bundle.FileSearchFiltering_DataSourceFilter_desc(desc);
            return desc;
        }
    }

    /**
     * A filter for specifying keyword list names. A file must contain a keyword
     * from one of the given lists to pass.
     */
    static class KeywordListFilter extends FileFilter {

        private final List<String> listNames;

        /**
         * Create the KeywordListFilter
         *
         * @param listNames
         */
        KeywordListFilter(List<String> listNames) {
            this.listNames = listNames;
        }

        @Override
        String getWhereClause() {
            String keywordListPart = concatenateNamesForSQL(listNames);

            String queryStr = "(obj_id IN (SELECT obj_id from blackboard_artifacts WHERE artifact_id IN "
                    + "(SELECT artifact_id FROM blackboard_attributes WHERE artifact_type_id = 9 AND attribute_type_ID = 37 "
                    + "AND (" + keywordListPart + "))))";  // NON-NLS

            return queryStr;
        }

        @NbBundle.Messages({
            "# {0} - filters",
            "FileSearchFiltering.KeywordListFilter.desc=Files with keywords in list(s): {0}",})
        @Override
        String getDesc() {
            return Bundle.FileSearchFiltering_KeywordListFilter_desc(concatenateSetNamesForDisplay(listNames));
        }
    }

    /**
     * A filter for specifying file types.
     */
    static class FileTypeFilter extends FileFilter {

        private final List<FileType> categories;

        /**
         * Create the FileTypeFilter
         *
         * @param categories List of file types to filter on
         */
        FileTypeFilter(List<FileType> categories) {
            this.categories = categories;
        }

        /**
         * Create the FileTypeFilter
         *
         * @param category the file type to filter on
         */
        FileTypeFilter(FileType category) {
            this.categories = new ArrayList<>();
            this.categories.add(category);
        }

        @Override
        String getWhereClause() {
            String queryStr = ""; // NON-NLS
            for (FileType cat : categories) {
                for (String type : cat.getMediaTypes()) {
                    if (!queryStr.isEmpty()) {
                        queryStr += ","; // NON-NLS
                    }
                    queryStr += "\'" + type + "\'"; // NON-NLS
                }
            }
            queryStr = "mime_type IN (" + queryStr + ")"; // NON-NLS
            return queryStr;
        }

        @NbBundle.Messages({
            "# {0} - filters",
            "FileSearchFiltering.FileTypeFilter.desc=Files with type: {0}",
            "FileSearchFiltering.FileTypeFilter.or= or ",})
        @Override
        String getDesc() {
            String desc = "";
            for (FileType cat : categories) {
                if (!desc.isEmpty()) {
                    desc += Bundle.FileSearchFiltering_FileTypeFilter_or();
                }
                desc += cat.toString();
            }
            desc = Bundle.FileSearchFiltering_FileTypeFilter_desc(desc);
            return desc;
        }
    }

    /**
     * A filter for specifying frequency in the central repository.
     */
    static class FrequencyFilter extends FileFilter {

        private final List<Frequency> frequencies;

        /**
         * Create the FrequencyFilter
         *
         * @param frequencies List of frequencies that will pass the filter
         */
        FrequencyFilter(List<Frequency> frequencies) {
            this.frequencies = frequencies;
        }

        @Override
        String getWhereClause() {
            // Since this relies on the central repository database, there is no
            // query on the case database.
            return ""; // NON-NLS
        }

        @Override
        boolean useAlternateFilter() {
            return true;
        }

        @Override
        List<ResultFile> applyAlternateFilter(List<ResultFile> currentResults, SleuthkitCase caseDb,
                EamDb centralRepoDb) throws FileSearchException {

            // We have to have run some kind of SQL filter before getting to this point,
            // and should have checked afterward to see if the results were empty.
            if (currentResults.isEmpty()) {
                throw new FileSearchException("Can not run on empty list"); // NON-NLS
            }

            // Set the frequency for each file
            FileSearch.FrequencyAttribute freqAttr = new FileSearch.FrequencyAttribute();
            freqAttr.addAttributeToResultFiles(currentResults, caseDb, centralRepoDb);

            // If the frequency matches the filter, add the file to the results
            List<ResultFile> frequencyResults = new ArrayList<>();
            for (ResultFile file : currentResults) {
                if (frequencies.contains(file.getFrequency())) {
                    frequencyResults.add(file);
                }
            }
            return frequencyResults;
        }

        @NbBundle.Messages({
            "# {0} - filters",
            "FileSearchFiltering.FrequencyFilter.desc=Files with frequency: {0}",
            "FileSearchFiltering.FrequencyFilter.or= or ",})
        @Override
        String getDesc() {
            String desc = ""; // NON-NLS
            for (Frequency freq : frequencies) {
                if (!desc.isEmpty()) {
                    desc += Bundle.FileSearchFiltering_FrequencyFilter_or();
                }
                desc += freq.name();
            }
            return Bundle.FileSearchFiltering_FrequencyFilter_desc(desc);
        }
    }

    /**
     * A filter for specifying hash set names. A file must match one of the
     * given sets to pass.
     */
    static class HashSetFilter extends FileFilter {

        private final List<String> setNames;

        /**
         * Create the HashSetFilter
         *
         * @param setNames
         */
        HashSetFilter(List<String> setNames) {
            this.setNames = setNames;
        }

        @Override
        String getWhereClause() {
            String hashSetPart = concatenateNamesForSQL(setNames);

            String queryStr = "(obj_id IN (SELECT obj_id from blackboard_artifacts WHERE artifact_id IN "
                    + "(SELECT artifact_id FROM blackboard_attributes WHERE artifact_type_id = " + BlackboardArtifact.ARTIFACT_TYPE.TSK_HASHSET_HIT.getTypeID()
                    + " AND attribute_type_ID = " + BlackboardAttribute.ATTRIBUTE_TYPE.TSK_SET_NAME.getTypeID() + " "
                    + "AND (" + hashSetPart + "))))";  // NON-NLS

            return queryStr;
        }

        @NbBundle.Messages({
            "# {0} - filters",
            "FileSearchFiltering.HashSetFilter.desc=Files with hash set hits in set(s): {0}",})
        @Override
        String getDesc() {
            return Bundle.FileSearchFiltering_HashSetFilter_desc(concatenateSetNamesForDisplay(setNames));
        }
    }

    /**
     * A filter for specifying interesting file set names. A file must match one
     * of the given sets to pass.
     */
    static class InterestingFileSetFilter extends FileFilter {

        private final List<String> setNames;

        /**
         * Create the InterestingFileSetFilter
         *
         * @param setNames
         */
        InterestingFileSetFilter(List<String> setNames) {
            this.setNames = setNames;
        }

        @Override
        String getWhereClause() {
            String intItemSetPart = concatenateNamesForSQL(setNames);

            String queryStr = "(obj_id IN (SELECT obj_id from blackboard_artifacts WHERE artifact_id IN "
                    + "(SELECT artifact_id FROM blackboard_attributes WHERE artifact_type_id = " + BlackboardArtifact.ARTIFACT_TYPE.TSK_INTERESTING_FILE_HIT.getTypeID()
                    + " AND attribute_type_ID = " + BlackboardAttribute.ATTRIBUTE_TYPE.TSK_SET_NAME.getTypeID() + " "
                    + "AND (" + intItemSetPart + "))))";  // NON-NLS

            return queryStr;
        }

        @NbBundle.Messages({
            "# {0} - filters",
            "FileSearchFiltering.InterestingItemSetFilter.desc=Files with interesting item hits in set(s): {0}",})
        @Override
        String getDesc() {
            return Bundle.FileSearchFiltering_InterestingItemSetFilter_desc(concatenateSetNamesForDisplay(setNames));
        }
    }

    /**
     * A filter for specifying object types detected. A file must match one of
     * the given types to pass.
     */
    static class ObjectDetectionFilter extends FileFilter {

        private final List<String> typeNames;

        /**
         * Create the ObjectDetectionFilter
         *
         * @param typeNames
         */
        ObjectDetectionFilter(List<String> typeNames) {
            this.typeNames = typeNames;
        }

        @Override
        String getWhereClause() {
            String objTypePart = concatenateNamesForSQL(typeNames);

            String queryStr = "(obj_id IN (SELECT obj_id from blackboard_artifacts WHERE artifact_id IN "
                    + "(SELECT artifact_id FROM blackboard_attributes WHERE artifact_type_id = " + BlackboardArtifact.ARTIFACT_TYPE.TSK_OBJECT_DETECTED.getTypeID()
                    + " AND attribute_type_ID = " + BlackboardAttribute.ATTRIBUTE_TYPE.TSK_DESCRIPTION.getTypeID() + " "
                    + "AND (" + objTypePart + "))))";  // NON-NLS

            return queryStr;
        }

        @NbBundle.Messages({
            "# {0} - filters",
            "FileSearchFiltering.ObjectDetectionFilter.desc=Files with objects detected in set(s): {0}",})
        @Override
        String getDesc() {
            return Bundle.FileSearchFiltering_ObjectDetectionFilter_desc(concatenateSetNamesForDisplay(typeNames));
        }
    }

    /**
     * A filter for specifying the score. A file must have one of the given
     * scores to pass
     */
    static class ScoreFilter extends FileFilter {

        private final List<Score> scores;

        /**
         * Create the ObjectDetectionFilter
         *
         * @param typeNames
         */
        ScoreFilter(List<Score> scores) {
            this.scores = scores;
        }

        @Override
        String getWhereClause() {

            // Current algorithm:
            // "Notable" if the file is a match for a notable hashset or has been tagged with a notable tag.
            // "Interesting" if the file has an interesting item match or has been tagged with a non-notable tag.
            String hashsetQueryPart = "";
            String tagQueryPart = "";
            String intItemQueryPart = "";

            if (scores.contains(Score.NOTABLE)) {
                // do hashset
                hashsetQueryPart = " (known = " + TskData.FileKnown.BAD.getFileKnownValue() + ") ";
            }

            if (scores.contains(Score.INTERESTING)) {
                // Matches interesting item artifact
                intItemQueryPart = " (obj_id IN (SELECT obj_id from blackboard_artifacts WHERE artifact_type_id = "
                        + BlackboardArtifact.ARTIFACT_TYPE.TSK_INTERESTING_FILE_HIT.getTypeID() + ")) ";
            }

            if (scores.contains(Score.NOTABLE) && scores.contains(Score.INTERESTING)) {
                // Any tag will work
                tagQueryPart = "(obj_id IN (SELECT obj_id FROM content_tags))";
            } else if (scores.contains(Score.NOTABLE)) {
                // Notable tags
                tagQueryPart = "(obj_id IN (SELECT obj_id FROM content_tags WHERE tag_name_id IN (SELECT tag_name_id FROM tag_names WHERE knownStatus = "
                        + TskData.FileKnown.BAD.getFileKnownValue() + ")))";
            } else if (scores.contains(Score.INTERESTING)) {
                // Non-notable tags
                tagQueryPart = "(obj_id IN (SELECT obj_id FROM content_tags WHERE tag_name_id IN (SELECT tag_name_id FROM tag_names WHERE knownStatus != "
                        + TskData.FileKnown.BAD.getFileKnownValue() + ")))";
            }

            String queryStr = hashsetQueryPart;
            if (!intItemQueryPart.isEmpty()) {
                if (!queryStr.isEmpty()) {
                    queryStr += " OR ";
                }
                queryStr += intItemQueryPart;
            }
            if (!tagQueryPart.isEmpty()) {
                if (!queryStr.isEmpty()) {
                    queryStr += " OR ";
                }
                queryStr += tagQueryPart;
            }
            return queryStr;
        }

        @NbBundle.Messages({
            "# {0} - filters",
            "FileSearchFiltering.ScoreFilter.desc=Files with score(s) of : {0}",})
        @Override
        String getDesc() {
            return Bundle.FileSearchFiltering_ScoreFilter_desc(
                    concatenateSetNamesForDisplay(scores.stream().map(p -> p.toString()).collect(Collectors.toList())));
        }
    }

    /**
     * A filter for specifying tag names. A file must contain one of the given
     * tags to pass.
     */
    static class TagsFilter extends FileFilter {

        private final List<TagName> tagNames;

        /**
         * Create the TagsFilter
         *
         * @param tagNames
         */
        TagsFilter(List<TagName> tagNames) {
            this.tagNames = tagNames;
        }

        @Override
        String getWhereClause() {
            String tagIDs = ""; // NON-NLS
            for (TagName tagName : tagNames) {
                if (!tagIDs.isEmpty()) {
                    tagIDs += ",";
                }
                tagIDs += tagName.getId();
            }

            String queryStr = "(obj_id IN (SELECT obj_id FROM content_tags WHERE tag_name_id IN (" + tagIDs + ")))";

            return queryStr;
        }

        @NbBundle.Messages({
            "# {0} - tag names",
            "FileSearchFiltering.TagsFilter.desc=Files that have been tagged {0}",
            "FileSearchFiltering.TagsFilter.or= or ",})
        @Override
        String getDesc() {
            String desc = ""; // NON-NLS
            for (TagName name : tagNames) {
                if (!desc.isEmpty()) {
                    desc += Bundle.FileSearchFiltering_TagsFilter_or();
                }
                desc += name.getDisplayName();
            }
            return Bundle.FileSearchFiltering_TagsFilter_desc(desc);
        }
    }

    /**
     * A filter for specifying that the file must have EXIF data.
     */
    static class ExifFilter extends FileFilter {

        /**
         * Create the ExifFilter
         */
        ExifFilter() {
            // Nothing to save
        }

        @Override
        String getWhereClause() {
            return "(obj_id IN (SELECT obj_id from blackboard_artifacts WHERE artifact_id IN "
                    + "(SELECT artifact_id FROM blackboard_attributes WHERE artifact_type_id = "
<<<<<<< HEAD
                    + BlackboardArtifact.ARTIFACT_TYPE.TSK_DEVICE_ORIGINAL_SUSPECTED.getTypeID() + ")))";

            return queryStr;
=======
                    + BlackboardArtifact.ARTIFACT_TYPE.TSK_METADATA_EXIF.getTypeID() + ")))";
>>>>>>> bb4bafc3
        }

        @NbBundle.Messages({
            "FileSearchFiltering.ExifFilter.desc=Files that contain EXIF data",})
        @Override
        String getDesc() {
            return Bundle.FileSearchFiltering_ExifFilter_desc();
        }
    }

    /**
     * A filter for specifying that the file must have been marked as notable in
     * the CR.
     */
    static class NotableFilter extends FileFilter {

        /**
         * Create the NotableFilter
         */
        NotableFilter() {
            // Nothing to save
        }

        @Override
        String getWhereClause() {
            // Since this relies on the central repository database, there is no
            // query on the case database.
            return ""; // NON-NLS
        }

        @Override
        boolean useAlternateFilter() {
            return true;
        }

        @Override
        List<ResultFile> applyAlternateFilter(List<ResultFile> currentResults, SleuthkitCase caseDb,
                EamDb centralRepoDb) throws FileSearchException {

            if (centralRepoDb == null) {
                throw new FileSearchException("Can not run Previously Notable filter with null Central Repository DB"); // NON-NLS
            }

            // We have to have run some kind of SQL filter before getting to this point,
            // and should have checked afterward to see if the results were empty.
            if (currentResults.isEmpty()) {
                throw new FileSearchException("Can not run on empty list"); // NON-NLS
            }

            // The matching files
            List<ResultFile> notableResults = new ArrayList<>();

            try {
                CorrelationAttributeInstance.Type type = CorrelationAttributeInstance.getDefaultCorrelationTypes().get(CorrelationAttributeInstance.FILES_TYPE_ID);

                for (ResultFile file : currentResults) {
                    if (file.getFirstInstance().getMd5Hash() != null && !file.getFirstInstance().getMd5Hash().isEmpty()) {

                        // Check if this file hash is marked as notable in the CR
                        String value = file.getFirstInstance().getMd5Hash();
                        if (centralRepoDb.getCountArtifactInstancesKnownBad(type, value) > 0) {
                            notableResults.add(file);
                        }
                    }
                }
                return notableResults;
            } catch (EamDbException | CorrelationAttributeNormalizationException ex) {
                throw new FileSearchException("Error querying central repository", ex); // NON-NLS
            }
        }

        @NbBundle.Messages({
            "FileSearchFiltering.PreviouslyNotableFilter.desc=Files that were previously marked as notable",})
        @Override
        String getDesc() {
            return Bundle.FileSearchFiltering_PreviouslyNotableFilter_desc();
        }
    }

    /**
     * A filter for specifying if known files should be included.
     */
    static class KnownFilter extends FileFilter {

        @Override
        String getWhereClause() {
            return "known!=" + TskData.FileKnown.KNOWN.getFileKnownValue(); // NON-NLS
        }

        @NbBundle.Messages({
            "FileSearchFiltering.KnownFilter.desc=Files which are not known"})
        @Override
        String getDesc() {
            return Bundle.FileSearchFiltering_KnownFilter_desc();
        }
    }

    @NbBundle.Messages({
        "FileSearchFiltering.concatenateSetNamesForDisplay.comma=, ",})
    private static String concatenateSetNamesForDisplay(List<String> setNames) {
        String desc = ""; // NON-NLS
        for (String setName : setNames) {
            if (!desc.isEmpty()) {
                desc += Bundle.FileSearchFiltering_concatenateSetNamesForDisplay_comma();
            }
            desc += setName;
        }
        return desc;
    }

    /**
     * Concatenate the set names into an "OR" separated list. This does not do
     * any SQL-escaping.
     *
     * @param setNames
     *
     * @return the list to use in the SQL query
     */
    private static String concatenateNamesForSQL(List<String> setNames) {
        String result = ""; // NON-NLS
        for (String setName : setNames) {
            if (!result.isEmpty()) {
                result += " OR "; // NON-NLS
            }
            result += "value_text = \'" + setName + "\'";  // NON-NLS
        }
        return result;
    }

    private FileSearchFiltering() {
        // Class should not be instantiated
    }
}<|MERGE_RESOLUTION|>--- conflicted
+++ resolved
@@ -874,13 +874,7 @@
         String getWhereClause() {
             return "(obj_id IN (SELECT obj_id from blackboard_artifacts WHERE artifact_id IN "
                     + "(SELECT artifact_id FROM blackboard_attributes WHERE artifact_type_id = "
-<<<<<<< HEAD
-                    + BlackboardArtifact.ARTIFACT_TYPE.TSK_DEVICE_ORIGINAL_SUSPECTED.getTypeID() + ")))";
-
-            return queryStr;
-=======
                     + BlackboardArtifact.ARTIFACT_TYPE.TSK_METADATA_EXIF.getTypeID() + ")))";
->>>>>>> bb4bafc3
         }
 
         @NbBundle.Messages({
