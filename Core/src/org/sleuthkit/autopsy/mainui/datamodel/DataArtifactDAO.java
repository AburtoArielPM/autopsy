--- conflicted
+++ resolved
@@ -57,7 +57,6 @@
         return instance;
     }
 
-<<<<<<< HEAD
     /**
      * @return The set of types that are not shown in the tree.
      */
@@ -65,10 +64,7 @@
         return BlackboardArtifactDAO.getIgnoredTreeTypes();
     }
 
-    private final Cache<SearchParams<DataArtifactSearchParam>, DataArtifactTableSearchResultsDTO> dataArtifactCache = CacheBuilder.newBuilder().maximumSize(1000).build();
-=======
     private final Cache<SearchParams<BlackboardArtifactSearchParam>, DataArtifactTableSearchResultsDTO> dataArtifactCache = CacheBuilder.newBuilder().maximumSize(1000).build();
->>>>>>> 78f827e7
 
     private DataArtifactTableSearchResultsDTO fetchDataArtifactsForTable(SearchParams<BlackboardArtifactSearchParam> cacheKey) throws NoCurrentCaseException, TskCoreException {
         
