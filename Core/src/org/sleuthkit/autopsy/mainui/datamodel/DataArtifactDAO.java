/*
 * Autopsy Forensic Browser
 *
 * Copyright 2021 Basis Technology Corp.
 * Contact: carrier <at> sleuthkit <dot> org
 *
 * Licensed under the Apache License, Version 2.0 (the "License");
 * you may not use this file except in compliance with the License.
 * You may obtain a copy of the License at
 *
 *     http://www.apache.org/licenses/LICENSE-2.0
 *
 * Unless required by applicable law or agreed to in writing, software
 * distributed under the License is distributed on an "AS IS" BASIS,
 * WITHOUT WARRANTIES OR CONDITIONS OF ANY KIND, either express or implied.
 * See the License for the specific language governing permissions and
 * limitations under the License.
 */
package org.sleuthkit.autopsy.mainui.datamodel;

import com.google.common.cache.Cache;
import com.google.common.cache.CacheBuilder;
import java.beans.PropertyChangeEvent;
import java.text.MessageFormat;
import java.util.ArrayList;
import java.util.Collection;
import java.util.Comparator;
import java.util.HashMap;
import java.util.HashSet;
import java.util.List;
import java.util.Map;
import java.util.Map.Entry;
import java.util.Set;
import java.util.concurrent.ConcurrentMap;
import java.util.stream.Collectors;
import org.sleuthkit.autopsy.coreutils.Logger;
import java.util.concurrent.ExecutionException;
import java.util.logging.Level;
import org.sleuthkit.autopsy.casemodule.NoCurrentCaseException;
import org.sleuthkit.autopsy.mainui.nodes.DAOFetcher;
import org.sleuthkit.datamodel.Blackboard;
import org.sleuthkit.datamodel.BlackboardArtifact;
import org.sleuthkit.datamodel.Content;
import org.sleuthkit.datamodel.DataArtifact;
import org.sleuthkit.datamodel.SleuthkitCase;
import org.sleuthkit.datamodel.TskCoreException;

/**
 * DAO for providing data about data artifacts to populate the results viewer.
 */
public class DataArtifactDAO extends BlackboardArtifactDAO {
    
    private static Logger logger = Logger.getLogger(DataArtifactDAO.class.getName());
    
    private static DataArtifactDAO instance = null;
    
    synchronized static DataArtifactDAO getInstance() {
        if (instance == null) {
            instance = new DataArtifactDAO();
        }
        
        return instance;
    }

    /**
     * @return The set of types that are not shown in the tree.
     */
    public static Set<BlackboardArtifact.Type> getIgnoredTreeTypes() {
        return BlackboardArtifactDAO.getIgnoredTreeTypes();
    }
    
    private final Cache<SearchParams<BlackboardArtifactSearchParam>, DataArtifactTableSearchResultsDTO> dataArtifactCache = CacheBuilder.newBuilder().maximumSize(1000).build();
    
    private DataArtifactTableSearchResultsDTO fetchDataArtifactsForTable(SearchParams<BlackboardArtifactSearchParam> cacheKey) throws NoCurrentCaseException, TskCoreException {
        
        SleuthkitCase skCase = getCase();
        Blackboard blackboard = skCase.getBlackboard();
        BlackboardArtifact.Type artType = cacheKey.getParamData().getArtifactType();
        
        String pagedWhereClause = getWhereClause(cacheKey);
        
        List<BlackboardArtifact> arts = new ArrayList<>();
        arts.addAll(blackboard.getDataArtifactsWhere(pagedWhereClause));
        blackboard.loadBlackboardAttributes(arts);
        
        long totalResultsCount = getTotalResultsCount(cacheKey, arts.size());
        
        TableData tableData = createTableData(artType, arts);
        return new DataArtifactTableSearchResultsDTO(artType, tableData.columnKeys, tableData.rows, cacheKey.getStartItem(), totalResultsCount);
    }
    
    @Override
    RowDTO createRow(BlackboardArtifact artifact, Content srcContent, Content linkedFile, boolean isTimelineSupported, List<Object> cellValues, long id) throws IllegalArgumentException {
        if (!(artifact instanceof DataArtifact)) {
            throw new IllegalArgumentException("Can not make row for artifact with ID: " + artifact.getId() + " - artifact must be a data artifact");
        }
        return new DataArtifactRowDTO((DataArtifact) artifact, srcContent, linkedFile, isTimelineSupported, cellValues, id);
    }
    
    public DataArtifactTableSearchResultsDTO getDataArtifactsForTable(DataArtifactSearchParam artifactKey, long startItem, Long maxCount, boolean hardRefresh) throws ExecutionException, IllegalArgumentException {
        BlackboardArtifact.Type artType = artifactKey.getArtifactType();
        
        if (artType == null || artType.getCategory() != BlackboardArtifact.Category.DATA_ARTIFACT
                || (artifactKey.getDataSourceId() != null && artifactKey.getDataSourceId() < 0)) {
            throw new IllegalArgumentException(MessageFormat.format("Illegal data.  "
                    + "Artifact type must be non-null and data artifact.  Data source id must be null or > 0.  "
                    + "Received artifact type: {0}; data source id: {1}", artType, artifactKey.getDataSourceId() == null ? "<null>" : artifactKey.getDataSourceId()));
        }
        
        SearchParams<BlackboardArtifactSearchParam> searchParams = new SearchParams<>(artifactKey, startItem, maxCount);
        if (hardRefresh) {
            this.dataArtifactCache.invalidate(searchParams);
        }
        
        return dataArtifactCache.get(searchParams, () -> fetchDataArtifactsForTable(searchParams));
    }
    
    public boolean isDataArtifactInvalidating(DataArtifactSearchParam key, DAOEvent eventData) {
        if (!(eventData instanceof DataArtifactEvent)) {
            return false;
        } else {
            DataArtifactEvent dataArtEvt = (DataArtifactEvent) eventData;
            return key.getArtifactType().getTypeID() == dataArtEvt.getArtifactTypeId()
                    && (key.getDataSourceId() == null || (key.getDataSourceId() == dataArtEvt.getDataSourceId()));
        }
    }
    
    public void dropDataArtifactCache() {
        dataArtifactCache.invalidateAll();
    }

    /**
     * Returns a search results dto containing rows of counts data.
     *
     * @param dataSourceId The data source object id for which the results
     *                     should be filtered or null if no data source
     *                     filtering.
     *
     * @return The results where rows are CountsRowDTO of
     *         DataArtifactSearchParam.
     *
     * @throws ExecutionException
     */
    public TreeResultsDTO<DataArtifactSearchParam> getDataArtifactCounts(Long dataSourceId) throws ExecutionException {
        try {
            // get row dto's sorted by display name
            Map<BlackboardArtifact.Type, Long> typeCounts = getCounts(BlackboardArtifact.Category.DATA_ARTIFACT, dataSourceId);
            List<TreeResultsDTO.TreeItemDTO<DataArtifactSearchParam>> treeItemRows = typeCounts.entrySet().stream()
                    .map(entry -> {
                        return new TreeResultsDTO.TreeItemDTO<>(
                                BlackboardArtifact.Category.DATA_ARTIFACT.name(),
                                new DataArtifactSearchParam(entry.getKey(), dataSourceId),
                                entry.getKey().getTypeID(),
                                entry.getKey().getDisplayName(),
                                entry.getValue());
                    })
                    .sorted(Comparator.comparing(countRow -> countRow.getDisplayName()))
                    .collect(Collectors.toList());

            // return results
            return new TreeResultsDTO<>(treeItemRows);
            
        } catch (NoCurrentCaseException | TskCoreException ex) {
            throw new ExecutionException("An error occurred while fetching data artifact counts.", ex);
        }
    }
    
    @Override
    void clearCaches() {
        this.dataArtifactCache.invalidateAll();
    }
    
    @Override
    List<DAOEvent> handleAutopsyEvent(Collection<PropertyChangeEvent> evts) {
        // get a grouping of artifacts mapping the artifact type id to data source id.
        Map<Integer, Set<Long>> artifactTypeDataSourceMap = new HashMap<>();
        evts.stream()
                .map(evt -> DAOEventUtils.getModuleDataFromEvt(evt))
                .filter(dataEvt -> dataEvt != null)
                .flatMap(dataEvt -> dataEvt.getArtifacts().stream())
                .forEach((art) -> {
<<<<<<< HEAD
                    // GVDTODO scope to data artifacts
                    artifactTypeDataSourceMap
                            .computeIfAbsent(art.getArtifactTypeID(), (k) -> new HashSet<>())
                            .add(art.getDataSourceObjectID());
=======
                    try {
                        if (BlackboardArtifact.Category.DATA_ARTIFACT.equals(art.getType().getCategory())) {
                            artifactTypeDataSourceMap
                                    .computeIfAbsent(art.getArtifactTypeID(), (k) -> new HashSet<>())
                                    .add(art.getDataSourceObjectID());
                        }
                    } catch (TskCoreException ex) {
                        logger.log(Level.WARNING, "Unable to fetch artifact category for artifact with id: " + art.getId(), ex);
                    }
>>>>>>> 02d83c34
                });

        // invalidate cache entries that are affected by events
        ConcurrentMap<SearchParams<BlackboardArtifactSearchParam>, DataArtifactTableSearchResultsDTO> concurrentMap = this.dataArtifactCache.asMap();
        concurrentMap.forEach((k, v) -> {
            Set<Long> dsIds = artifactTypeDataSourceMap.get(k.getParamData().getArtifactType().getTypeID());
            if (dsIds != null) {
                Long searchDsId = k.getParamData().getDataSourceId();
                if (searchDsId == null || dsIds.contains(searchDsId)) {
                    concurrentMap.remove(k);
                }
            }
        });

        // gather dao events based on artifacts
        List<DAOEvent> toRet = new ArrayList<>();
        for (Entry<Integer, Set<Long>> entry : artifactTypeDataSourceMap.entrySet()) {
            int artTypeId = entry.getKey();
            for (Long dsObjId : entry.getValue()) {
                toRet.add(new DataArtifactEvent(artTypeId, dsObjId));
            }
        }
        
        return toRet;
    }

    /*
     * Handles fetching and paging of data artifacts.
     */
    public class DataArtifactFetcher extends DAOFetcher<DataArtifactSearchParam> {

        /**
         * Main constructor.
         *
         * @param params Parameters to handle fetching of data.
         */
        public DataArtifactFetcher(DataArtifactSearchParam params) {
            super(params);
        }
        
        @Override
        public SearchResultsDTO getSearchResults(int pageSize, int pageIdx, boolean hardRefresh) throws ExecutionException {
            return MainDAO.getInstance().getDataArtifactsDAO().getDataArtifactsForTable(this.getParameters(), pageIdx * pageSize, (long) pageSize, hardRefresh);
        }
        
        @Override
        public boolean isRefreshRequired(DAOEvent evt) {
            return DataArtifactDAO.this.isDataArtifactInvalidating(this.getParameters(), evt);
        }
    }
}<|MERGE_RESOLUTION|>--- conflicted
+++ resolved
@@ -179,12 +179,6 @@
                 .filter(dataEvt -> dataEvt != null)
                 .flatMap(dataEvt -> dataEvt.getArtifacts().stream())
                 .forEach((art) -> {
-<<<<<<< HEAD
-                    // GVDTODO scope to data artifacts
-                    artifactTypeDataSourceMap
-                            .computeIfAbsent(art.getArtifactTypeID(), (k) -> new HashSet<>())
-                            .add(art.getDataSourceObjectID());
-=======
                     try {
                         if (BlackboardArtifact.Category.DATA_ARTIFACT.equals(art.getType().getCategory())) {
                             artifactTypeDataSourceMap
@@ -194,7 +188,6 @@
                     } catch (TskCoreException ex) {
                         logger.log(Level.WARNING, "Unable to fetch artifact category for artifact with id: " + art.getId(), ex);
                     }
->>>>>>> 02d83c34
                 });
 
         // invalidate cache entries that are affected by events
