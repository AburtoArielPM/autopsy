/*
 * Autopsy Forensic Browser
 *
 * Copyright 2021 Basis Technology Corp.
 * Contact: carrier <at> sleuthkit <dot> org
 *
 * Licensed under the Apache License, Version 2.0 (the "License");
 * you may not use this file except in compliance with the License.
 * You may obtain a copy of the License at
 *
 *     http://www.apache.org/licenses/LICENSE-2.0
 *
 * Unless required by applicable law or agreed to in writing, software
 * distributed under the License is distributed on an "AS IS" BASIS,
 * WITHOUT WARRANTIES OR CONDITIONS OF ANY KIND, either express or implied.
 * See the License for the specific language governing permissions and
 * limitations under the License.
 */
package org.sleuthkit.autopsy.mainui.datamodel.events;

import java.util.Objects;
import org.sleuthkit.datamodel.BlackboardArtifact;
import org.sleuthkit.datamodel.TskData;

/**
 * An event for an artifact added or changed of a particular type possibly for a
 * particular data source.
 */
public class KeywordHitEvent extends AnalysisResultSetEvent {

    private final String searchString;
    private final String match;
<<<<<<< HEAD
    private final int searchType;
=======
    private final TskData.KeywordSearchQueryType searchType;
>>>>>>> 7ae6cc41

    /**
     * Main constructor.
     *
     * @param searchString The search string or regex.
     * @param match        The match string.
     * @param searchType   THe search type.
     * @param setName      The set name.
     * @param artifactType The artifact type.
     * @param dataSourceId The data source id.
     */
<<<<<<< HEAD
    public KeywordHitEvent(String searchString, String match, int searchType, String setName, BlackboardArtifact.Type artifactType, long dataSourceId) {
=======
    public KeywordHitEvent(String searchString, String match, TskData.KeywordSearchQueryType searchType, String setName, BlackboardArtifact.Type artifactType, long dataSourceId) {
>>>>>>> 7ae6cc41
        super(setName, artifactType, dataSourceId);
        this.searchString = searchString;
        this.match = match;
        this.searchType = searchType;
    }

    public String getSearchString() {
        return searchString;
    }

    public String getMatch() {
        return match;
    }

<<<<<<< HEAD
    public int getSearchType() {
        return searchType;
    }
=======
    public TskData.KeywordSearchQueryType getSearchType() {
        return searchType;
    }

    @Override
    public int hashCode() {
        int hash = 7;
        hash = 67 * hash + Objects.hashCode(this.searchString);
        hash = 67 * hash + Objects.hashCode(this.match);
        hash = 67 * hash + Objects.hashCode(this.searchType);
        return hash;
    }

    @Override
    public boolean equals(Object obj) {
        if (this == obj) {
            return true;
        }
        if (obj == null) {
            return false;
        }
        if (getClass() != obj.getClass()) {
            return false;
        }
        final KeywordHitEvent other = (KeywordHitEvent) obj;
        if (!Objects.equals(this.searchString, other.searchString)) {
            return false;
        }
        if (!Objects.equals(this.match, other.match)) {
            return false;
        }
        if (this.searchType != other.searchType) {
            return false;
        }
        return true;
    }
    
    
>>>>>>> 7ae6cc41
}<|MERGE_RESOLUTION|>--- conflicted
+++ resolved
@@ -30,11 +30,7 @@
 
     private final String searchString;
     private final String match;
-<<<<<<< HEAD
-    private final int searchType;
-=======
     private final TskData.KeywordSearchQueryType searchType;
->>>>>>> 7ae6cc41
 
     /**
      * Main constructor.
@@ -46,11 +42,7 @@
      * @param artifactType The artifact type.
      * @param dataSourceId The data source id.
      */
-<<<<<<< HEAD
-    public KeywordHitEvent(String searchString, String match, int searchType, String setName, BlackboardArtifact.Type artifactType, long dataSourceId) {
-=======
     public KeywordHitEvent(String searchString, String match, TskData.KeywordSearchQueryType searchType, String setName, BlackboardArtifact.Type artifactType, long dataSourceId) {
->>>>>>> 7ae6cc41
         super(setName, artifactType, dataSourceId);
         this.searchString = searchString;
         this.match = match;
@@ -65,11 +57,6 @@
         return match;
     }
 
-<<<<<<< HEAD
-    public int getSearchType() {
-        return searchType;
-    }
-=======
     public TskData.KeywordSearchQueryType getSearchType() {
         return searchType;
     }
@@ -108,5 +95,4 @@
     }
     
     
->>>>>>> 7ae6cc41
 }