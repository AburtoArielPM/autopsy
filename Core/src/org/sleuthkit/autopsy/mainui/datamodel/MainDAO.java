--- conflicted
+++ resolved
@@ -60,11 +60,8 @@
     public TagsDAO getTagsDAO() {
         return tagsDAO;
     }
-<<<<<<< HEAD
     
     public AccountsDAO getAccountsDAO() {
         return accountsDAO;
     }
-=======
->>>>>>> 973a4aac
 }