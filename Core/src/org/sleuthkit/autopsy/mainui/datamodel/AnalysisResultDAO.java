/*
 * Autopsy Forensic Browser
 *
 * Copyright 2021 Basis Technology Corp.
 * Contact: carrier <at> sleuthkit <dot> org
 *
 * Licensed under the Apache License, Version 2.0 (the "License");
 * you may not use this file except in compliance with the License.
 * You may obtain a copy of the License at
 *
 *     http://www.apache.org/licenses/LICENSE-2.0
 *
 * Unless required by applicable law or agreed to in writing, software
 * distributed under the License is distributed on an "AS IS" BASIS,
 * WITHOUT WARRANTIES OR CONDITIONS OF ANY KIND, either express or implied.
 * See the License for the specific language governing permissions and
 * limitations under the License.
 */
package org.sleuthkit.autopsy.mainui.datamodel;

import org.sleuthkit.autopsy.mainui.datamodel.events.AnalysisResultSetEvent;
import org.sleuthkit.autopsy.mainui.datamodel.events.AnalysisResultEvent;
import org.sleuthkit.autopsy.mainui.datamodel.events.DAOEvent;
import com.google.common.cache.Cache;
import com.google.common.cache.CacheBuilder;
import java.beans.PropertyChangeEvent;
import java.sql.SQLException;
import java.text.MessageFormat;
import java.util.ArrayList;
import java.util.Collection;
import java.util.Collections;
import java.util.Comparator;
import java.util.HashMap;
import java.util.HashSet;
import java.util.List;
import java.util.Map;
import java.util.Objects;
import java.util.Set;
import java.util.concurrent.ConcurrentMap;
import java.util.concurrent.ExecutionException;
import java.util.concurrent.TimeUnit;
import java.util.logging.Level;
import java.util.stream.Collectors;
import java.util.stream.Stream;
import org.apache.commons.lang3.tuple.Pair;
import org.openide.util.NbBundle;
import org.openide.util.NbBundle.Messages;
import org.python.google.common.collect.ImmutableSet;
import org.sleuthkit.autopsy.casemodule.NoCurrentCaseException;
import org.sleuthkit.autopsy.coreutils.Logger;
import org.sleuthkit.autopsy.ingest.ModuleDataEvent;
import org.sleuthkit.autopsy.mainui.datamodel.TreeResultsDTO.TreeDisplayCount;
import org.sleuthkit.autopsy.mainui.datamodel.TreeResultsDTO.TreeItemDTO;
import org.sleuthkit.autopsy.mainui.datamodel.events.DAOEventUtils;
import org.sleuthkit.autopsy.mainui.datamodel.events.TreeEvent;
import org.sleuthkit.autopsy.mainui.datamodel.events.TreeCounts;
import org.sleuthkit.autopsy.mainui.nodes.DAOFetcher;
import org.sleuthkit.datamodel.AbstractFile;
import org.sleuthkit.datamodel.AnalysisResult;
import org.sleuthkit.datamodel.Blackboard;
import org.sleuthkit.datamodel.BlackboardArtifact;
import org.sleuthkit.datamodel.BlackboardAttribute;
import org.sleuthkit.datamodel.CaseDbAccessManager.CaseDbPreparedStatement;
import org.sleuthkit.datamodel.Content;
import org.sleuthkit.datamodel.HostAddress;
import org.sleuthkit.datamodel.Image;
import org.sleuthkit.datamodel.OsAccount;
import org.sleuthkit.datamodel.Pool;
import org.sleuthkit.datamodel.SleuthkitCase;
import org.sleuthkit.datamodel.TskCoreException;
import org.sleuthkit.datamodel.TskData;
import org.sleuthkit.datamodel.Volume;
import org.sleuthkit.datamodel.VolumeSystem;

/**
 * DAO for providing data about analysis results to populate the results viewer.
 */
public class AnalysisResultDAO extends BlackboardArtifactDAO {

    private static Logger logger = Logger.getLogger(AnalysisResultDAO.class.getName());
    
    // rule of thumb: 10 entries times number of cached SearchParams sub-types (BlackboardArtifactSearchParam, AnalysisResultSetSearchParam, KeywordHitSearchParam)
    private static final int CACHE_SIZE = 30; 
    private static final long CACHE_DURATION = 2;
    private static final TimeUnit CACHE_DURATION_UNITS = TimeUnit.MINUTES;
    private final Cache<SearchParams<?>, AnalysisResultTableSearchResultsDTO> searchParamsCache = CacheBuilder.newBuilder().maximumSize(CACHE_SIZE).expireAfterAccess(CACHE_DURATION, CACHE_DURATION_UNITS).build();    

    private static AnalysisResultDAO instance = null;

    @NbBundle.Messages({
        "AnalysisResultDAO.columnKeys.score.name=Score",
        "AnalysisResultDAO.columnKeys.score.displayName=Score",
        "AnalysisResultDAO.columnKeys.score.description=Score",
        "AnalysisResultDAO.columnKeys.conclusion.name=Conclusion",
        "AnalysisResultDAO.columnKeys.conclusion.displayName=Conclusion",
        "AnalysisResultDAO.columnKeys.conclusion.description=Conclusion",
        "AnalysisResultDAO.columnKeys.justification.name=Justification",
        "AnalysisResultDAO.columnKeys.justification.displayName=Justification",
        "AnalysisResultDAO.columnKeys.justification.description=Justification",
        "AnalysisResultDAO.columnKeys.configuration.name=Configuration",
        "AnalysisResultDAO.columnKeys.configuration.displayName=Configuration",
        "AnalysisResultDAO.columnKeys.configuration.description=Configuration",
        "AnalysisResultDAO.columnKeys.sourceType.name=SourceType",
        "AnalysisResultDAO.columnKeys.sourceType.displayName=Source Type",
        "AnalysisResultDAO.columnKeys.sourceType.description=Source Type"
    })
    static final ColumnKey SCORE_COL = new ColumnKey(
            Bundle.AnalysisResultDAO_columnKeys_score_name(),
            Bundle.AnalysisResultDAO_columnKeys_score_displayName(),
            Bundle.AnalysisResultDAO_columnKeys_score_description()
    );

    static final ColumnKey CONCLUSION_COL = new ColumnKey(
            Bundle.AnalysisResultDAO_columnKeys_conclusion_name(),
            Bundle.AnalysisResultDAO_columnKeys_conclusion_displayName(),
            Bundle.AnalysisResultDAO_columnKeys_conclusion_description()
    );

    static final ColumnKey CONFIGURATION_COL = new ColumnKey(
            Bundle.AnalysisResultDAO_columnKeys_configuration_name(),
            Bundle.AnalysisResultDAO_columnKeys_configuration_displayName(),
            Bundle.AnalysisResultDAO_columnKeys_configuration_description()
    );

    static final ColumnKey JUSTIFICATION_COL = new ColumnKey(
            Bundle.AnalysisResultDAO_columnKeys_justification_name(),
            Bundle.AnalysisResultDAO_columnKeys_justification_displayName(),
            Bundle.AnalysisResultDAO_columnKeys_justification_description()
    );

    static final ColumnKey SOURCE_TYPE_COL = new ColumnKey(
            Bundle.AnalysisResultDAO_columnKeys_sourceType_name(),
            Bundle.AnalysisResultDAO_columnKeys_sourceType_displayName(),
            Bundle.AnalysisResultDAO_columnKeys_sourceType_description()
    );

    synchronized static AnalysisResultDAO getInstance() {
        if (instance == null) {
            instance = new AnalysisResultDAO();
        }
        return instance;
    }

    /**
     * @return The set of types that are not shown in the tree.
     */
    public static Set<BlackboardArtifact.Type> getIgnoredTreeTypes() {
        return BlackboardArtifactDAO.getIgnoredTreeTypes();
    }

<<<<<<< HEAD
=======
    @SuppressWarnings("deprecation")
    private static final Set<Integer> STANDARD_SET_TYPES = ImmutableSet.of(
            BlackboardArtifact.Type.TSK_INTERESTING_ITEM.getTypeID(),
            BlackboardArtifact.Type.TSK_INTERESTING_ARTIFACT_HIT.getTypeID(),
            BlackboardArtifact.Type.TSK_INTERESTING_FILE_HIT.getTypeID(),
            BlackboardArtifact.Type.TSK_HASHSET_HIT.getTypeID()
    );

    // TODO We can probably combine all the caches at some point
    private final Cache<SearchParams<BlackboardArtifactSearchParam>, AnalysisResultTableSearchResultsDTO> analysisResultCache = CacheBuilder.newBuilder().maximumSize(1000).build();
    private final Cache<SearchParams<AnalysisResultSetSearchParam>, AnalysisResultTableSearchResultsDTO> setHitCache = CacheBuilder.newBuilder().maximumSize(1000).build();
    private final Cache<SearchParams<KeywordHitSearchParam>, AnalysisResultTableSearchResultsDTO> keywordHitCache = CacheBuilder.newBuilder().maximumSize(1000).build();

    private final TreeCounts<AnalysisResultEvent> treeCounts = new TreeCounts<>();

>>>>>>> 2dd89f13
    private AnalysisResultTableSearchResultsDTO fetchAnalysisResultsForTable(SearchParams<BlackboardArtifactSearchParam> cacheKey) throws NoCurrentCaseException, TskCoreException {

        SleuthkitCase skCase = getCase();
        Blackboard blackboard = skCase.getBlackboard();
        BlackboardArtifact.Type artType = cacheKey.getParamData().getArtifactType();

        List<BlackboardArtifact> arts = new ArrayList<>();
        String pagedWhereClause = getWhereClause(cacheKey);
        arts.addAll(blackboard.getAnalysisResultsWhere(pagedWhereClause));
        blackboard.loadBlackboardAttributes(arts);

        // Get total number of results
        long totalResultsCount = getTotalResultsCount(cacheKey, arts.size());

        TableData tableData = createTableData(artType, arts);
        return new AnalysisResultTableSearchResultsDTO(artType, tableData.columnKeys, tableData.rows, cacheKey.getStartItem(), totalResultsCount);
    }

    private AnalysisResultTableSearchResultsDTO fetchKeywordHitsForTable(SearchParams<? extends AnalysisResultSearchParam> cacheKey) throws NoCurrentCaseException, TskCoreException {

        SleuthkitCase skCase = getCase();
        Blackboard blackboard = skCase.getBlackboard();        
        KeywordHitSearchParam searchParams = (KeywordHitSearchParam) cacheKey.getParamData();
        Long dataSourceId = searchParams.getDataSourceId();
        BlackboardArtifact.Type artType = searchParams.getArtifactType();
        
        // get all keyword hits for the search params
        List<BlackboardArtifact> allHits  = blackboard.getKeywordSearchResults(searchParams.getKeyword(), searchParams.getRegex(), searchParams.getSearchType(), searchParams.getSetName(), dataSourceId);

        // populate all attributes in one optimized database call
        blackboard.loadBlackboardAttributes(allHits);

        // do paging, if necessary
        List<BlackboardArtifact> pagedArtifacts = getPaged(allHits, cacheKey);
        TableData tableData = createTableData(artType, pagedArtifacts);
        return new AnalysisResultTableSearchResultsDTO(artType, tableData.columnKeys, tableData.rows, cacheKey.getStartItem(), allHits.size());
    }

    @Override
    void addAnalysisResultColumnKeys(List<ColumnKey> columnKeys) {
        // Make sure these are in the same order as in addAnalysisResultFields()
        columnKeys.add(SOURCE_TYPE_COL);
        columnKeys.add(SCORE_COL);
        columnKeys.add(CONCLUSION_COL);
        columnKeys.add(CONFIGURATION_COL);
        columnKeys.add(JUSTIFICATION_COL);
    }

    @Override
    void addAnalysisResultFields(BlackboardArtifact artifact, List<Object> cells) throws TskCoreException {
        if (!(artifact instanceof AnalysisResult)) {
            throw new IllegalArgumentException("Can not add fields for artifact with ID: " + artifact.getId() + " - artifact must be an analysis result");
        }

        // Make sure these are in the same order as in addAnalysisResultColumnKeys()
        AnalysisResult analysisResult = (AnalysisResult) artifact;
        cells.add(getSourceObjType(analysisResult.getParent()));
        cells.add(analysisResult.getScore().getSignificance().getDisplayName());
        cells.add(analysisResult.getConclusion());
        cells.add(analysisResult.getConfiguration());
        cells.add(analysisResult.getJustification());
    }

    /**
     * Returns a displayable type string for the given content object.
     *
     * If the content object is a artifact of a custom type then this method may
     * cause a DB call BlackboardArtifact.getType
     *
     * @param source The object to determine the type of.
     *
     * @return A string representing the content type.
     */
    private String getSourceObjType(Content source) throws TskCoreException {
        if (source instanceof BlackboardArtifact) {
            BlackboardArtifact srcArtifact = (BlackboardArtifact) source;
            return srcArtifact.getType().getDisplayName();
        } else if (source instanceof Volume) {
            return TskData.ObjectType.VOL.toString();
        } else if (source instanceof AbstractFile) {
            return TskData.ObjectType.ABSTRACTFILE.toString();
        } else if (source instanceof Image) {
            return TskData.ObjectType.IMG.toString();
        } else if (source instanceof VolumeSystem) {
            return TskData.ObjectType.VS.toString();
        } else if (source instanceof OsAccount) {
            return TskData.ObjectType.OS_ACCOUNT.toString();
        } else if (source instanceof HostAddress) {
            return TskData.ObjectType.HOST_ADDRESS.toString();
        } else if (source instanceof Pool) {
            return TskData.ObjectType.POOL.toString();
        }
        return "";
    }

    @Override
    RowDTO createRow(BlackboardArtifact artifact, Content srcContent, Content linkedFile, boolean isTimelineSupported, List<Object> cellValues, long id) throws IllegalArgumentException {
        if (!(artifact instanceof AnalysisResult)) {
            throw new IllegalArgumentException("Can not make row for artifact with ID: " + artifact.getId() + " - artifact must be an analysis result");
        }
        return new AnalysisResultRowDTO((AnalysisResult) artifact, srcContent, isTimelineSupported, cellValues, id);
    }

    public AnalysisResultTableSearchResultsDTO getAnalysisResultsForTable(AnalysisResultSearchParam artifactKey, long startItem, Long maxCount) throws ExecutionException, IllegalArgumentException {
        BlackboardArtifact.Type artType = artifactKey.getArtifactType();

        if (artType == null || artType.getCategory() != BlackboardArtifact.Category.ANALYSIS_RESULT
                || (artifactKey.getDataSourceId() != null && artifactKey.getDataSourceId() < 0)) {
            throw new IllegalArgumentException(MessageFormat.format("Illegal data.  "
                    + "Artifact type must be non-null and analysis result.  Data source id must be null or > 0.  "
                    + "Received artifact type: {0}; data source id: {1}", artType, artifactKey.getDataSourceId() == null ? "<null>" : artifactKey.getDataSourceId()));
        }

        SearchParams<BlackboardArtifactSearchParam> searchParams = new SearchParams<>(artifactKey, startItem, maxCount);
<<<<<<< HEAD
        if (hardRefresh) {
            searchParamsCache.invalidate(searchParams);
        }

        return searchParamsCache.get(searchParams, () -> fetchAnalysisResultsForTable(searchParams));
=======
        return analysisResultCache.get(searchParams, () -> fetchAnalysisResultsForTable(searchParams));
    }

    private boolean isAnalysisResultsInvalidating(AnalysisResultSearchParam key, DAOEvent eventData) {
        if (!(eventData instanceof AnalysisResultEvent)) {
            return false;
        }

        AnalysisResultEvent analysisResultEvt = (AnalysisResultEvent) eventData;
        return key.getArtifactType().getTypeID() == analysisResultEvt.getArtifactType().getTypeID()
                && (key.getDataSourceId() == null || key.getDataSourceId() == analysisResultEvt.getDataSourceId());
>>>>>>> 2dd89f13
    }

    private boolean isAnalysisResultsSetInvalidating(AnalysisResultSetSearchParam key, DAOEvent event) {
        if (!(event instanceof AnalysisResultSetEvent)) {
            return false;
        }

        AnalysisResultSetEvent setEvent = (AnalysisResultSetEvent) event;
        return isAnalysisResultsInvalidating((AnalysisResultSearchParam) key, (AnalysisResultEvent) setEvent)
                && Objects.equals(key.getSetName(), setEvent.getSetName());
    }

    // GVDTODO handle keyword hits
    public AnalysisResultTableSearchResultsDTO getAnalysisResultSetHits(AnalysisResultSetSearchParam artifactKey, long startItem, Long maxCount) throws ExecutionException, IllegalArgumentException {
        if (artifactKey.getDataSourceId() != null && artifactKey.getDataSourceId() < 0) {
            throw new IllegalArgumentException(MessageFormat.format("Illegal data.  "
                    + "Data source id must be null or > 0.  "
                    + "Received data source id: {0}", artifactKey.getDataSourceId() == null ? "<null>" : artifactKey.getDataSourceId()));
        }

        SearchParams<AnalysisResultSetSearchParam> searchParams = new SearchParams<>(artifactKey, startItem, maxCount);
<<<<<<< HEAD
        if (hardRefresh) {
            searchParamsCache.invalidate(searchParams);
        }

        return searchParamsCache.get(searchParams, () -> fetchKeywordHitsForTable(searchParams));
    }

    public AnalysisResultTableSearchResultsDTO getKeywordHitsForTable(KeywordHitSearchParam artifactKey, long startItem, Long maxCount, boolean hardRefresh) throws ExecutionException, IllegalArgumentException {
=======
        return setHitCache.get(searchParams, () -> fetchSetNameHitsForTable(searchParams));
    }

    // TODO - JIRA-8117
    // This needs to use more than just the set name
    public AnalysisResultTableSearchResultsDTO getKeywordHitsForTable(KeywordHitSearchParam artifactKey, long startItem, Long maxCount) throws ExecutionException, IllegalArgumentException {
>>>>>>> 2dd89f13
        if (artifactKey.getDataSourceId() != null && artifactKey.getDataSourceId() < 0) {
            throw new IllegalArgumentException(MessageFormat.format("Illegal data.  "
                    + "Data source id must be null or > 0.  "
                    + "Received data source id: {0}", artifactKey.getDataSourceId() == null ? "<null>" : artifactKey.getDataSourceId()));
        }

        SearchParams<KeywordHitSearchParam> searchParams = new SearchParams<>(artifactKey, startItem, maxCount);
<<<<<<< HEAD
        if (hardRefresh) {
            searchParamsCache.invalidate(searchParams);
        }

        return searchParamsCache.get(searchParams, () -> fetchKeywordHitsForTable(searchParams));
=======
        return keywordHitCache.get(searchParams, () -> fetchSetNameHitsForTable(searchParams));
    }

    public void dropAnalysisResultCache() {
        analysisResultCache.invalidateAll();
    }

    public void dropHashHitCache() {
        setHitCache.invalidateAll();
    }

    public void dropKeywordHitCache() {
        keywordHitCache.invalidateAll();
>>>>>>> 2dd89f13
    }

    /**
     * Returns a search results dto containing rows of counts data.
     *
     * @param dataSourceId The data source object id for which the results
     *                     should be filtered or null if no data source
     *                     filtering.
     *
     * @return The results where rows are row of AnalysisResultSearchParam.
     *
     * @throws ExecutionException
     */
    public TreeResultsDTO<AnalysisResultSearchParam> getAnalysisResultCounts(Long dataSourceId) throws ExecutionException {
        try {
            // get row dto's sorted by display name
            Map<BlackboardArtifact.Type, Long> typeCounts = getCounts(BlackboardArtifact.Category.ANALYSIS_RESULT, dataSourceId);
            List<TreeResultsDTO.TreeItemDTO<AnalysisResultSearchParam>> treeItemRows = typeCounts.entrySet().stream()
                    .map(entry -> getTreeItem(entry.getKey(), dataSourceId, TreeDisplayCount.getDeterminate(entry.getValue())))
                    .sorted(Comparator.comparing(countRow -> countRow.getDisplayName()))
                    .collect(Collectors.toList());

            // return results
            return new TreeResultsDTO<>(treeItemRows);

        } catch (NoCurrentCaseException | TskCoreException ex) {
            throw new ExecutionException("An error occurred while fetching analysis result counts.", ex);
        }
    }

    private TreeItemDTO<AnalysisResultSearchParam> getTreeItem(BlackboardArtifact.Type type, Long dataSourceId, TreeDisplayCount displayCount) {
        return new TreeItemDTO<>(
                BlackboardArtifact.Category.ANALYSIS_RESULT.name(),
                new AnalysisResultSearchParam(type, dataSourceId),
                type.getTypeID(),
                type.getDisplayName(),
                displayCount);
    }

    /**
     *
     * @param type         The artifact type to filter on.
     * @param setNameAttr  The blackboard attribute denoting the set name.
     * @param dataSourceId The data source object id for which the results
     *                     should be filtered or null if no data source
     *                     filtering.
     *
     * @return A mapping of set names to their counts.
     *
     * @throws IllegalArgumentException
     * @throws ExecutionException
     */
    Map<String, Long> getSetCountsMap(BlackboardArtifact.Type type, BlackboardAttribute.Type setNameAttr, Long dataSourceId) throws IllegalArgumentException, ExecutionException {
        if (dataSourceId != null && dataSourceId <= 0) {
            throw new IllegalArgumentException("Expected data source id to be > 0");
        }

        try {
            // get artifact types and counts
            SleuthkitCase skCase = getCase();
            String query = " res.set_name, COUNT(*) AS count \n"
                    + "FROM ( \n"
                    + "  SELECT art.artifact_id, \n"
                    + "  (SELECT value_text \n"
                    + "    FROM blackboard_attributes attr \n"
                    + "    WHERE attr.artifact_id = art.artifact_id AND attr.attribute_type_id = " + setNameAttr.getTypeID() + " LIMIT 1) AS set_name \n"
                    + "	 FROM blackboard_artifacts art \n"
                    + "	 WHERE  art.artifact_type_id = " + type.getTypeID() + " \n"
                    + ((dataSourceId == null) ? "" : "  AND art.data_source_obj_id = " + dataSourceId + " \n")
                    + ") res \n"
                    + "GROUP BY res.set_name";

            Map<String, Long> setCounts = new HashMap<>();
            skCase.getCaseDbAccessManager().select(query, (resultSet) -> {
                try {
                    while (resultSet.next()) {
                        String setName = resultSet.getString("set_name");
                        long count = resultSet.getLong("count");
                        setCounts.put(setName, count);
                    }
                } catch (SQLException ex) {
                    logger.log(Level.WARNING, "An error occurred while fetching set name counts.", ex);
                }
            });

            return setCounts;
        } catch (NoCurrentCaseException | TskCoreException ex) {
            throw new ExecutionException("An error occurred while fetching set counts", ex);
        }
    }

    /**
     * Get counts for individual sets of the provided type to be used in the
     * tree view.
     *
     * @param type         The blackboard artifact type.
     * @param dataSourceId The data source object id for which the results
     *                     should be filtered or null if no data source
     *                     filtering.
     * @param nullSetName  For artifacts with no set, this is the name to
     *                     provide. If null, artifacts without a set name will
     *                     be ignored.
     * @param converter    Means of converting from data source id and set name
     *                     to an AnalysisResultSetSearchParam
     *
     * @return The sets along with counts to display.
     *
     * @throws IllegalArgumentException
     * @throws ExecutionException
     */
    public TreeResultsDTO<AnalysisResultSetSearchParam> getSetCounts(
            BlackboardArtifact.Type type,
            Long dataSourceId,
            String nullSetName) throws IllegalArgumentException, ExecutionException {

        List<TreeItemDTO<AnalysisResultSetSearchParam>> allSets
                = getSetCountsMap(type, BlackboardAttribute.Type.TSK_SET_NAME, dataSourceId).entrySet().stream()
                        .filter(entry -> nullSetName != null || entry.getKey() != null)
                        .sorted((a, b) -> compareSetStrings(a.getKey(), b.getKey()))
                        .map(entry -> {
                            return getSetTreeItem(type,
                                    dataSourceId,
                                    entry.getKey(),
                                    entry.getKey() == null ? nullSetName : entry.getKey(),
                                    TreeDisplayCount.getDeterminate(entry.getValue()));
                        })
                        .collect(Collectors.toList());

        return new TreeResultsDTO<>(allSets);
    }

    private TreeItemDTO<AnalysisResultSetSearchParam> getSetTreeItem(BlackboardArtifact.Type type,
            Long dataSourceId, String setName, String displayName, TreeDisplayCount displayCount) {

        return new TreeItemDTO<>(
                type.getTypeName(),
                new AnalysisResultSetSearchParam(type, dataSourceId, setName),
                setName == null ? 0 : setName,
                displayName,
                displayCount);
    }

    /**
     * Compares set strings to properly order for the tree.
     *
     * @param a The first string.
     * @param b The second string.
     *
     * @return The comparator result.
     */
    private int compareSetStrings(String a, String b) {
        if (a == null && b == null) {
            return 0;
        } else if (a == null) {
            return -1;
        } else if (b == null) {
            return 1;
        } else {
            return a.compareToIgnoreCase(b);
        }
    }

    /**
     * Returns the search term counts for a set name of keyword search results.
     *
     * @param setName      The set name.
     * @param dataSourceId The data source id or null.
     *
     * @return The search terms and counts.
     *
     * @throws IllegalArgumentException
     * @throws ExecutionException
     */
    @Messages({
        "# {0} - searchTerm",
        "AnalysisResultDAO_getKeywordSearchTermCounts_exactMatch={0} (Exact)",
        "# {0} - searchTerm",
        "AnalysisResultDAO_getKeywordSearchTermCounts_substringMatch={0} (Substring)",
        "# {0} - searchTerm",
        "AnalysisResultDAO_getKeywordSearchTermCounts_regexMatch={0} (Regex)",})
    public TreeResultsDTO<? extends KeywordSearchTermParams> getKeywordSearchTermCounts(String setName, Long dataSourceId) throws IllegalArgumentException, ExecutionException {
        if (dataSourceId != null && dataSourceId <= 0) {
            throw new IllegalArgumentException("Expected data source id to be > 0");
        }

        String dataSourceClause = dataSourceId == null
                ? ""
                : "AND art.data_source_obj_id = ?\n";

        String setNameClause = setName == null
                ? "attr_res.set_name IS NULL"
                : "attr_res.set_name = ?";

        String query = "res.search_term,\n"
                + "  res.search_type,\n"
                + "  SUM(res.count) AS count,\n"
                + "  -- when there are multiple keyword groupings, return true for has children\n"
                + "  CASE\n"
                + "    WHEN COUNT(*) > 1 THEN 1\n"
                + "	ELSE 0\n"
                + "  END AS has_children\n"
                + "FROM (\n"
                + "  -- get keyword value, search type, search term, and count grouped by (keyword, regex, search_type) "
                + "  -- in order to determine if groupings have children\n"
                + "  SELECT \n"
                + "    attr_res.keyword, \n"
                + "    attr_res.search_type,\n"
                + "    COUNT(*) AS count,\n"
                + "    CASE \n"
                + "      WHEN attr_res.search_type = 0 OR attr_res.regexp_str IS NULL THEN \n"
                + "        attr_res.keyword\n"
                + "      ELSE \n"
                + "        attr_res.regexp_str\n"
                + "    END AS search_term\n"
                + "  FROM (\n"
                + "	-- get pertinent attribute values for artifacts\n"
                + "    SELECT art.artifact_id, \n"
                + "    (SELECT value_text FROM blackboard_attributes attr WHERE attr.artifact_id = art.artifact_id AND attr.attribute_type_id = "
                + BlackboardAttribute.Type.TSK_SET_NAME.getTypeID() + " LIMIT 1) AS set_name,\n"
                + "    (SELECT value_int32 FROM blackboard_attributes attr WHERE attr.artifact_id = art.artifact_id AND attr.attribute_type_id = "
                + BlackboardAttribute.Type.TSK_KEYWORD_SEARCH_TYPE.getTypeID() + " LIMIT 1) AS search_type,\n"
                + "    (SELECT value_text FROM blackboard_attributes attr WHERE attr.artifact_id = art.artifact_id AND attr.attribute_type_id = "
                + BlackboardAttribute.Type.TSK_KEYWORD_REGEXP.getTypeID() + " LIMIT 1) AS regexp_str,\n"
                + "    (SELECT value_text FROM blackboard_attributes attr WHERE attr.artifact_id = art.artifact_id AND attr.attribute_type_id = "
                + BlackboardAttribute.Type.TSK_KEYWORD.getTypeID() + " LIMIT 1) AS keyword\n"
                + "    FROM blackboard_artifacts art\n"
                + "    WHERE  art.artifact_type_id = " + BlackboardArtifact.Type.TSK_KEYWORD_HIT.getTypeID() + "\n"
                + dataSourceClause
                + "  ) attr_res\n"
                + "  WHERE " + setNameClause + "\n"
                + "  GROUP BY attr_res.regexp_str, attr_res.keyword, attr_res.search_type\n"
                + ") res\n"
                + "GROUP BY res.search_term, res.search_type\n"
                + "ORDER BY res.search_term, res.search_type";

        // get artifact types and counts
        try (CaseDbPreparedStatement preparedStatement = getCase().getCaseDbAccessManager().prepareSelect(query)) {

            int paramIdx = 0;
            if (dataSourceId != null) {
                preparedStatement.setLong(++paramIdx, dataSourceId);
            }

            if (setName != null) {
                preparedStatement.setString(++paramIdx, setName);
            }

            List<TreeItemDTO<KeywordSearchTermParams>> items = new ArrayList<>();
            getCase().getCaseDbAccessManager().select(preparedStatement, (resultSet) -> {
                try {
                    while (resultSet.next()) {
                        String searchTerm = resultSet.getString("search_term");
                        int searchType = resultSet.getInt("search_type");
                        long count = resultSet.getLong("count");
                        boolean hasChildren = resultSet.getBoolean("has_children");

                        String searchTermModified;
                        switch (searchType) {
                            case 0:
                                searchTermModified = Bundle.AnalysisResultDAO_getKeywordSearchTermCounts_exactMatch(searchTerm == null ? "" : searchTerm);
                                break;
                            case 1:
                                searchTermModified = Bundle.AnalysisResultDAO_getKeywordSearchTermCounts_substringMatch(searchTerm == null ? "" : searchTerm);
                                break;
                            case 2:
                                searchTermModified = Bundle.AnalysisResultDAO_getKeywordSearchTermCounts_regexMatch(searchTerm == null ? "" : searchTerm);
                                break;
                            default:
                                logger.log(Level.WARNING, MessageFormat.format("Non-standard search type value: {0}.", searchType));
                                searchTermModified = searchTerm;
                                break;
                        }

                        TreeItemDTO<KeywordSearchTermParams> treeItem = new TreeItemDTO<>(
                                "KEYWORD_SEARCH_TERMS",
                                new KeywordSearchTermParams(setName, searchTerm,  TskData.KeywordSearchQueryType.valueOf(searchType), hasChildren, dataSourceId),
                                searchTermModified,
                                searchTermModified,
                                TreeDisplayCount.getDeterminate(count)
                        );

                        items.add(treeItem);
                    }
                } catch (SQLException ex) {
                    logger.log(Level.WARNING, "An error occurred while fetching results from result set.", ex);
                }
            });

            return new TreeResultsDTO<>(items);

        } catch (SQLException | NoCurrentCaseException | TskCoreException ex) {
            throw new ExecutionException("An error occurred while fetching set counts", ex);
        }
    }

    /**
     * Get counts for string matches of a particular regex/substring search
     * term.
     *
     * @param setName      The set name or null if no set name.
     * @param regexStr     The regex string. Must be non-null.
     * @param searchType   The value for the search type attribute.
     * @param dataSourceId The data source id or null.
     *
     * @return The results
     *
     * @throws IllegalArgumentException
     * @throws ExecutionException
     */
    public TreeResultsDTO<? extends KeywordMatchParams> getKeywordMatchCounts(String setName, String regexStr, TskData.KeywordSearchQueryType searchType, Long dataSourceId) throws IllegalArgumentException, ExecutionException {
        if (dataSourceId != null && dataSourceId <= 0) {
            throw new IllegalArgumentException("Expected data source id to be > 0");
        }

        String dataSourceClause = dataSourceId == null
                ? ""
                : "AND data_source_obj_id = ?\n";

        String setNameClause = setName == null
                ? "res.set_name IS NULL"
                : "res.set_name = ?";

        String query = "keyword, \n"
                + "  COUNT(*) AS count \n"
                + "FROM (\n"
                + "  SELECT art.artifact_id, \n"
                + "  (SELECT value_text FROM blackboard_attributes attr WHERE attr.artifact_id = art.artifact_id AND attr.attribute_type_id = "
                + BlackboardAttribute.Type.TSK_SET_NAME.getTypeID() + " LIMIT 1) AS set_name,\n"
                + "  (SELECT value_int32 FROM blackboard_attributes attr WHERE attr.artifact_id = art.artifact_id AND attr.attribute_type_id = "
                + BlackboardAttribute.Type.TSK_KEYWORD_SEARCH_TYPE.getTypeID() + " LIMIT 1) AS search_type,\n"
                + "  (SELECT value_text FROM blackboard_attributes attr WHERE attr.artifact_id = art.artifact_id AND attr.attribute_type_id = "
                + BlackboardAttribute.Type.TSK_KEYWORD_REGEXP.getTypeID() + " LIMIT 1) AS regexp_str,\n"
                + "  (SELECT value_text FROM blackboard_attributes attr WHERE attr.artifact_id = art.artifact_id AND attr.attribute_type_id = "
                + BlackboardAttribute.Type.TSK_KEYWORD.getTypeID() + " LIMIT 1) AS keyword\n"
                + "  FROM blackboard_artifacts art\n"
                + "  WHERE art.artifact_type_id = " + BlackboardArtifact.Type.TSK_KEYWORD_HIT.getTypeID() + "\n"
                + dataSourceClause
                + ") res\n"
                + "-- TODO replace\n"
                + "WHERE " + setNameClause + "\n"
                + "AND res.regexp_str = ?\n"
                + "AND res.search_type = ?\n"
                + "GROUP BY keyword";

        try (CaseDbPreparedStatement preparedStatement = getCase().getCaseDbAccessManager().prepareSelect(query)) {
            // get artifact types and counts
            int paramIdx = 0;
            if (dataSourceId != null) {
                preparedStatement.setLong(++paramIdx, dataSourceId);
            }

            if (setName != null) {
                preparedStatement.setString(++paramIdx, setName);
            }

            preparedStatement.setString(++paramIdx, regexStr);
            preparedStatement.setInt(++paramIdx, searchType.getType());

            List<TreeItemDTO<KeywordMatchParams>> items = new ArrayList<>();
            getCase().getCaseDbAccessManager().select(preparedStatement, (resultSet) -> {
                try {
                    while (resultSet.next()) {
                        String keyword = resultSet.getString("keyword");
                        long count = resultSet.getLong("count");

                        items.add(new TreeItemDTO<>(
                                "KEYWORD_MATCH",
                                new KeywordMatchParams(setName, regexStr, keyword, searchType, dataSourceId),
                                keyword,
                                keyword == null ? "" : keyword,
                                TreeDisplayCount.getDeterminate(count)));
                    }
                } catch (SQLException ex) {
                    logger.log(Level.WARNING, "An error occurred while fetching results from result set.", ex);
                }
            });

            return new TreeResultsDTO<>(items);
        } catch (NoCurrentCaseException | TskCoreException | SQLException ex) {
            throw new ExecutionException("An error occurred while fetching keyword counts", ex);
        }
    }

    @Override
    void clearCaches() {
        this.analysisResultCache.invalidateAll();
        this.keywordHitCache.invalidateAll();
        this.setHitCache.invalidateAll();
        this.handleIngestComplete();
    }

    @Override
    Set<DAOEvent> processEvent(PropertyChangeEvent evt) {
        // get a grouping of artifacts mapping the artifact type id to data source id.
        Map<BlackboardArtifact.Type, Set<Long>> analysisResultMap = new HashMap<>();
        Map<Pair<BlackboardArtifact.Type, String>, Set<Long>> setMap = new HashMap<>();
        Map<KeywordMatchParams, Set<Long>> keywordHitsMap = new HashMap<>();

        ModuleDataEvent dataEvt = DAOEventUtils.getModuelDataFromArtifactEvent(evt);
        if (dataEvt != null) {
            for (BlackboardArtifact art : dataEvt.getArtifacts()) {
                try {
                    if (art.getArtifactTypeID() == BlackboardArtifact.Type.TSK_KEYWORD_HIT.getTypeID()) {
                        // GVDTODO handle keyword hits
                    } else if (STANDARD_SET_TYPES.contains(art.getArtifactTypeID())) {
                        BlackboardAttribute setAttr = art.getAttribute(BlackboardAttribute.Type.TSK_SET_NAME);
                        String setName = setAttr == null ? null : setAttr.getValueString();
                        setMap.computeIfAbsent(Pair.of(art.getType(), setName), (k) -> new HashSet<>())
                                .add(art.getDataSourceObjectID());

                    } else if (BlackboardArtifact.Category.ANALYSIS_RESULT.equals(art.getType().getCategory())) {
                        analysisResultMap.computeIfAbsent(art.getType(), (k) -> new HashSet<>())
                                .add(art.getDataSourceObjectID());
                    }
                } catch (TskCoreException ex) {
                    logger.log(Level.WARNING, "Unable to fetch necessary information for artifact id: " + art.getId(), ex);
                }
            }
        }

        // don't continue if no relevant items found
        if (analysisResultMap.isEmpty() && setMap.isEmpty() && keywordHitsMap.isEmpty()) {
            return Collections.emptySet();
        }

        clearRelevantCacheEntries(analysisResultMap, setMap);

        List<AnalysisResultEvent> daoEvents = getResultViewEvents(analysisResultMap, setMap);
        Collection<TreeEvent> treeEvents = this.treeCounts.enqueueAll(daoEvents).stream()
                .map(arEvt -> getTreeEvent(arEvt, false))
                .collect(Collectors.toList());

        return Stream.of(daoEvents, treeEvents)
                .flatMap(lst -> lst.stream())
                .collect(Collectors.toSet());
    }

    /**
     * Generate result view events from digest of Autopsy events.
     *
     * @param analysisResultMap Contains the analysis results that do not use a
     *                          set name. A mapping of analysis result type ids
     *                          to data sources where the results were created.
     * @param resultsWithSetMap Contains the anlaysis results that do use a set
     *                          name. A mapping of (analysis result type id, set
     *                          name) to data sources where results were
     *                          created.
     *
     * @return The list of dao events.
     */
    private List<AnalysisResultEvent> getResultViewEvents(Map<BlackboardArtifact.Type, Set<Long>> analysisResultMap, Map<Pair<BlackboardArtifact.Type, String>, Set<Long>> resultsWithSetMap) {
        Stream<AnalysisResultEvent> analysisResultEvts = analysisResultMap.entrySet().stream()
                .flatMap(entry -> entry.getValue().stream().map(dsId -> new AnalysisResultEvent(entry.getKey(), dsId)));

        Stream<AnalysisResultEvent> analysisResultSetEvts = resultsWithSetMap.entrySet().stream()
                .flatMap(entry -> entry.getValue().stream().map(dsId -> new AnalysisResultSetEvent(entry.getKey().getRight(), entry.getKey().getLeft(), dsId)));

        // GVDTODO handle keyword hits
        return Stream.of(analysisResultEvts, analysisResultSetEvts)
                .flatMap(s -> s)
                .collect(Collectors.toList());
    }

    /**
     * Clears cache entries given the provided digests of autopsy events.
     *
     * @param analysisResultMap Contains the analysis results that do not use a
     *                          set name. A mapping of analysis result type ids
     *                          to data sources where the results were created.
     * @param resultsWithSetMap Contains the anlaysis results that do use a set
     *                          name. A mapping of (analysis result type id, set
     *                          name) to data sources where results were
     *                          created.
     */
    private void clearRelevantCacheEntries(Map<BlackboardArtifact.Type, Set<Long>> analysisResultMap, Map<Pair<BlackboardArtifact.Type, String>, Set<Long>> resultsWithSetMap) {
        ConcurrentMap<SearchParams<BlackboardArtifactSearchParam>, AnalysisResultTableSearchResultsDTO> arConcurrentMap = this.analysisResultCache.asMap();
        arConcurrentMap.forEach((k, v) -> {
            BlackboardArtifactSearchParam searchParam = k.getParamData();
            Set<Long> dsIds = analysisResultMap.get(searchParam.getArtifactType());
            if (dsIds != null && (searchParam.getDataSourceId() == null || dsIds.contains(searchParam.getDataSourceId()))) {
                arConcurrentMap.remove(k);
            }
        });

        ConcurrentMap<SearchParams<AnalysisResultSetSearchParam>, AnalysisResultTableSearchResultsDTO> setConcurrentMap = this.setHitCache.asMap();
        setConcurrentMap.forEach((k, v) -> {
            AnalysisResultSetSearchParam searchParam = k.getParamData();
            Set<Long> dsIds = resultsWithSetMap.get(Pair.of(searchParam.getArtifactType(), searchParam.getSetName()));
            if (dsIds != null && (searchParam.getDataSourceId() == null || dsIds.contains(searchParam.getDataSourceId()))) {
                arConcurrentMap.remove(k);
            }
        });

        // GVDTODO handle clearing cache for keyword search hits
        // private final Cache<SearchParams<KeywordHitSearchParam>, AnalysisResultTableSearchResultsDTO> keywordHitCache = CacheBuilder.newBuilder().maximumSize(1000).build();
    }

    /**
     * Creates a TreeEvent instance based on the analysis result event and
     * whether or not this event should trigger a full refresh of counts.
     *
     * @param arEvt         The analysis result event.
     * @param shouldRefresh Whether or not this tree event should trigger a full
     *                      refresh of counts.
     *
     * @return The tree event.
     */
    private TreeEvent getTreeEvent(AnalysisResultEvent arEvt, boolean shouldRefresh) {
        // GVDTODO handle keyword items when integrated
        if (arEvt instanceof AnalysisResultSetEvent) {
            AnalysisResultSetEvent setEvt = (AnalysisResultSetEvent) arEvt;
            return new TreeEvent(getSetTreeItem(setEvt.getArtifactType(), setEvt.getDataSourceId(),
                    setEvt.getSetName(), setEvt.getSetName() == null ? "" : setEvt.getSetName(),
                    shouldRefresh ? TreeDisplayCount.UNSPECIFIED : TreeDisplayCount.INDETERMINATE), 
                    shouldRefresh);
        } else {
            return new TreeEvent(getTreeItem(arEvt.getArtifactType(), arEvt.getDataSourceId(), 
                    shouldRefresh ? TreeDisplayCount.UNSPECIFIED : TreeDisplayCount.INDETERMINATE), 
                    shouldRefresh);
        }
    }

    @Override
    Set<DAOEvent> handleIngestComplete() {
        return this.treeCounts.flushEvents().stream()
                .map(arEvt -> getTreeEvent(arEvt, true))
                .collect(Collectors.toSet());
    }

    @Override
    Set<TreeEvent> shouldRefreshTree() {
        return this.treeCounts.getEventTimeouts().stream()
                .map(arEvt -> getTreeEvent(arEvt, true))
                .collect(Collectors.toSet());
    }

    /**
     * Handles fetching and paging of analysis results.
     */
    public static class AnalysisResultFetcher extends DAOFetcher<AnalysisResultSearchParam> {

        /**
         * Main constructor.
         *
         * @param params Parameters to handle fetching of data.
         */
        public AnalysisResultFetcher(AnalysisResultSearchParam params) {
            super(params);
        }

        protected AnalysisResultDAO getDAO() {
            return MainDAO.getInstance().getAnalysisResultDAO();
        }

        @Override
        public SearchResultsDTO getSearchResults(int pageSize, int pageIdx) throws ExecutionException {
            return getDAO().getAnalysisResultsForTable(this.getParameters(), pageIdx * pageSize, (long) pageSize);
        }

        @Override
        public boolean isRefreshRequired(DAOEvent evt) {
            return getDAO().isAnalysisResultsInvalidating(this.getParameters(), evt);
        }
    }

    /**
     * Handles fetching and paging of hashset hits.
     */
    public static class AnalysisResultSetFetcher extends DAOFetcher<AnalysisResultSetSearchParam> {

        /**
         * Main constructor.
         *
         * @param params Parameters to handle fetching of data.
         */
        public AnalysisResultSetFetcher(AnalysisResultSetSearchParam params) {
            super(params);
        }

        protected AnalysisResultDAO getDAO() {
            return MainDAO.getInstance().getAnalysisResultDAO();
        }

        @Override
        public SearchResultsDTO getSearchResults(int pageSize, int pageIdx) throws ExecutionException {
            return getDAO().getAnalysisResultSetHits(this.getParameters(), pageIdx * pageSize, (long) pageSize);
        }

        @Override
        public boolean isRefreshRequired(DAOEvent evt) {
            return getDAO().isAnalysisResultsSetInvalidating(this.getParameters(), evt);
        }
    }

    /**
     * Handles fetching and paging of keyword hits.
     */
    public static class KeywordHitResultFetcher extends DAOFetcher<KeywordHitSearchParam> {

        /**
         * Main constructor.
         *
         * @param params Parameters to handle fetching of data.
         */
        public KeywordHitResultFetcher(KeywordHitSearchParam params) {
            super(params);
        }

        protected AnalysisResultDAO getDAO() {
            return MainDAO.getInstance().getAnalysisResultDAO();
        }

        @Override
        public SearchResultsDTO getSearchResults(int pageSize, int pageIdx) throws ExecutionException {
            return getDAO().getKeywordHitsForTable(this.getParameters(), pageIdx * pageSize, (long) pageSize);
        }

        @Override
        public boolean isRefreshRequired(DAOEvent evt) {
            // GVDTODO
            return true;
        }
    }
}<|MERGE_RESOLUTION|>--- conflicted
+++ resolved
@@ -79,12 +79,6 @@
 
     private static Logger logger = Logger.getLogger(AnalysisResultDAO.class.getName());
     
-    // rule of thumb: 10 entries times number of cached SearchParams sub-types (BlackboardArtifactSearchParam, AnalysisResultSetSearchParam, KeywordHitSearchParam)
-    private static final int CACHE_SIZE = 30; 
-    private static final long CACHE_DURATION = 2;
-    private static final TimeUnit CACHE_DURATION_UNITS = TimeUnit.MINUTES;
-    private final Cache<SearchParams<?>, AnalysisResultTableSearchResultsDTO> searchParamsCache = CacheBuilder.newBuilder().maximumSize(CACHE_SIZE).expireAfterAccess(CACHE_DURATION, CACHE_DURATION_UNITS).build();    
-
     private static AnalysisResultDAO instance = null;
 
     @NbBundle.Messages({
@@ -148,8 +142,6 @@
         return BlackboardArtifactDAO.getIgnoredTreeTypes();
     }
 
-<<<<<<< HEAD
-=======
     @SuppressWarnings("deprecation")
     private static final Set<Integer> STANDARD_SET_TYPES = ImmutableSet.of(
             BlackboardArtifact.Type.TSK_INTERESTING_ITEM.getTypeID(),
@@ -165,7 +157,6 @@
 
     private final TreeCounts<AnalysisResultEvent> treeCounts = new TreeCounts<>();
 
->>>>>>> 2dd89f13
     private AnalysisResultTableSearchResultsDTO fetchAnalysisResultsForTable(SearchParams<BlackboardArtifactSearchParam> cacheKey) throws NoCurrentCaseException, TskCoreException {
 
         SleuthkitCase skCase = getCase();
@@ -280,13 +271,6 @@
         }
 
         SearchParams<BlackboardArtifactSearchParam> searchParams = new SearchParams<>(artifactKey, startItem, maxCount);
-<<<<<<< HEAD
-        if (hardRefresh) {
-            searchParamsCache.invalidate(searchParams);
-        }
-
-        return searchParamsCache.get(searchParams, () -> fetchAnalysisResultsForTable(searchParams));
-=======
         return analysisResultCache.get(searchParams, () -> fetchAnalysisResultsForTable(searchParams));
     }
 
@@ -298,7 +282,6 @@
         AnalysisResultEvent analysisResultEvt = (AnalysisResultEvent) eventData;
         return key.getArtifactType().getTypeID() == analysisResultEvt.getArtifactType().getTypeID()
                 && (key.getDataSourceId() == null || key.getDataSourceId() == analysisResultEvt.getDataSourceId());
->>>>>>> 2dd89f13
     }
 
     private boolean isAnalysisResultsSetInvalidating(AnalysisResultSetSearchParam key, DAOEvent event) {
@@ -320,23 +303,10 @@
         }
 
         SearchParams<AnalysisResultSetSearchParam> searchParams = new SearchParams<>(artifactKey, startItem, maxCount);
-<<<<<<< HEAD
-        if (hardRefresh) {
-            searchParamsCache.invalidate(searchParams);
-        }
-
-        return searchParamsCache.get(searchParams, () -> fetchKeywordHitsForTable(searchParams));
-    }
-
-    public AnalysisResultTableSearchResultsDTO getKeywordHitsForTable(KeywordHitSearchParam artifactKey, long startItem, Long maxCount, boolean hardRefresh) throws ExecutionException, IllegalArgumentException {
-=======
-        return setHitCache.get(searchParams, () -> fetchSetNameHitsForTable(searchParams));
-    }
-
-    // TODO - JIRA-8117
-    // This needs to use more than just the set name
+        return setHitCache.get(searchParams, () -> fetchKeywordHitsForTable(searchParams));
+    }
+
     public AnalysisResultTableSearchResultsDTO getKeywordHitsForTable(KeywordHitSearchParam artifactKey, long startItem, Long maxCount) throws ExecutionException, IllegalArgumentException {
->>>>>>> 2dd89f13
         if (artifactKey.getDataSourceId() != null && artifactKey.getDataSourceId() < 0) {
             throw new IllegalArgumentException(MessageFormat.format("Illegal data.  "
                     + "Data source id must be null or > 0.  "
@@ -344,14 +314,7 @@
         }
 
         SearchParams<KeywordHitSearchParam> searchParams = new SearchParams<>(artifactKey, startItem, maxCount);
-<<<<<<< HEAD
-        if (hardRefresh) {
-            searchParamsCache.invalidate(searchParams);
-        }
-
-        return searchParamsCache.get(searchParams, () -> fetchKeywordHitsForTable(searchParams));
-=======
-        return keywordHitCache.get(searchParams, () -> fetchSetNameHitsForTable(searchParams));
+        return keywordHitCache.get(searchParams, () -> fetchKeywordHitsForTable(searchParams));
     }
 
     public void dropAnalysisResultCache() {
@@ -364,7 +327,6 @@
 
     public void dropKeywordHitCache() {
         keywordHitCache.invalidateAll();
->>>>>>> 2dd89f13
     }
 
     /**
