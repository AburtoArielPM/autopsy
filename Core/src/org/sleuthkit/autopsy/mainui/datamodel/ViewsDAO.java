--- conflicted
+++ resolved
@@ -168,11 +168,7 @@
             throw new IllegalArgumentException("Data source id must be greater than 0 or null");
         }
 
-<<<<<<< HEAD
-        return fileTypeByExtensionCache.get(key, () -> fetchExtensionSearchResultsDTOs(key.getFilter(), key.getDataSourceId(), key.getStartItem(), key.getMaxResultsCount()));
-=======
-        return searchParamsCache.get(key, () -> fetchExtensionSearchResultsDTOs(key.getFilter(), key.getDataSourceId()));
->>>>>>> 53ee5721
+        return searchParamsCache.get(key, () -> fetchExtensionSearchResultsDTOs(key.getFilter(), key.getDataSourceId(), key.getStartItem(), key.getMaxResultsCount()));
     }
     
     public SearchResultsDTO getFilesByMime(FileTypeMimeSearchParams key) throws ExecutionException, IllegalArgumentException {
@@ -182,13 +178,8 @@
             throw new IllegalArgumentException("Data source id must be greater than 0 or null");
         }
 
-<<<<<<< HEAD
-        return fileTypeByMimeCache.get(key, () -> fetchMimeSearchResultsDTOs(key.getMimeType(), key.getDataSourceId(), key.getStartItem(), key.getMaxResultsCount()));
-    }    
-=======
-        return searchParamsCache.get(key, () -> fetchMimeSearchResultsDTOs(key.getMimeType(), key.getDataSourceId()));
-    }
->>>>>>> 53ee5721
+        return searchParamsCache.get(key, () -> fetchMimeSearchResultsDTOs(key.getMimeType(), key.getDataSourceId(), key.getStartItem(), key.getMaxResultsCount()));
+    }
     
     public SearchResultsDTO getFilesBySize(FileTypeSizeSearchParams key) throws ExecutionException, IllegalArgumentException {
         if (key.getSizeFilter() == null) {
@@ -197,7 +188,7 @@
             throw new IllegalArgumentException("Data source id must be greater than 0 or null");
         }
 
-        return searchParamsCache.get(key, () -> fetchSizeSearchResultsDTOs(key.getSizeFilter(), key.getDataSourceId()));
+        return searchParamsCache.get(key, () -> fetchSizeSearchResultsDTOs(key.getSizeFilter(), key.getDataSourceId(), key.getStartItem(), key.getMaxResultsCount()));
     }    
 
 //    private ViewFileTableSearchResultsDTO fetchFilesForTable(ViewFileCacheKey cacheKey) throws NoCurrentCaseException, TskCoreException {
@@ -254,11 +245,6 @@
                 + " AND mime_type = '" + mimeType + "'";
     
         return whereClause;
-<<<<<<< HEAD
-    }    
-    
-    private SearchResultsDTO fetchExtensionSearchResultsDTOs(FileExtSearchFilter filter, Long dataSourceId, long startItem, Long maxResultCount) throws NoCurrentCaseException, TskCoreException {
-=======
     }
 
     private static String getFileSizesWhereStatement(FileTypeSizeSearchParams.FileSizeFilter filter, Long dataSourceId) {
@@ -293,8 +279,7 @@
         return query;
     }
 
-    private SearchResultsDTO fetchExtensionSearchResultsDTOs(FileExtSearchFilter filter, Long dataSourceId) throws NoCurrentCaseException, TskCoreException {
->>>>>>> 53ee5721
+    private SearchResultsDTO fetchExtensionSearchResultsDTOs(FileExtSearchFilter filter, Long dataSourceId, long startItem, Long maxResultCount) throws NoCurrentCaseException, TskCoreException {
         String whereStatement = getFileExtensionWhereStatement(filter, dataSourceId);
         return fetchFileViewFiles(whereStatement, filter.getDisplayName(), startItem, maxResultCount);
     }
@@ -306,16 +291,12 @@
         return fetchFileViewFiles(whereStatement, MIME_TYPE_DISPLAY_NAME, startItem, maxResultCount);
     }
 
-<<<<<<< HEAD
+    private SearchResultsDTO fetchSizeSearchResultsDTOs(FileTypeSizeSearchParams.FileSizeFilter filter, Long dataSourceId, long startItem, Long maxResultCount) throws NoCurrentCaseException, TskCoreException {
+        String whereStatement = getFileSizesWhereStatement(filter, dataSourceId);
+        return fetchFileViewFiles(whereStatement, filter.getDisplayName(), startItem, maxResultCount);
+    }
+
     private SearchResultsDTO fetchFileViewFiles(String whereStatement, String displayName, long startItem, Long maxResultCount) throws NoCurrentCaseException, TskCoreException {
-=======
-    private SearchResultsDTO fetchSizeSearchResultsDTOs(FileTypeSizeSearchParams.FileSizeFilter filter, Long dataSourceId) throws NoCurrentCaseException, TskCoreException {
-        String whereStatement = getFileSizesWhereStatement(filter, dataSourceId);
-        return fetchFileViewFiles(whereStatement, filter.getDisplayName());
-    }
-
-    private SearchResultsDTO fetchFileViewFiles(String whereStatement, String displayName) throws NoCurrentCaseException, TskCoreException {
->>>>>>> 53ee5721
         List<AbstractFile> files = getCase().findAllFilesWhere(whereStatement);
         
         Stream<AbstractFile> pagedFileStream = files.stream()
@@ -382,7 +363,7 @@
                     cellValues));
         }
 
-        return new BaseSearchResultsDTO(FILE_VIEW_EXT_TYPE_ID, displayName, FILE_COLUMNS, fileRows);
+        return new BaseSearchResultsDTO(FILE_VIEW_EXT_TYPE_ID, displayName, FILE_COLUMNS, fileRows, startItem, files.size());
     }
 
 }