/*
 * Autopsy Forensic Browser
 *
 * Copyright 2021 Basis Technology Corp.
 * Contact: carrier <at> sleuthkit <dot> org
 *
 * Licensed under the Apache License, Version 2.0 (the "License");
 * you may not use this file except in compliance with the License.
 * You may obtain a copy of the License at
 *
 *     http://www.apache.org/licenses/LICENSE-2.0
 *
 * Unless required by applicable law or agreed to in writing, software
 * distributed under the License is distributed on an "AS IS" BASIS,
 * WITHOUT WARRANTIES OR CONDITIONS OF ANY KIND, either express or implied.
 * See the License for the specific language governing permissions and
 * limitations under the License.
 */
package org.sleuthkit.autopsy.mainui.datamodel;

import java.util.Objects;

/**
 * Key for accessing data about file sizeFilter from the DAO.
 */
public class FileTypeSizeSearchParams {

    public enum FileSizeFilter {
        SIZE_50_200(0, "SIZE_50_200", "50 - 200MB"), //NON-NLS
        SIZE_200_1000(1, "SIZE_200_1GB", "200MB - 1GB"), //NON-NLS
        SIZE_1000_(2, "SIZE_1000+", "1GB+"); //NON-NLS
        private final int id;
        private final String name;
        private final String displayName;

        private FileSizeFilter(int id, String name, String displayName) {
            this.id = id;
            this.name = name;
            this.displayName = displayName;
        }

        public String getName() {
            return this.name;
        }

        public int getId() {
            return this.id;
        }

        public String getDisplayName() {
            return this.displayName;
        }
    }

    private final FileSizeFilter sizeFilter;
    private final Long dataSourceId;
 
    public FileTypeSizeSearchParams(FileSizeFilter sizeFilter, Long dataSourceId) {
        this.sizeFilter = sizeFilter;
        this.dataSourceId = dataSourceId;
    }

    public FileSizeFilter getSizeFilter() {
        return sizeFilter;
    }

    public Long getDataSourceId() {
        return dataSourceId;
    }

    @Override
    public int hashCode() {
        int hash = 7;
<<<<<<< HEAD
        hash = 23 * hash + Objects.hashCode(this.sizeFilter);
        hash = 23 * hash + Objects.hashCode(this.dataSourceId);
        hash = 23 * hash + Objects.hashCode(super.hashCode());
=======
        hash = 53 * hash + Objects.hashCode(this.sizeFilter);
        hash = 53 * hash + Objects.hashCode(this.dataSourceId);
>>>>>>> 87b80048
        return hash;
    }

    @Override
    public boolean equals(Object obj) {
        if (this == obj) {
            return true;
        }
        if (obj == null) {
            return false;
        }
        if (getClass() != obj.getClass()) {
            return false;
        }
        final FileTypeSizeSearchParams other = (FileTypeSizeSearchParams) obj;
        if (this.sizeFilter != other.sizeFilter) {
            return false;
        }
        if (!Objects.equals(this.dataSourceId, other.dataSourceId)) {
            return false;
        }
        return true;
    }
    
    
}<|MERGE_RESOLUTION|>--- conflicted
+++ resolved
@@ -71,14 +71,9 @@
     @Override
     public int hashCode() {
         int hash = 7;
-<<<<<<< HEAD
         hash = 23 * hash + Objects.hashCode(this.sizeFilter);
         hash = 23 * hash + Objects.hashCode(this.dataSourceId);
         hash = 23 * hash + Objects.hashCode(super.hashCode());
-=======
-        hash = 53 * hash + Objects.hashCode(this.sizeFilter);
-        hash = 53 * hash + Objects.hashCode(this.dataSourceId);
->>>>>>> 87b80048
         return hash;
     }
 
