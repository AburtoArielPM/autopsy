--- conflicted
+++ resolved
@@ -284,11 +284,7 @@
             return Collections.emptySet();
         }
 
-<<<<<<< HEAD
-        invalidateKeys(this.searchParamsCache,
-=======
         SubDAOUtils.invalidateKeys(this.searchParamsCache,
->>>>>>> a6e6af0f
                 (sp) -> Pair.of(sp.getType(), sp.getDataSourceId()), accountTypeMap);
 
         List<CommAccountsEvent> accountEvents = new ArrayList<>();
