--- conflicted
+++ resolved
@@ -37,11 +37,7 @@
 import org.sleuthkit.autopsy.mainui.datamodel.events.TreeEvent;
 import static org.sleuthkit.autopsy.mainui.nodes.TreeNode.getDefaultLookup;
 import org.sleuthkit.datamodel.BlackboardArtifact;
-<<<<<<< HEAD
-import org.sleuthkit.datamodel.BlackboardArtifact.Category;
 import org.sleuthkit.datamodel.TskData;
-=======
->>>>>>> 2dd89f13
 
 /**
  * Factory for displaying analysis result types in the tree.
@@ -307,21 +303,16 @@
             super(itemData.getSearchParams().getSearchTerm(),
                     getIconPath(BlackboardArtifact.Type.TSK_KEYWORD_HIT),
                     itemData,
-<<<<<<< HEAD
-                    (itemData.getTypeData().hasChildren() || itemData.getTypeData().getSearchType() == TskData.KeywordSearchQueryType.REGEX 
+                    (itemData.getSearchParams().hasChildren() || itemData.getSearchParams().getSearchType() == TskData.KeywordSearchQueryType.REGEX 
                             // for regex queries always create a subtree, even if there is only one child
-                            ? Children.create(new KeywordFoundMatchFactory(itemData.getTypeData()), true) 
+                            ? Children.create(new KeywordFoundMatchFactory(itemData.getSearchParams()), true) 
                             : Children.LEAF),
-=======
-                    itemData.getSearchParams().hasChildren() ? Children.create(new KeywordFoundMatchFactory(itemData.getSearchParams()), true) : Children.LEAF,
->>>>>>> 2dd89f13
                     getDefaultLookup(itemData));
         }
 
         @Override
         public void respondSelection(DataResultTopComponent dataResultPanel) {
-<<<<<<< HEAD
-            KeywordSearchTermParams searchTermParams = this.getItemData().getTypeData();
+            KeywordSearchTermParams searchTermParams = this.getItemData().getSearchParams();
 
             if (!searchTermParams.hasChildren()) {
                 KeywordHitSearchParam searchParams = new KeywordHitSearchParam(searchTermParams.getDataSourceId(),
@@ -330,17 +321,6 @@
                             null,
                             searchTermParams.getSearchType());
                 dataResultPanel.displayKeywordHits(searchParams);
-=======
-            KeywordSearchTermParams searchParams = this.getItemData().getSearchParams();
-
-            if (!searchParams.hasChildren()) {
-                dataResultPanel.displayKeywordHits(
-                        new KeywordHitSearchParam(
-                                searchParams.getDataSourceId(),
-                                searchParams.getSetName(),
-                                null,
-                                searchParams.getSearchTerm()));
->>>>>>> 2dd89f13
             } else {
                 super.respondSelection(dataResultPanel);
             }
