/*
 * Autopsy Forensic Browser
 *
 * Copyright 2021 Basis Technology Corp.
 * Contact: carrier <at> sleuthkit <dot> org
 *
 * Licensed under the Apache License, Version 2.0 (the "License");
 * you may not use this file except in compliance with the License.
 * You may obtain a copy of the License at
 *
 *     http://www.apache.org/licenses/LICENSE-2.0
 *
 * Unless required by applicable law or agreed to in writing, software
 * distributed under the License is distributed on an "AS IS" BASIS,
 * WITHOUT WARRANTIES OR CONDITIONS OF ANY KIND, either express or implied.
 * See the License for the specific language governing permissions and
 * limitations under the License.
 */
package org.sleuthkit.autopsy.mainui.nodes.actions;

import java.awt.event.ActionEvent;
import java.text.MessageFormat;
import java.util.AbstractCollection;
import java.util.ArrayList;
import java.util.Arrays;
import java.util.Collection;
import java.util.Collections;
import java.util.Iterator;
import java.util.List;
import java.util.Optional;
import java.util.function.Consumer;
import java.util.logging.Level;
import java.util.stream.Collectors;
import java.util.stream.Stream;
import javax.swing.AbstractAction;
import javax.swing.Action;
import javax.swing.JOptionPane;
import org.openide.actions.PropertiesAction;
import org.openide.nodes.Node;
import org.openide.util.Lookup;
import org.openide.util.NbBundle.Messages;
import org.openide.util.Utilities;
import org.openide.util.actions.SystemAction;
import org.openide.windows.WindowManager;
import org.sleuthkit.autopsy.actions.AddBlackboardArtifactTagAction;
import org.sleuthkit.autopsy.actions.AddContentTagAction;
import org.sleuthkit.autopsy.actions.DeleteContentTagAction;
import org.sleuthkit.autopsy.actions.DeleteFileBlackboardArtifactTagAction;
import org.sleuthkit.autopsy.actions.DeleteFileContentTagAction;
import org.sleuthkit.autopsy.actions.ReplaceContentTagAction;
import org.sleuthkit.autopsy.actions.ViewArtifactAction;
import org.sleuthkit.autopsy.actions.ViewOsAccountAction;
import org.sleuthkit.autopsy.casemodule.DeleteDataSourceAction;
import org.sleuthkit.autopsy.coreutils.ContextMenuExtensionPoint;
import org.sleuthkit.autopsy.coreutils.Logger;
import org.sleuthkit.autopsy.datamodel.BlackboardArtifactItem;
import org.sleuthkit.autopsy.datamodel.DataModelActionsFactory;
import org.sleuthkit.autopsy.datasourcesummary.ui.ViewSummaryInformationAction;
import org.sleuthkit.autopsy.directorytree.CollapseAction;
import org.sleuthkit.autopsy.directorytree.ExportCSVAction;
import org.sleuthkit.autopsy.directorytree.ExternalViewerAction;
import org.sleuthkit.autopsy.directorytree.ExternalViewerShortcutAction;
import org.sleuthkit.autopsy.directorytree.ExtractAction;
import org.sleuthkit.autopsy.directorytree.FileSearchTreeAction;
import org.sleuthkit.autopsy.directorytree.NewWindowViewAction;
import org.sleuthkit.autopsy.directorytree.ViewContextAction;
import org.sleuthkit.autopsy.filesearch.FileSearchAction;
import org.sleuthkit.autopsy.ingest.runIngestModuleWizard.RunIngestModulesAction;
import org.sleuthkit.autopsy.modules.embeddedfileextractor.ExtractArchiveWithPasswordAction;
import org.sleuthkit.autopsy.timeline.actions.ViewArtifactInTimelineAction;
import org.sleuthkit.autopsy.timeline.actions.ViewFileInTimelineAction;
import org.sleuthkit.datamodel.AbstractFile;
import org.sleuthkit.datamodel.BlackboardArtifact;
import org.sleuthkit.datamodel.Content;
import org.sleuthkit.datamodel.DataArtifact;
import org.sleuthkit.datamodel.OsAccount;
import org.sleuthkit.datamodel.Report;
import org.sleuthkit.datamodel.TskCoreException;

/**
 * An action factory for node classes that will have a popup menu.
 *
 * Nodes do not need to implement the full ActionContext interface. They should
 * subclass AbstractAutopsyNode and implement only the ActionContext methods for
 * their supported actions.
 */
public final class ActionsFactory {
    
    @Messages({
        "ActionsFactory_Collapse_All_Name=Collapse All"
    })
    
    private static final Logger logger = Logger.getLogger(ActionsFactory.class.getName());
    private static final Action collapseAllAction = new CollapseAction(Bundle.ActionsFactory_Collapse_All_Name());

    // private constructor for utility class.
    private ActionsFactory() {}

    /**
     * Create the list of actions for given ActionContext.

     * @param actionContext The context for the actions.
     * 
     * @return The list of Actions to display.
     */
    public static Action[] getActions(ActionContext actionContext) {
        List<ActionGroup> actionGroups = new ArrayList<>();

        Optional<ActionGroup> nodeSpecificGroup = actionContext.getNodeSpecificActions();
        if (nodeSpecificGroup.isPresent()) {
            actionGroups.add(nodeSpecificGroup.get());
        }

        ActionGroup group = new ActionGroup();
        Optional<Action> opAction = getBrowseModeAction(actionContext);
        if(opAction.isPresent()) {
            group.add(opAction.get());
        }
        
        if (actionContext.supportsViewInTimeline()) {
            group.add(getViewInTimelineAction(actionContext));
        } 
        
        actionGroups.add(group);

        group = new ActionGroup();
        if (actionContext.supportsAssociatedFileActions()) {
            Optional<ActionGroup> subGroup = getAssociatedFileActions(actionContext);
            if(subGroup.isPresent()) {
                group.addAll(subGroup.get());
            }
        }

        if (actionContext.getSourceContent().isPresent()) {

            Optional<ActionGroup> optionalGroup = getSourceContentActions(actionContext);
            if (optionalGroup.isPresent()) {
                group.addAll(optionalGroup.get());
            }
        }
        actionGroups.add(group);

        Optional<Content> optionalSourceContext = actionContext.getSourceContent();
        if (optionalSourceContext.isPresent() && optionalSourceContext.get() instanceof Report) {
            actionGroups.add(new ActionGroup(DataModelActionsFactory.getActions(optionalSourceContext.get(), false)));
        }

        if (actionContext.supportsSourceContentViewerActions()) {
            Optional<ActionGroup> optionalGroup = getSourceContentViewerActions(actionContext);
            if (optionalGroup.isPresent()) {
                actionGroups.add(optionalGroup.get());
            }
        }

        if (actionContext.supportsTableExtractActions()) {
            actionGroups.add(getTableExtractActions());
        } else if (actionContext.supportsTreeExtractActions()) {
            actionGroups.add(getTreeExtractActions());
        }
        
        group = new ActionGroup();
        Optional<ActionGroup> ingestGroup = getRunIngestAction(actionContext);
        if(ingestGroup.isPresent()) {
            group.addAll(ingestGroup.get());
        }
        group.addAll(ContextMenuExtensionPoint.getActions());
        actionGroups.add(group);
        
        actionGroups.add(getTagActions(actionContext));
        

        Optional<AbstractFile> optionalFile = actionContext.getExtractArchiveWithPasswordActionFile();
        if (optionalFile.isPresent()) {
            actionGroups.add(new ActionGroup(new ExtractArchiveWithPasswordAction(optionalFile.get())));
        }

<<<<<<< HEAD
        Optional<BlackboardArtifact.Type> analysisResultType = actionContext.getAnalysisResultType();
        if (analysisResultType.isPresent() && actionContext.hasAnalysisResultConfigurations()) {
            Optional<Long> dataSourceId = actionContext.getDataSourceIdForActions();
            
            actionGroups.add(new ActionGroup(new AbstractAction("Delete Analysis Results of Type") {
                @Override
                public void actionPerformed(ActionEvent e) {
                    List<String> configurations = actionContext.getAnalysisResultConfigurations();
                    
                    JOptionPane.showMessageDialog(WindowManager.getDefault().getMainWindow(),
                            MessageFormat.format("Stub Action for deleting analysis result type: {0} with configurations [{1}] and data source of {2}",
                                    analysisResultType.get().getDisplayName(), 
                                    configurations.stream().map(c -> c == null ? "<Null>" : "\"" + c + "\"").collect(Collectors.joining(",")),
                                    dataSourceId.map(d -> Long.toString(d)).orElse("<Null or Empty>")),
                            "Deleting...",
                            JOptionPane.WARNING_MESSAGE);
                }
            }));
        }

=======
>>>>>>> 37980ecf
        List<Action> actionList = new ArrayList<>();
        for (ActionGroup aGroup : actionGroups) {
            if (aGroup != null) {
                actionList.addAll(aGroup);
                actionList.add(null);
            }
        }

        // Add the properties menu item to the bottom.
        actionList.add(SystemAction.get(PropertiesAction.class));
        
        
        if(actionContext.supportsCollapseAll()) {
            actionList.add(null);
            actionList.add(collapseAllAction);
        }

        Action[] actions = new Action[actionList.size()];
        actionList.toArray(actions);
        return actions;
    }

    /**
     * Returns the Extract actions for a table node. These actions are not specific to the
     * ActionContext.
     *
     * @return The Extract ActionGroup.
     */
    static ActionGroup getTableExtractActions() {
        ActionGroup actionsGroup = new ActionGroup();
        
        Lookup lookup = Utilities.actionsGlobalContext();
        Collection<? extends AbstractFile> selectedFiles =lookup.lookupAll(AbstractFile.class);
        if(selectedFiles.size() > 0) {
            actionsGroup.add(ExtractAction.getInstance());
        }
        actionsGroup.add(ExportCSVAction.getInstance());

        return actionsGroup;
    }
    
    /**
     * Returns the Extract actions for a tree node. These actions are not specific to the
     * ActionContext.
     *
     * @return The Extract ActionGroup.
     */
    static ActionGroup getTreeExtractActions() {
        ActionGroup actionsGroup = new ActionGroup();
        actionsGroup.add(ExtractAction.getInstance());

        return actionsGroup;
    }

    /**
     * Returns the ActionGroup for the source content viewer actions .
     *
     * @param actionContext
     *
     * @return The action group with the actions, or null if these actions are
     *         not supported by the ActionContext.
     */
    @Messages({
        "ActionsFactory_getSrcContentViewerActions_viewInNewWin=View Item in New Window",
        "ActionsFactory_getSrcContentViewerActions_openInExtViewer=Open in External Viewer  Ctrl+E"
    })
    private static Optional<ActionGroup> getSourceContentViewerActions(ActionContext actionContext) {
        ActionGroup actionGroup = new ActionGroup();
        Optional<Node> nodeOptional = actionContext.getNewWindowActionNode();

        if (nodeOptional.isPresent()) {
            actionGroup.add(new NewWindowViewAction(Bundle.ActionsFactory_getSrcContentViewerActions_viewInNewWin(), nodeOptional.get()));
        }

        nodeOptional = actionContext.getExternalViewerActionNode();
        if (nodeOptional.isPresent()) {
            int selectedFileCount = Utilities.actionsGlobalContext().lookupAll(AbstractFile.class).size();
            if (selectedFileCount == 1) {
                actionGroup.add(new ExternalViewerAction(Bundle.ActionsFactory_getSrcContentViewerActions_openInExtViewer(), nodeOptional.get()));
            } else if(selectedFileCount > 1) {
                actionGroup.add(ExternalViewerShortcutAction.getInstance());
            }
        }
        return actionGroup.isEmpty() ? Optional.empty() : Optional.of(actionGroup);
    }

    /**
     * Creates the ActionGroup for the source content actions.
     *
     * @param actionContext The context for these actions.
     *
     * @return An ActionGroup if one of the actions is supported.
     */
    @Messages({
        "# {0} - contentType",
        "ActionsFactory_getTimelineSrcContentAction_actionDisplayName=View Source {0} in Timeline... "
    })
    private static Optional<ActionGroup> getSourceContentActions(ActionContext actionContext) {
        ActionGroup group = new ActionGroup();

        Optional<Action> optionalAction = getViewSrcContentAction(actionContext);
        if (optionalAction.isPresent()) {
            group.add(optionalAction.get());
        }

        Optional<AbstractFile> srcContentOptional = actionContext.getSourceFileForTimelineAction();
        if (srcContentOptional.isPresent()) {
            group.add(new ViewFileInTimelineAction(srcContentOptional.get(),
                    Bundle.ActionsFactory_getTimelineSrcContentAction_actionDisplayName(
                            getContentTypeStr(srcContentOptional.get()))));
        }
        
        Optional<ActionGroup> optionalGroup = getViewResultArtifactActions(actionContext);
        if(optionalGroup.isPresent()) {
            group.addAll(optionalGroup.get());
        }

        return group.isEmpty() ? Optional.empty() : Optional.of(group);
    }
    
    @Messages({
        "ActionFactory_getViewResultArtifactActions_result_text=View Source Result",
        "ActionFactory_getViewResultArtifactActions_timeline_text=View Source Result in Timeline..."
    })
    private static Optional<ActionGroup> getViewResultArtifactActions(ActionContext actionContext) {
        ActionGroup group = new ActionGroup();
        
        if(actionContext.supportsResultArtifactAction()) {
            Optional<BlackboardArtifact> optional = actionContext.getArtifact();
            if(optional.isPresent()) {
                group.add(new ViewArtifactAction(
                        optional.get(),
                        Bundle.ActionFactory_getViewResultArtifactActions_result_text()));
                
                group.add(new ViewArtifactInTimelineAction(optional.get(), Bundle.ActionFactory_getViewResultArtifactActions_timeline_text()));
            }
        }
        
        return group.isEmpty() ? Optional.empty() : Optional.of(group);
    }

    /**
     *
     * @param context
     *
     * @return
     */
    @Messages({
        "# {0} - type",
        "ActionsFactory_getAssociatedFileActions_viewAssociatedFileAction=View {0} in Directory",
        "# {0} - type",
        "ActionsFactory_getAssociatedFileActions_viewAssociatedFileInTimelineAction=View {0} in Timeline..."
    })
    private static Optional<ActionGroup> getAssociatedFileActions(ActionContext context) {
        Optional<AbstractFile> associatedFileOptional = context.getLinkedFile();
        Optional<BlackboardArtifact> artifactOptional = context.getArtifact();

        if (!associatedFileOptional.isPresent() || !artifactOptional.isPresent()) {
            return Optional.empty();
        }

        BlackboardArtifact.Type artifactType;
        try {
            artifactType = artifactOptional.get().getType();
        } catch (TskCoreException ex) {
            
            return Optional.empty();
        }

        ActionGroup group = new ActionGroup(Arrays.asList(
                new ViewContextAction(
                        Bundle.ActionsFactory_getAssociatedFileActions_viewAssociatedFileAction(
                                getAssociatedTypeStr(artifactType)),
                        associatedFileOptional.get()),
                new ViewFileInTimelineAction(associatedFileOptional.get(),
                        Bundle.ActionsFactory_getAssociatedFileActions_viewAssociatedFileInTimelineAction(
                                getAssociatedTypeStr(artifactType)))
        ));

        return Optional.of(group);
    }

    /**
     * Returns the tag actions for the given context.
     *
     * @param context The action context.
     *
     * @return Tag ActionGroup.
     */
    private static ActionGroup getTagActions(ActionContext context) {
        int selectedFileCount = Utilities.actionsGlobalContext().lookupAll(AbstractFile.class).size();
        int selectedArtifactCount = Utilities.actionsGlobalContext().lookupAll(BlackboardArtifactItem.class).size();

        ActionGroup actionGroup = new ActionGroup();

        if (context.supportsContentTagAction()) {
            actionGroup.add(AddContentTagAction.getInstance());
        }

        if (context.supportsArtifactTagAction()) {
            actionGroup.add(AddBlackboardArtifactTagAction.getInstance());
        }

        if (context.supportsContentTagAction() && (selectedFileCount == 1)) {
            actionGroup.add(DeleteFileContentTagAction.getInstance());
        }

        if (context.supportsArtifactTagAction() && selectedArtifactCount == 1) {
            actionGroup.add(DeleteFileBlackboardArtifactTagAction.getInstance());
        }
        
        if((context.supportsArtifactTagAction() || context.supportsContentTagAction()) && context.supportsReplaceTagAction()) {
            actionGroup.add(DeleteContentTagAction.getInstance());
            actionGroup.add(ReplaceContentTagAction.getInstance());
        }
        
        return actionGroup;
    }

    @Messages({
        "# {0} - contentType",
        "ArtifactFactory_getViewSrcContentAction_displayName=View Source {0} in Directory",
        "# {0} - contentType",
        "ArtifactFactory_getViewSrcContentAction_displayName2=View Source {0}"
    })
    /**
     * Create an action to navigate to source content in tree hierarchy.
     *
     * @param context
     *
     * @return The action for the given context.
     */
    private static Optional<Action> getViewSrcContentAction(ActionContext context) {
        Optional<Content> sourceContent = context.getSourceContent();
        Optional<BlackboardArtifact> artifact = context.getArtifact();

        if (sourceContent.isPresent()) {
            if (sourceContent.get() instanceof DataArtifact) {
                return Optional.of(new ViewArtifactAction(
                        (BlackboardArtifact) sourceContent.get(),
                        Bundle.ArtifactFactory_getViewSrcContentAction_displayName2(
                                getContentTypeStr(sourceContent.get()))));
            } else if (sourceContent.get() instanceof OsAccount) {
                return Optional.of(new ViewOsAccountAction(
                        (OsAccount) sourceContent.get(),
                        Bundle.ArtifactFactory_getViewSrcContentAction_displayName2(
                                getContentTypeStr(sourceContent.get()))));
            } else if (sourceContent.get() instanceof AbstractFile || (artifact.isPresent() && artifact.get() instanceof DataArtifact)) {
                return Optional.of(new ViewContextAction(
                        Bundle.ArtifactFactory_getViewSrcContentAction_displayName(
                                getContentTypeStr(sourceContent.get())),
                        sourceContent.get()));
            }
        }
    
        return Optional.empty();
    }

    /**
     * Returns the name to represent the type of the content (file, data
     * artifact, os account, item).
     *
     * @param content The content.
     *
     * @return The name of the type of content.
     */
    @Messages({
        "ActionFactory_getViewSrcContentAction_type_File=File",
        "ActionFactory_getViewSrcContentAction_type_DataArtifact=Data Artifact",
        "ActionFactory_getViewSrcContentAction_type_OSAccount=OS Account",
        "ActionFactory_getViewSrcContentAction_type_unknown=Item"
    })
    private static String getContentTypeStr(Content content) {
        if (content instanceof AbstractFile) {
            return Bundle.ActionFactory_getViewSrcContentAction_type_File();
        } else if (content instanceof DataArtifact) {
            return Bundle.ActionFactory_getViewSrcContentAction_type_DataArtifact();
        } else if (content instanceof OsAccount) {
            return Bundle.ActionFactory_getViewSrcContentAction_type_OSAccount();
        } else {
            return Bundle.ActionFactory_getViewSrcContentAction_type_unknown();
        }
    }

    /**
     * If the artifact represented by this node has a timestamp, an action to
     * view it in the timeline.
     *
     * @param context The action context.
     *
     * @return The action or null if no action should exist.
     */
    @Messages({
        "ActionsFactory_getTimelineArtifactAction_displayName=View Selected Item in Timeline... "
    })
    private static Action getViewInTimelineAction(ActionContext context) {
        Optional<BlackboardArtifact> optionalArtifact = context.getArtifact();
        Optional<AbstractFile> optionalFile = context.getFileForViewInTimelineAction();
        if (optionalArtifact.isPresent()) {
            return new ViewArtifactInTimelineAction(optionalArtifact.get(), Bundle.ActionsFactory_getTimelineArtifactAction_displayName());
        } else if (optionalFile.isPresent()) {
            return ViewFileInTimelineAction.createViewFileAction(optionalFile.get());
        }
        return null;
    }
    
    /**
     * 
     * @param context
     * @return 
     */
    @Messages({
        "ActionFactory_openFileSearchByAttr_text=Open File Search by Attributes"
    })
    private static Optional<ActionGroup> getRunIngestAction(ActionContext context) {
        ActionGroup group = new ActionGroup();        
        Optional<Content> optional = context.getDataSourceForActions();
        if(optional.isPresent()) {
            group.add(new FileSearchTreeAction(Bundle.ActionFactory_openFileSearchByAttr_text(), optional.get().getId()));
            group.add(new ViewSummaryInformationAction(optional.get().getId()));
            group.add(new RunIngestModulesAction(Collections.<Content>singletonList(optional.get())));
            group.add(new DeleteDataSourceAction(optional.get().getId()));
        }
        else {
            optional = context.getContentForRunIngestionModuleAction();

            if(optional.isPresent()) {
                if (optional.get() instanceof AbstractFile) {
                    if(context.supportsFileSearchAction()) {
                        group.add(new FileSearchTreeAction(Bundle.ActionFactory_openFileSearchByAttr_text(), optional.get().getId()));
                    }
                    
                    group.add(new RunIngestModulesAction((AbstractFile)optional.get()));
                } else {
                    logger.log(Level.WARNING, "Can not create RunIngestModulesAction on non-AbstractFile content with ID " + optional.get().getId());
                }
            }
        }
        
        return group.isEmpty() ? Optional.empty() : Optional.of(group);
    }
    
    @Messages({
        "ActionsFactory_viewFileInDir_text=View File in Directory"
    })
    private static Optional<Action> getBrowseModeAction(ActionContext actionContext) {
        Optional<AbstractFile> optional = actionContext.getFileForDirectoryBrowseMode();
        if(optional.isPresent()) {
            return Optional.of(new ViewContextAction(Bundle.ActionsFactory_viewFileInDir_text(), optional.get()));
        }
        
        return Optional.empty();
    }

    /**
     * Returns the name of the artifact based on the artifact type to be used
     * with the associated file string in a right click menu.
     *
     * @param artifactType The artifact type.
     *
     * @return The artifact type name.
     */
    @Messages({
        "ActionsFactory_getAssociatedTypeStr_webCache=Cached File",
        "ActionsFactory_getAssociatedTypeStr_webDownload=Downloaded File",
        "ActionsFactory_getAssociatedTypeStr_associated=Associated File",})
    private static String getAssociatedTypeStr(BlackboardArtifact.Type artifactType) {
        if (BlackboardArtifact.Type.TSK_WEB_CACHE.equals(artifactType)) {
            return Bundle.ActionsFactory_getAssociatedTypeStr_webCache();
        } else if (BlackboardArtifact.Type.TSK_WEB_DOWNLOAD.equals(artifactType)) {
            return Bundle.ActionsFactory_getAssociatedTypeStr_webDownload();
        } else {
            return Bundle.ActionsFactory_getAssociatedTypeStr_associated();
        }
    }

    /**
     * Represents a group of related actions.
     */
    public static class ActionGroup extends AbstractCollection<Action> {

        private final List<Action> actionList;

        /**
         * Construct a new ActionGroup instance with an empty list.
         */
        public ActionGroup() {
            this.actionList = new ArrayList<>();
        }

        /**
         * Construct a new ActionGroup instance with the given list of actions.
         *
         * @param actionList List of actions to add to the group.
         */
        public ActionGroup(List<Action> actionList) {
            this();
            this.actionList.addAll(actionList);
        }

        public ActionGroup(Action action) {
            this();
            actionList.add(action);
        }

        @Override
        public boolean isEmpty() {
            return actionList.isEmpty();
        }

        @Override
        public boolean add(Action action) {
            return actionList.add(action);
        }

        @Override
        public Iterator<Action> iterator() {
            return actionList.iterator();
        }

        @Override
        public void forEach(Consumer<? super Action> action) {
            actionList.forEach(action);
        }

        @Override
        public int size() {
            return actionList.size();
        }

        @Override
        public Stream<Action> stream() {
            return actionList.stream();
        }
    }
}<|MERGE_RESOLUTION|>--- conflicted
+++ resolved
@@ -174,29 +174,6 @@
             actionGroups.add(new ActionGroup(new ExtractArchiveWithPasswordAction(optionalFile.get())));
         }
 
-<<<<<<< HEAD
-        Optional<BlackboardArtifact.Type> analysisResultType = actionContext.getAnalysisResultType();
-        if (analysisResultType.isPresent() && actionContext.hasAnalysisResultConfigurations()) {
-            Optional<Long> dataSourceId = actionContext.getDataSourceIdForActions();
-            
-            actionGroups.add(new ActionGroup(new AbstractAction("Delete Analysis Results of Type") {
-                @Override
-                public void actionPerformed(ActionEvent e) {
-                    List<String> configurations = actionContext.getAnalysisResultConfigurations();
-                    
-                    JOptionPane.showMessageDialog(WindowManager.getDefault().getMainWindow(),
-                            MessageFormat.format("Stub Action for deleting analysis result type: {0} with configurations [{1}] and data source of {2}",
-                                    analysisResultType.get().getDisplayName(), 
-                                    configurations.stream().map(c -> c == null ? "<Null>" : "\"" + c + "\"").collect(Collectors.joining(",")),
-                                    dataSourceId.map(d -> Long.toString(d)).orElse("<Null or Empty>")),
-                            "Deleting...",
-                            JOptionPane.WARNING_MESSAGE);
-                }
-            }));
-        }
-
-=======
->>>>>>> 37980ecf
         List<Action> actionList = new ArrayList<>();
         for (ActionGroup aGroup : actionGroups) {
             if (aGroup != null) {
