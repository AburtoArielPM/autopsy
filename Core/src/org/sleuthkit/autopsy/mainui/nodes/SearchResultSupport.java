/*
 * Autopsy Forensic Browser
 *
 * Copyright 2021 Basis Technology Corp.
 * Contact: carrier <at> sleuthkit <dot> org
 *
 * Licensed under the Apache License, Version 2.0 (the "License");
 * you may not use this file except in compliance with the License.
 * You may obtain a copy of the License at
 *
 *     http://www.apache.org/licenses/LICENSE-2.0
 *
 * Unless required by applicable law or agreed to in writing, software
 * distributed under the License is distributed on an "AS IS" BASIS,
 * WITHOUT WARRANTIES OR CONDITIONS OF ANY KIND, either express or implied.
 * See the License for the specific language governing permissions and
 * limitations under the License.
 */
package org.sleuthkit.autopsy.mainui.nodes;

import java.text.MessageFormat;
import java.util.concurrent.ExecutionException;
import org.sleuthkit.autopsy.mainui.datamodel.AnalysisResultSearchParam;
import org.sleuthkit.autopsy.mainui.datamodel.DataArtifactSearchParam;
import org.sleuthkit.autopsy.mainui.datamodel.FileTypeExtensionsSearchParams;
import org.sleuthkit.autopsy.mainui.datamodel.FileTypeMimeSearchParams;
<<<<<<< HEAD
import org.sleuthkit.autopsy.mainui.datamodel.FileTypeSizeSearchParams;
=======
import org.sleuthkit.autopsy.mainui.datamodel.HashHitSearchParam;
import org.sleuthkit.autopsy.mainui.datamodel.KeywordHitSearchParam;
>>>>>>> 613f046f
import org.sleuthkit.autopsy.mainui.datamodel.MainDAO;
import org.sleuthkit.autopsy.mainui.datamodel.SearchResultsDTO;

/**
 * Provides functionality to handle paging and fetching of search result data.
 */
public class SearchResultSupport {

    private int pageSize;
    private int pageIdx = 0;

    private SearchResultsDTO currentSearchResults = null;
    private PageFetcher pageFetcher = null;
    private final MainDAO dao = MainDAO.getInstance();

    /**
     * Main constructor.
     *
     * @param initialPageSize The initial page size to support.
     */
    public SearchResultSupport(int initialPageSize) {
        setPageSize(initialPageSize);
    }

    /**
     * @return The page size when handing paging.
     */
    public synchronized int getPageSize() {
        return pageSize;
    }

    /**
     * @param pageSize The page size when handling paging.
     */
    public synchronized void setPageSize(int pageSize) {
        if (pageSize <= 0) {
            throw new IllegalArgumentException("Page size must be > 0 but was " + pageSize);
        }

        this.pageSize = pageSize;
    }

    /**
     * @return The index of the page to be viewed.
     */
    public synchronized int getPageIdx() {
        return pageIdx;
    }

    /**
     * @return True if there is a previous page of results.
     */
    public synchronized boolean hasPrevPage() {
        return pageIdx > 0;
    }

    /**
     * @return True if there is another page.
     */
    public synchronized boolean hasNextPage() {
        if (this.currentSearchResults == null) {
            return false;
        } else {
            return (this.pageIdx + 1) * this.pageSize < this.currentSearchResults.getTotalResultsCount();
        }
    }

    /**
     * @return The total number of pages based on the current search results.
     */
    public synchronized int getTotalPages() {
        if (this.currentSearchResults == null) {
            return 0;
        } else {
            return (int) Math.ceil(((double) this.currentSearchResults.getTotalResultsCount()) / this.pageSize);
        }
    }

    /**
     * @param pageIdx The index of the page to be viewed.
     */
    private synchronized void setPageIdx(int pageIdx) throws IllegalArgumentException {
        if (pageIdx < 0 || pageIdx >= getTotalPages()) {
            throw new IllegalArgumentException(MessageFormat.format("Page idx must be >= 0 and less than {0} but was {1}", getTotalPages(), pageIdx));
        }

        this.pageIdx = pageIdx;
    }

    /**
     * @return The last accessed search results or null.
     */
    public SearchResultsDTO getCurrentSearchResults() {
        return currentSearchResults;
    }

    /**
     * Updates the page size, clears page index t0 0, and returns the results
     * after updating the page size.
     *
     * @param pageSize The page size.
     *
     * @return The search results or null if no search parameters provided.
     *
     * @throws IllegalArgumentException
     * @throws ExecutionException
     */
    public synchronized SearchResultsDTO updatePageSize(int pageSize) throws IllegalArgumentException, ExecutionException {
        this.pageIdx = 0;
        setPageSize(pageSize);
        return fetchResults();
    }

    /**
     * Updates the page index and returns the results after updating the page
     * index.
     *
     * @param pageIdx The page index.
     *
     * @return The search results or null if no search parameters provided.
     *
     * @throws IllegalArgumentException
     * @throws ExecutionException
     */
    public synchronized SearchResultsDTO updatePageIdx(int pageIdx) throws IllegalArgumentException, ExecutionException {
        setPageIdx(pageIdx);
        return fetchResults();
    }

    /**
     * Increments page index or throws an exception if not possible.
     *
     * @return The search results after incrementing.
     *
     * @throws IllegalArgumentException
     * @throws ExecutionException
     */
    public synchronized SearchResultsDTO incrementPageIdx() throws IllegalArgumentException, ExecutionException {
        if (this.currentSearchResults == null) {
            throw new IllegalArgumentException("No current results");
        }

        return updatePageIdx(this.pageIdx + 1);
    }

    /**
     * Decrements page index or throws an exception if not possible.
     *
     * @return The search results after decrementing.
     *
     * @throws IllegalArgumentException
     * @throws ExecutionException
     */
    public synchronized SearchResultsDTO decrementPageIdx() throws IllegalArgumentException, ExecutionException {
        if (this.pageFetcher == null) {
            throw new IllegalArgumentException("No current page fetcher");
        }

        return updatePageIdx(this.pageIdx - 1);
    }

    /**
     * Clears any search parameters. Calls that return search results DTO's will
     * return null until a call is made that updates the search parameters (i.e.
     * display data artifacts).
     */
    public synchronized void clearSearchParameters() {
        resetPaging();
        this.pageFetcher = null;
        this.currentSearchResults = null;
    }

    /**
     * Fetches results using current page fetcher or returns null if no current
     * page fetcher. Also stores current results in local variable.
     *
     * @return The current search results or null if no current page fetcher.
     *
     * @throws ExecutionException
     */
    private synchronized SearchResultsDTO fetchResults() throws ExecutionException {
        SearchResultsDTO newResults = (this.pageFetcher != null)
                ? this.pageFetcher.fetch(this.pageSize, this.pageIdx)
                : null;

        this.currentSearchResults = newResults;
        return newResults;
    }

    private synchronized void resetPaging() {
        this.pageIdx = 0;
    }

    /**
     * Sets the search parameters to the file type extension search parameters.
     * Subsequent calls that don't change search parameters (i.e. page size
     * changes, page index changes) will use these search parameters to return
     * results.
     *
     * @param fileExtParameters The file type extension search parameters.
     *
     * @return The results of querying with current paging parameters.
     *
     * @throws ExecutionException
     */
    public synchronized SearchResultsDTO setFileExtensions(final FileTypeExtensionsSearchParams fileExtParameters) throws ExecutionException {
        resetPaging();
        this.pageFetcher = (pageSize, pageIdx) -> {
            FileTypeExtensionsSearchParams searchParams = new FileTypeExtensionsSearchParams(
                    fileExtParameters.getFilter(),
                    fileExtParameters.getDataSourceId(),
                    pageIdx * pageSize,
                    (long) pageSize);
            return dao.getViewsDAO().getFilesByExtension(searchParams);
        };

        return fetchResults();
    }

    /**
     * Sets the search parameters to the data artifact search parameters.
     * Subsequent calls that don't change search parameters (i.e. page size
     * changes, page index changes) will use these search parameters to return
     * results.
     *
     * @param dataArtifactParameters The data artifact search parameters.
     *
     * @return The results of querying with current paging parameters.
     *
     * @throws ExecutionException
     */
    public synchronized SearchResultsDTO setDataArtifact(final DataArtifactSearchParam dataArtifactParameters) throws ExecutionException {
        resetPaging();
        this.pageFetcher = (pageSize, pageIdx) -> {
            DataArtifactSearchParam searchParams = new DataArtifactSearchParam(
                    dataArtifactParameters.getArtifactType(),
                    dataArtifactParameters.getDataSourceId(),
                    pageIdx * pageSize,
                    (long) pageSize);
            return dao.getDataArtifactsDAO().getDataArtifactsForTable(searchParams);
        };

        return fetchResults();
    }
    
     /**
     * Sets the search parameters to the analysis result search parameters.
     * Subsequent calls that don't change search parameters (i.e. page size
     * changes, page index changes) will use these search parameters to return
     * results.
     *
     * @param analysisResultParameters The data artifact search parameters.
     *
     * @return The results of querying with current paging parameters.
     *
     * @throws ExecutionException
     */
    public synchronized SearchResultsDTO setAnalysisResult(final AnalysisResultSearchParam analysisResultParameters) throws ExecutionException {
        resetPaging();
        this.pageFetcher = (pSize, pIdx) -> {
            AnalysisResultSearchParam searchParams = new AnalysisResultSearchParam(
                    analysisResultParameters.getArtifactType(),
                    analysisResultParameters.getDataSourceId(),
                    pIdx * pSize,
                    (long) pSize);
            return dao.getAnalysisResultDAO().getAnalysisResultsForTable(searchParams);
        };

        return fetchResults();
    }

    /**
     * Sets the search parameters to the file mime type search parameters.
     * Subsequent calls that don't change search parameters (i.e. page size
     * changes, page index changes) will use these search parameters to return
     * results.
     *
     * @param fileMimeKey The file mime type search parameters.
     *
     * @return The results of querying with current paging parameters.
     *
     * @throws ExecutionException
     * @throws IllegalArgumentException
     */
    public synchronized SearchResultsDTO setFileMimes(FileTypeMimeSearchParams fileMimeKey) throws ExecutionException, IllegalArgumentException {
        resetPaging();
        this.pageFetcher = (pSize, pIdx) -> {
            FileTypeMimeSearchParams searchParams = new FileTypeMimeSearchParams(
                    fileMimeKey.getMimeType(),
                    fileMimeKey.getDataSourceId(),
                    pIdx * pSize,
                    (long) pSize);
            return dao.getViewsDAO().getFilesByMime(searchParams);
        };

        return fetchResults();
    }
    
    /**
<<<<<<< HEAD
     * Sets the search parameters to the file size type search parameters.
=======
     * Sets the search parameters to the hash set hit search parameters.
>>>>>>> 613f046f
     * Subsequent calls that don't change search parameters (i.e. page size
     * changes, page index changes) will use these search parameters to return
     * results.
     *
<<<<<<< HEAD
     * @param fileSizeKey he file size type search parameters.
=======
     * @param hashHitKey The search parameters.
>>>>>>> 613f046f
     *
     * @return The results of querying with current paging parameters.
     *
     * @throws ExecutionException
     * @throws IllegalArgumentException
     */
<<<<<<< HEAD
    public synchronized SearchResultsDTO setFileSizes(FileTypeSizeSearchParams fileSizeKey) throws ExecutionException, IllegalArgumentException {
        resetPaging();
        this.pageFetcher = (pSize, pIdx) -> {
            FileTypeSizeSearchParams searchParams = new FileTypeSizeSearchParams(
                    fileSizeKey.getSizeFilter(),
                    fileSizeKey.getDataSourceId(),
                    pIdx * pSize,
                    (long) pSize);
            return dao.getViewsDAO().getFilesBySize(searchParams);
=======
    public synchronized SearchResultsDTO setHashHits(HashHitSearchParam hashHitKey) throws ExecutionException, IllegalArgumentException {
        resetPaging();
        this.pageFetcher = (pSize, pIdx) -> {
            HashHitSearchParam searchParams = new HashHitSearchParam(
                    hashHitKey.getDataSourceId(),
                    hashHitKey.getSetName(),
                    pIdx * pSize,
                    (long) pSize);
            return dao.getAnalysisResultDAO().getHashHitsForTable(searchParams);
>>>>>>> 613f046f
        };

        return fetchResults();
    }

    /**
     * Sets the search parameters to the file mime type search parameters.
     * Subsequent calls that don't change search parameters (i.e. page size
     * changes, page index changes) will use these search parameters to return
     * results.
     *
     * @param keywordHitKey The search parameters.
     *
     * @return The results of querying with current paging parameters.
     *
     * @throws ExecutionException
     * @throws IllegalArgumentException
     */
    public synchronized SearchResultsDTO setKeywordHits(KeywordHitSearchParam keywordHitKey) throws ExecutionException, IllegalArgumentException {
        resetPaging();
        this.pageFetcher = (pSize, pIdx) -> {
            KeywordHitSearchParam searchParams = new KeywordHitSearchParam(
                    keywordHitKey.getDataSourceId(),
                    keywordHitKey.getSetName(),
                    keywordHitKey.getKeyword(),
                    keywordHitKey.getRegex(),
                    pIdx * pSize,
                    (long) pSize);
            return dao.getAnalysisResultDAO().getKeywordHitsForTable(searchParams);
        };

        return fetchResults();
    }
    /**
     * Means of fetching data based on paging settings.
     */
    private interface PageFetcher {

        /**
         * Fetches search results data based on paging settings.
         *
         * @param pageSize The page size.
         * @param pageIdx  The page index.
         *
         * @return The retrieved data.
         *
         * @throws ExecutionException
         */
        SearchResultsDTO fetch(int pageSize, int pageIdx) throws ExecutionException;
    }
}<|MERGE_RESOLUTION|>--- conflicted
+++ resolved
@@ -24,12 +24,9 @@
 import org.sleuthkit.autopsy.mainui.datamodel.DataArtifactSearchParam;
 import org.sleuthkit.autopsy.mainui.datamodel.FileTypeExtensionsSearchParams;
 import org.sleuthkit.autopsy.mainui.datamodel.FileTypeMimeSearchParams;
-<<<<<<< HEAD
 import org.sleuthkit.autopsy.mainui.datamodel.FileTypeSizeSearchParams;
-=======
 import org.sleuthkit.autopsy.mainui.datamodel.HashHitSearchParam;
 import org.sleuthkit.autopsy.mainui.datamodel.KeywordHitSearchParam;
->>>>>>> 613f046f
 import org.sleuthkit.autopsy.mainui.datamodel.MainDAO;
 import org.sleuthkit.autopsy.mainui.datamodel.SearchResultsDTO;
 
@@ -329,27 +326,17 @@
     }
     
     /**
-<<<<<<< HEAD
-     * Sets the search parameters to the file size type search parameters.
-=======
-     * Sets the search parameters to the hash set hit search parameters.
->>>>>>> 613f046f
-     * Subsequent calls that don't change search parameters (i.e. page size
-     * changes, page index changes) will use these search parameters to return
-     * results.
-     *
-<<<<<<< HEAD
+     * Subsequent calls that don't change search parameters (i.e. page size
+     * changes, page index changes) will use these search parameters to return
+     * results.
+     *
      * @param fileSizeKey he file size type search parameters.
-=======
-     * @param hashHitKey The search parameters.
->>>>>>> 613f046f
-     *
-     * @return The results of querying with current paging parameters.
-     *
-     * @throws ExecutionException
-     * @throws IllegalArgumentException
-     */
-<<<<<<< HEAD
+     *
+     * @return The results of querying with current paging parameters.
+     *
+     * @throws ExecutionException
+     * @throws IllegalArgumentException
+     */
     public synchronized SearchResultsDTO setFileSizes(FileTypeSizeSearchParams fileSizeKey) throws ExecutionException, IllegalArgumentException {
         resetPaging();
         this.pageFetcher = (pSize, pIdx) -> {
@@ -359,7 +346,22 @@
                     pIdx * pSize,
                     (long) pSize);
             return dao.getViewsDAO().getFilesBySize(searchParams);
-=======
+        };
+        return fetchResults();
+    }
+
+    /**
+     * Sets the search parameters for the hash hit search parameters. Subsequent
+     * calls that don't change search parameters (i.e. page size changes, page
+     * index changes) will use these search parameters to return results.
+     *
+     * @param hashHitKey
+     *
+     * @return The results of querying with current paging parameters.
+     *
+     * @throws ExecutionException
+     * @throws IllegalArgumentException
+     */
     public synchronized SearchResultsDTO setHashHits(HashHitSearchParam hashHitKey) throws ExecutionException, IllegalArgumentException {
         resetPaging();
         this.pageFetcher = (pSize, pIdx) -> {
@@ -369,7 +371,6 @@
                     pIdx * pSize,
                     (long) pSize);
             return dao.getAnalysisResultDAO().getHashHitsForTable(searchParams);
->>>>>>> 613f046f
         };
 
         return fetchResults();
