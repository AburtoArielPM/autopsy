/*
 * Autopsy Forensic Browser
 *
 * Copyright 2021 Basis Technology Corp.
 * Contact: carrier <at> sleuthkit <dot> org
 *
 * Licensed under the Apache License, Version 2.0 (the "License");
 * you may not use this file except in compliance with the License.
 * You may obtain a copy of the License at
 *
 *     http://www.apache.org/licenses/LICENSE-2.0
 *
 * Unless required by applicable law or agreed to in writing, software
 * distributed under the License is distributed on an "AS IS" BASIS,
 * WITHOUT WARRANTIES OR CONDITIONS OF ANY KIND, either express or implied.
 * See the License for the specific language governing permissions and
 * limitations under the License.
 */
package org.sleuthkit.autopsy.mainui.nodes;

import java.util.List;
import java.util.Optional;
<<<<<<< HEAD
import org.apache.commons.lang3.tuple.Pair;
import org.openide.nodes.Children;
import org.sleuthkit.autopsy.centralrepository.datamodel.CorrelationAttributeInstance;
import org.sleuthkit.autopsy.corecomponents.DataResultViewerTable;
import org.sleuthkit.autopsy.datamodel.NodeProperty;
=======
import javax.swing.Action;
import org.openide.nodes.Children;
import org.sleuthkit.autopsy.directorytree.DirectoryTreeTopComponent;
>>>>>>> af74ce96
import org.sleuthkit.autopsy.mainui.datamodel.ContentRowDTO.DirectoryRowDTO;
import org.sleuthkit.autopsy.mainui.datamodel.SearchResultsDTO;
import org.sleuthkit.autopsy.mainui.sco.SCOSupporter;
import org.sleuthkit.autopsy.mainui.sco.SCOUtils;
import org.sleuthkit.datamodel.AbstractFile;
import org.sleuthkit.datamodel.Content;
import org.sleuthkit.datamodel.Tag;
import org.sleuthkit.datamodel.TskData;

/**
 * A node representing a row for a Directory in the results table.
 */
public class DirectoryNode extends BaseNode<SearchResultsDTO, DirectoryRowDTO> implements SCOSupporter {

    /**
     * Simple node constructor.
     *
     * @param results The search result DTO.
     * @param row     The table row DTO.
     */
    public DirectoryNode(SearchResultsDTO results, DirectoryRowDTO row) {
        super(Children.LEAF, ContentNodeUtil.getLookup(row.getContent()), results, row);
        setName(ContentNodeUtil.getContentName(row.getContent().getId()));
        setDisplayName(ContentNodeUtil.getContentDisplayName(row.getContent().getName()));
        setShortDescription(ContentNodeUtil.getContentDisplayName(row.getContent().getName()));
        setIcon();
    }

    /**
     * Sets the Icon that appears for the directory based on the FLAG state.
     *
     * @param dir
     */
    private void setIcon() {
        // set name, display name, and icon
        if (getRowDTO().getContent().isDirNameFlagSet(TskData.TSK_FS_NAME_FLAG_ENUM.UNALLOC)) {
            this.setIconBaseWithExtension(NodeIconUtil.DELETED_FOLDER.getPath()); //NON-NLS
        } else {
            this.setIconBaseWithExtension(NodeIconUtil.FOLDER.getPath()); //NON-NLS
        }
    }

    @Override
    public boolean supportsViewInTimeline() {
        return true;
    }

    @Override
    public Optional<AbstractFile> getFileForViewInTimelineAction() {
        return Optional.of(getRowDTO().getContent());
    }

    @Override
    public boolean supportsTableExtractActions() {
        return true;
    }

    @Override
    public Optional<Content> getContentForRunIngestionModuleAction() {
        return Optional.of(getRowDTO().getContent());
    }

    @Override
    public boolean supportsContentTagAction() {
        return true;
    }
<<<<<<< HEAD

    @Override
    public void updateSheet(List<NodeProperty<?>> newProps) {
        super.updateSheet(newProps);
    }

    @Override
    public Optional<Content> getContent() {
        return Optional.ofNullable(getRowDTO().getContent());
    }

    @Override
    public Pair<Long, String> getCountPropertyAndDescription(CorrelationAttributeInstance attribute, String defaultDescription) {
        return SCOUtils.getCountPropertyAndDescription(attribute, defaultDescription);
    }

    @Override
    public DataResultViewerTable.HasCommentStatus getCommentProperty(List<Tag> tags, List<CorrelationAttributeInstance> attributes) {
        return SCOUtils.getCommentProperty(tags, attributes);
=======
    
    @Override
    public Action getPreferredAction() {
        if (getDisplayName().equals(org.sleuthkit.autopsy.datamodel.DirectoryNode.DOTDOTDIR)
                || getDisplayName().equals("..")) {
            return DirectoryTreeTopComponent.getOpenParentAction();
        }
        return DirectoryTreeTopComponent.getOpenChildAction(getName());
>>>>>>> af74ce96
    }
}<|MERGE_RESOLUTION|>--- conflicted
+++ resolved
@@ -20,17 +20,13 @@
 
 import java.util.List;
 import java.util.Optional;
-<<<<<<< HEAD
 import org.apache.commons.lang3.tuple.Pair;
-import org.openide.nodes.Children;
 import org.sleuthkit.autopsy.centralrepository.datamodel.CorrelationAttributeInstance;
 import org.sleuthkit.autopsy.corecomponents.DataResultViewerTable;
 import org.sleuthkit.autopsy.datamodel.NodeProperty;
-=======
 import javax.swing.Action;
 import org.openide.nodes.Children;
 import org.sleuthkit.autopsy.directorytree.DirectoryTreeTopComponent;
->>>>>>> af74ce96
 import org.sleuthkit.autopsy.mainui.datamodel.ContentRowDTO.DirectoryRowDTO;
 import org.sleuthkit.autopsy.mainui.datamodel.SearchResultsDTO;
 import org.sleuthkit.autopsy.mainui.sco.SCOSupporter;
@@ -97,7 +93,6 @@
     public boolean supportsContentTagAction() {
         return true;
     }
-<<<<<<< HEAD
 
     @Override
     public void updateSheet(List<NodeProperty<?>> newProps) {
@@ -117,7 +112,7 @@
     @Override
     public DataResultViewerTable.HasCommentStatus getCommentProperty(List<Tag> tags, List<CorrelationAttributeInstance> attributes) {
         return SCOUtils.getCommentProperty(tags, attributes);
-=======
+    }
     
     @Override
     public Action getPreferredAction() {
@@ -126,6 +121,5 @@
             return DirectoryTreeTopComponent.getOpenParentAction();
         }
         return DirectoryTreeTopComponent.getOpenChildAction(getName());
->>>>>>> af74ce96
     }
 }