--- conflicted
+++ resolved
@@ -110,11 +110,7 @@
      * @throws CaseMetadataException If the new case metadata file cannot be
      *                               created.
      */
-<<<<<<< HEAD
-    CaseMetadata(String caseDirectory, Case.CaseType caseType, String caseName, String caseDisplayName, String caseNumber, String examiner, String caseDatabase, String caseTextIndexName) throws CaseMetadataException {
-=======
-    CaseMetadata(String caseDirectory, Case.CaseType caseType, String caseName, String caseNumber, String examiner, String caseDatabase) throws CaseMetadataException {
->>>>>>> b372f10c
+    CaseMetadata(String caseDirectory, Case.CaseType caseType, String caseName, String caseDisplayName, String caseNumber, String examiner, String caseDatabase) throws CaseMetadataException {
         metadataFilePath = Paths.get(caseDirectory, caseName + FILE_EXTENSION);
         this.caseType = caseType;
         this.caseName = caseName;
