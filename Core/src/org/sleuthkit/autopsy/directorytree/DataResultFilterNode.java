/*
 * Autopsy Forensic Browser
 *
 * Copyright 2011-2013 Basis Technology Corp.
 * Contact: carrier <at> sleuthkit <dot> org
 *
 * Licensed under the Apache License, Version 2.0 (the "License");
 * you may not use this file except in compliance with the License.
 * You may obtain a copy of the License at
 *
 *     http://www.apache.org/licenses/LICENSE-2.0
 *
 * Unless required by applicable law or agreed to in writing, software
 * distributed under the License is distributed on an "AS IS" BASIS,
 * WITHOUT WARRANTIES OR CONDITIONS OF ANY KIND, either express or implied.
 * See the License for the specific language governing permissions and
 * limitations under the License.
 */
package org.sleuthkit.autopsy.directorytree;

import org.sleuthkit.autopsy.actions.AddBlackboardArtifactTagAction;
import org.sleuthkit.autopsy.actions.AddContentTagAction;
import java.awt.event.ActionEvent;
import java.beans.PropertyVetoException;
import java.util.ArrayList;
import java.util.List;
import org.sleuthkit.autopsy.datamodel.VolumeNode;
import org.sleuthkit.autopsy.datamodel.DirectoryNode;
import java.util.logging.Level;
import org.sleuthkit.autopsy.coreutils.Logger;
import javax.swing.AbstractAction;
import javax.swing.Action;
import org.openide.explorer.ExplorerManager;
import org.openide.nodes.AbstractNode;
import org.openide.nodes.FilterNode;
import org.openide.nodes.Node;
import org.openide.nodes.Sheet;
import org.sleuthkit.autopsy.coreutils.ContextMenuExtensionPoint;
import org.sleuthkit.autopsy.datamodel.AbstractAbstractFileNode.AbstractFilePropertyType;
import org.sleuthkit.autopsy.datamodel.AbstractFsContentNode;
import org.sleuthkit.autopsy.datamodel.ArtifactTypeNode;
import org.sleuthkit.autopsy.datamodel.BlackboardArtifactNode;
import org.sleuthkit.autopsy.datamodel.ContentTagTypeNode;
import org.sleuthkit.autopsy.datamodel.LocalFileNode;
import org.sleuthkit.autopsy.datamodel.DeletedContent.DeletedContentsChildren.DeletedContentNode;
import org.sleuthkit.autopsy.datamodel.DeletedContent.DeletedContentsNode;
import org.sleuthkit.autopsy.datamodel.DisplayableItemNode;
import org.sleuthkit.autopsy.datamodel.DisplayableItemNodeVisitor;
import org.sleuthkit.autopsy.datamodel.EmailExtracted.EmailExtractedAccountNode;
import org.sleuthkit.autopsy.datamodel.EmailExtracted.EmailExtractedFolderNode;
import org.sleuthkit.autopsy.datamodel.EmailExtracted.EmailExtractedRootNode;
import org.sleuthkit.autopsy.datamodel.ExtractedContentNode;
import org.sleuthkit.autopsy.datamodel.FileNode;
import org.sleuthkit.autopsy.datamodel.FileTypeNode;
import org.sleuthkit.autopsy.datamodel.FileSize.FileSizeRootChildren.FileSizeNode;
import org.sleuthkit.autopsy.datamodel.FileSize.FileSizeRootNode;
import org.sleuthkit.autopsy.datamodel.HashsetHits.HashsetHitsRootNode;
import org.sleuthkit.autopsy.datamodel.HashsetHits.HashsetHitsSetNode;
import org.sleuthkit.autopsy.datamodel.ImageNode;
import org.sleuthkit.autopsy.datamodel.KeywordHits.KeywordHitsKeywordNode;
import org.sleuthkit.autopsy.datamodel.KeywordHits.KeywordHitsListNode;
import org.sleuthkit.autopsy.datamodel.KeywordHits.KeywordHitsRootNode;
import org.sleuthkit.autopsy.datamodel.VirtualDirectoryNode;
import org.sleuthkit.autopsy.datamodel.LayoutFileNode;
import org.sleuthkit.autopsy.datamodel.RecentFilesFilterNode;
import org.sleuthkit.autopsy.datamodel.RecentFilesNode;
import org.sleuthkit.autopsy.datamodel.FileTypesNode;
import org.sleuthkit.autopsy.datamodel.TagNameNode;
import org.sleuthkit.datamodel.AbstractFile;
import org.sleuthkit.datamodel.BlackboardArtifact;
import org.sleuthkit.datamodel.BlackboardAttribute;
import org.sleuthkit.datamodel.Content;
import org.sleuthkit.datamodel.DerivedFile;
import org.sleuthkit.datamodel.Directory;
import org.sleuthkit.datamodel.File;
import org.sleuthkit.datamodel.LayoutFile;
import org.sleuthkit.datamodel.LocalFile;
import org.sleuthkit.datamodel.TskException;
import org.sleuthkit.datamodel.VirtualDirectory;

/**
 * This class wraps nodes as they are passed to the DataResult viewers. It
 * defines the actions that the node should have.
 */
public class DataResultFilterNode extends FilterNode {

    private ExplorerManager sourceEm;
    private final DisplayableItemNodeVisitor<List<Action>> getActionsDIV;
    private final DisplayableItemNodeVisitor<AbstractAction> getPreferredActionsDIV;

    /**
     * 
     * @param node Root node to be passed to DataResult viewers
     * @param em ExplorerManager for component that is creating the node
     */
    public DataResultFilterNode(Node node, ExplorerManager em) {
        super(node, new DataResultFilterChildren(node, em));
        this.sourceEm = em;
        getActionsDIV = new GetPopupActionsDisplayableItemNodeVisitor();
        getPreferredActionsDIV = new GetPreferredActionsDisplayableItemNodeVisitor();
    }

    /**
     * Right click action for the nodes that we want to pass to the directory
     * table and the output view.
     *
     * @param popup
     * @return actions
     */
    @Override
    public Action[] getActions(boolean popup) {

        List<Action> actions = new ArrayList<>();

        final DisplayableItemNode originalNode = (DisplayableItemNode) this.getOriginal();
        actions.addAll(originalNode.accept(getActionsDIV));

        //actions.add(new IndexContentFilesAction(nodeContent, "Index"));

        return actions.toArray(new Action[actions.size()]);
    }

    /**
     * Double click action for the nodes that we want to pass to the directory
     * table and the output view.
     *
     * @return action
     */
    @Override
    public Action getPreferredAction() {
        // double click action(s) for volume node or directory node

        final DisplayableItemNode originalNode;
        originalNode = (DisplayableItemNode) this.getOriginal();

        return originalNode.accept(getPreferredActionsDIV);
    }

    @Override
    public Node.PropertySet[] getPropertySets() {
        Node.PropertySet[] propertySets = super.getPropertySets();

        for (int i = 0; i < propertySets.length; i++) {
            Node.PropertySet ps = propertySets[i];

            if (ps.getName().equals(Sheet.PROPERTIES)) {
                Sheet.Set newPs = new Sheet.Set();
                newPs.setName(ps.getName());
                newPs.setDisplayName(ps.getDisplayName());
                newPs.setShortDescription(ps.getShortDescription());

                newPs.put(ps.getProperties());
                if (newPs.remove(AbstractFsContentNode.HIDE_PARENT) != null) {
                    newPs.remove(AbstractFilePropertyType.LOCATION.toString());
                }
                propertySets[i] = newPs;
            }
        }

        return propertySets;
    }

    /**
     * Uses the default nodes actions per node, adds some custom ones and
     * returns them per visited node type
     */
    private static class GetPopupActionsDisplayableItemNodeVisitor extends DisplayableItemNodeVisitor.Default<List<Action>> {

        @Override
        public List<Action> visit(BlackboardArtifactNode ban) {
            //set up actions for artifact node based on its Content object
            //TODO all actions need to be consolidated in single place!
            //they should be set in individual Node subclass and using a utility to get Actions per Content sub-type

            List<Action> actions = new ArrayList<>();

            //merge predefined specific node actions if bban subclasses have their own
            for (Action a : ban.getActions(true)) {
                actions.add(a);
            }
            BlackboardArtifact ba = ban.getLookup().lookup(BlackboardArtifact.class);
            final int artifactTypeID = ba.getArtifactTypeID();

            if (artifactTypeID == BlackboardArtifact.ARTIFACT_TYPE.TSK_HASHSET_HIT.getTypeID()
                    || artifactTypeID == BlackboardArtifact.ARTIFACT_TYPE.TSK_KEYWORD_HIT.getTypeID()) {
                actions.add(new ViewContextAction("View File in Directory", ban));
            } else {
                Content c = findLinked(ban);
                if (c != null) {
                    actions.add(new ViewContextAction("View File in Directory", c));
                }
                actions.add(new ViewContextAction("View Source File in Directory", ban));
            }
            File f = ban.getLookup().lookup(File.class);
            LayoutFile lf = null;
            AbstractFile locF = null;
            Directory d = null;
            VirtualDirectory vd = null;
            if (f != null) {
                final FileNode fn = new FileNode(f);
                actions.add(null); // creates a menu separator
                actions.add(new NewWindowViewAction("View in New Window", fn));
                actions.add(new ExternalViewerAction("Open in External Viewer", fn));
                actions.add(null); // creates a menu separator
                actions.add(ExtractAction.getInstance());
                actions.add(new HashSearchAction("Search for files with the same MD5 hash", fn));

                //add file/result tag if itself is not a tag
                if (artifactTypeID != BlackboardArtifact.ARTIFACT_TYPE.TSK_TAG_FILE.getTypeID()
                        && artifactTypeID != BlackboardArtifact.ARTIFACT_TYPE.TSK_TAG_ARTIFACT.getTypeID()) {
<<<<<<< HEAD
                    actions.add(null); // creates a menu separator
                    actions.add(AddContentTagAction.getInstance());
                    actions.add(AddBlackboardArtifactTagAction.getInstance());
=======
                    actions.add(null); // creates a menu separator                    
                    actions.add(TagAbstractFileAction.getInstance());
                    actions.add(TagBlackboardArtifactAction.getInstance());
                    actions.addAll(ContextMenuExtensionPoint.getActions());
>>>>>>> e78f49ee
                }
            }
            if ((d = ban.getLookup().lookup(Directory.class)) != null) {
                DirectoryNode dn = new DirectoryNode(d);
                actions.add(null); // creates a menu separator
                actions.add(new NewWindowViewAction("View in New Window", dn));
                actions.add(new ExternalViewerAction("Open in External Viewer", dn));
                actions.add(null); // creates a menu separator
                actions.add(ExtractAction.getInstance());

                //add file/result tag if itself is not a tag
                if (artifactTypeID != BlackboardArtifact.ARTIFACT_TYPE.TSK_TAG_FILE.getTypeID()
                        && artifactTypeID != BlackboardArtifact.ARTIFACT_TYPE.TSK_TAG_ARTIFACT.getTypeID()) {
                    actions.add(null); // creates a menu separator
<<<<<<< HEAD
                    actions.add(AddContentTagAction.getInstance());
                    actions.add(AddBlackboardArtifactTagAction.getInstance());
=======
                    actions.add(TagAbstractFileAction.getInstance());
                    actions.add(TagBlackboardArtifactAction.getInstance());
                    actions.addAll(ContextMenuExtensionPoint.getActions());
>>>>>>> e78f49ee
                }
            }
            if ((vd = ban.getLookup().lookup(VirtualDirectory.class)) != null) {
                VirtualDirectoryNode dn = new VirtualDirectoryNode(vd);
                actions.add(null); // creates a menu separator
                actions.add(new NewWindowViewAction("View in New Window", dn));
                actions.add(new ExternalViewerAction("Open in External Viewer", dn));
                actions.add(null); // creates a menu separator
                actions.add(ExtractAction.getInstance());

                //add file/result tag if itself is not a tag
                if (artifactTypeID != BlackboardArtifact.ARTIFACT_TYPE.TSK_TAG_FILE.getTypeID()
                        && artifactTypeID != BlackboardArtifact.ARTIFACT_TYPE.TSK_TAG_ARTIFACT.getTypeID()) {
                    actions.add(null); // creates a menu separator
<<<<<<< HEAD
                    actions.add(AddContentTagAction.getInstance());
                    actions.add(AddBlackboardArtifactTagAction.getInstance());
=======
                    actions.add(TagAbstractFileAction.getInstance());
                    actions.add(TagBlackboardArtifactAction.getInstance());
                    actions.addAll(ContextMenuExtensionPoint.getActions());
>>>>>>> e78f49ee
                }
            } else if ((lf = ban.getLookup().lookup(LayoutFile.class)) != null) {
                LayoutFileNode lfn = new LayoutFileNode(lf);
                actions.add(null); // creates a menu separator
                actions.add(new NewWindowViewAction("View in New Window", lfn));
                actions.add(new ExternalViewerAction("Open in External Viewer", lfn));
                actions.add(null); // creates a menu separator
                actions.add(ExtractAction.getInstance());

                //add tag if itself is not a tag
                if (artifactTypeID != BlackboardArtifact.ARTIFACT_TYPE.TSK_TAG_FILE.getTypeID()
                        && artifactTypeID != BlackboardArtifact.ARTIFACT_TYPE.TSK_TAG_ARTIFACT.getTypeID()) {
                    actions.add(null); // creates a menu separator
<<<<<<< HEAD
                    actions.add(AddContentTagAction.getInstance());
                    actions.add(AddBlackboardArtifactTagAction.getInstance());
=======
                    actions.add(TagAbstractFileAction.getInstance());
                    actions.add(TagBlackboardArtifactAction.getInstance());
                    actions.addAll(ContextMenuExtensionPoint.getActions());
>>>>>>> e78f49ee
                }
            } else if ((locF = ban.getLookup().lookup(LocalFile.class)) != null
                    || (locF = ban.getLookup().lookup(DerivedFile.class)) != null) {
                final LocalFileNode locfn = new LocalFileNode(locF);
                actions.add(null); // creates a menu separator
                actions.add(new NewWindowViewAction("View in New Window", locfn));
                actions.add(new ExternalViewerAction("Open in External Viewer", locfn));
                actions.add(null); // creates a menu separator
                actions.add(ExtractAction.getInstance());

                //add tag if itself is not a tag
                if (artifactTypeID != BlackboardArtifact.ARTIFACT_TYPE.TSK_TAG_FILE.getTypeID()
                        && artifactTypeID != BlackboardArtifact.ARTIFACT_TYPE.TSK_TAG_ARTIFACT.getTypeID()) {
                    actions.add(null); // creates a menu separator
<<<<<<< HEAD
                    actions.add(AddContentTagAction.getInstance());
                    actions.add(AddBlackboardArtifactTagAction.getInstance());
=======
                    actions.add(TagAbstractFileAction.getInstance());
                    actions.add(TagBlackboardArtifactAction.getInstance());
                    actions.addAll(ContextMenuExtensionPoint.getActions());
>>>>>>> e78f49ee
                }
            }

            return actions;
        }

        @Override
        protected List<Action> defaultVisit(DisplayableItemNode ditem) {
            //preserve the default node's actions
            List<Action> actions = new ArrayList<>();

            for (Action action : ditem.getActions(true)) {
                actions.add(action);
            }

            return actions;
        }

        private Content findLinked(BlackboardArtifactNode ba) {
            BlackboardArtifact art = ba.getLookup().lookup(BlackboardArtifact.class);
            Content c = null;
            try {
                for (BlackboardAttribute attr : art.getAttributes()) {
                    if (attr.getAttributeTypeID() == BlackboardAttribute.ATTRIBUTE_TYPE.TSK_PATH_ID.getTypeID()) {
                        switch (attr.getValueType()) {
                            case INTEGER:
                                int i = attr.getValueInt();
                                if (i != -1) {
                                    c = art.getSleuthkitCase().getContentById(i);
                                }
                                break;
                            case LONG:
                                long l = attr.getValueLong();
                                if (l != -1) {
                                    c = art.getSleuthkitCase().getContentById(l);
                                }
                                break;
                        }
                    }
                }
            } catch (TskException ex) {
                Logger.getLogger(this.getClass().getName()).log(Level.WARNING, "Error getting linked file", ex);
            }
            return c;
        }
    }

    /* 
     * Action for double-click / preferred action on nodes.   
     */
    private class GetPreferredActionsDisplayableItemNodeVisitor extends DisplayableItemNodeVisitor.Default<AbstractAction> {

        @Override
        public AbstractAction visit(ImageNode in) {
            return openChild(in);
        }

        @Override
        public AbstractAction visit(VolumeNode vn) {
            return openChild(vn);
        }

        @Override
        public AbstractAction visit(ExtractedContentNode ecn) {
            return openChild(ecn);
        }

        @Override
        public AbstractAction visit(KeywordHitsRootNode khrn) {
            return openChild(khrn);
        }

        @Override
        public AbstractAction visit(HashsetHitsRootNode hhrn) {
            return openChild(hhrn);
        }

        @Override
        public AbstractAction visit(HashsetHitsSetNode hhsn) {
            return openChild(hhsn);
        }

        @Override
        public AbstractAction visit(EmailExtractedRootNode eern) {
            return openChild(eern);
        }

        @Override
        public AbstractAction visit(EmailExtractedAccountNode eean) {
            return openChild(eean);
        }

        @Override
        public AbstractAction visit(EmailExtractedFolderNode eefn) {
            return openChild(eefn);
        }

        @Override
        public AbstractAction visit(RecentFilesNode rfn) {
            return openChild(rfn);
        }

        @Override
        public AbstractAction visit(DeletedContentsNode dcn) {
            return openChild(dcn);
        }

        @Override
        public AbstractAction visit(DeletedContentNode dcn) {
            return openChild(dcn);
        }

        @Override
        public AbstractAction visit(FileSizeRootNode fsrn) {
            return openChild(fsrn);
        }

        @Override
        public AbstractAction visit(FileSizeNode fsn) {
            return openChild(fsn);
        }

        @Override
        public AbstractAction visit(BlackboardArtifactNode ban) {
            return new ViewContextAction("View in Directory", ban);
        }

        @Override
        public AbstractAction visit(ArtifactTypeNode atn) {
            return openChild(atn);
        }

        @Override
        public AbstractAction visit(TagNameNode node) {
            return openChild(node);
        }

        @Override
        public AbstractAction visit(ContentTagTypeNode node) {
            return openChild(node);
        }

        @Override
        public AbstractAction visit(BlackboardArtifactTagTypeNode node) {
            return openChild(node);
        }
                
        @Override
        public AbstractAction visit(DirectoryNode dn) {
            if (dn.getDisplayName().equals(DirectoryNode.DOTDOTDIR)) {
                return openParent(dn);
            } 
            else if (dn.getDisplayName().equals(DirectoryNode.DOTDIR) == false) {
                return openChild(dn);
            } 
            else {
                return null;
            }
        }

        @Override
        public AbstractAction visit(VirtualDirectoryNode ldn) {
            return openChild(ldn);
        }

        @Override
        public AbstractAction visit(FileNode fn) {
            if (fn.hasContentChildren()) {
                return openChild(fn);
            } 
            else {
                return null;
            }
        }

        @Override
        public AbstractAction visit(LocalFileNode dfn) {
            if (dfn.hasContentChildren()) {
                return openChild(dfn);
            } 
            else {
                return null;
            }
        }

        @Override
        public AbstractAction visit(FileTypeNode fsfn) {
            return openChild(fsfn);
        }

        @Override
        public AbstractAction visit(FileTypesNode sfn) {
            return openChild(sfn);
        }

        @Override
        public AbstractAction visit(RecentFilesFilterNode rffn) {
            return openChild(rffn);
        }

        @Override
        public AbstractAction visit(KeywordHitsListNode khsn) {
            return openChild(khsn);
        }

        @Override
        public AbstractAction visit(KeywordHitsKeywordNode khmln) {
            return openChild(khmln);
        }

        @Override
        protected AbstractAction defaultVisit(DisplayableItemNode c) {
            return null;
        }

        /**
         * Tell the originating ExplorerManager to display the given node. 
         * @param node Original (non-filtered) node to open
         * @return 
         */
        private AbstractAction openChild(AbstractNode node) {
            // get the parent node from sourceEm because that will get us the filtered version of it. 
            // node.getParentNode() returns the low-level datamodel node.
            final Node[] parentFilterNodes = sourceEm.getSelectedNodes();
            final Node parentFilterNode = parentFilterNodes[0];
            final Node originalNode = node;

            return new AbstractAction() {
                @Override
                public void actionPerformed(ActionEvent e) {
                    if (parentFilterNode != null) {
                        
                        // Find the filter version of the passed in node. 
                        final int childrenNodesCount = parentFilterNode.getChildren().getNodesCount();
                        for (int i = 0; i < childrenNodesCount; i++) {
                            Node childFilterNode = parentFilterNode.getChildren().getNodeAt(i);
                            if (childFilterNode != null && childFilterNode.getName().equals(originalNode.getName())) {
                                try {
                                    sourceEm.setExploredContextAndSelection(childFilterNode, new Node[]{childFilterNode});
                                    break;
                                } catch (PropertyVetoException ex) {
                                    // throw an error here
                                    Logger logger = Logger.getLogger(DataResultFilterNode.class.getName());
                                    logger.log(Level.WARNING, "Error: can't open the selected directory.", ex);
                                }
                            }
                        }
                    }
                }
            };
        }

        /**
         * Tell the originating ExplorerManager to display the parent of the given node. 
         * @param node Original (non-filtered) node to open
         * @return 
         */
        private AbstractAction openParent(AbstractNode node) {
            // @@@ Why do we ignore node?
            Node[] selectedFilterNodes = sourceEm.getSelectedNodes();
            Node selectedFilterNode = selectedFilterNodes[0];
            final Node parentNode = selectedFilterNode.getParentNode();

            return new AbstractAction() {
                @Override
                public void actionPerformed(ActionEvent e) {
                    try {
                        sourceEm.setSelectedNodes(new Node[]{parentNode});
                    } catch (PropertyVetoException ex) {
                        Logger logger = Logger.getLogger(DataResultFilterNode.class.getName());
                        logger.log(Level.WARNING, "Error: can't open the parent directory.", ex);
                    }
                }
            };
        }
    }
}<|MERGE_RESOLUTION|>--- conflicted
+++ resolved
@@ -208,16 +208,10 @@
                 //add file/result tag if itself is not a tag
                 if (artifactTypeID != BlackboardArtifact.ARTIFACT_TYPE.TSK_TAG_FILE.getTypeID()
                         && artifactTypeID != BlackboardArtifact.ARTIFACT_TYPE.TSK_TAG_ARTIFACT.getTypeID()) {
-<<<<<<< HEAD
                     actions.add(null); // creates a menu separator
                     actions.add(AddContentTagAction.getInstance());
                     actions.add(AddBlackboardArtifactTagAction.getInstance());
-=======
-                    actions.add(null); // creates a menu separator                    
-                    actions.add(TagAbstractFileAction.getInstance());
-                    actions.add(TagBlackboardArtifactAction.getInstance());
                     actions.addAll(ContextMenuExtensionPoint.getActions());
->>>>>>> e78f49ee
                 }
             }
             if ((d = ban.getLookup().lookup(Directory.class)) != null) {
@@ -232,14 +226,9 @@
                 if (artifactTypeID != BlackboardArtifact.ARTIFACT_TYPE.TSK_TAG_FILE.getTypeID()
                         && artifactTypeID != BlackboardArtifact.ARTIFACT_TYPE.TSK_TAG_ARTIFACT.getTypeID()) {
                     actions.add(null); // creates a menu separator
-<<<<<<< HEAD
                     actions.add(AddContentTagAction.getInstance());
                     actions.add(AddBlackboardArtifactTagAction.getInstance());
-=======
-                    actions.add(TagAbstractFileAction.getInstance());
-                    actions.add(TagBlackboardArtifactAction.getInstance());
                     actions.addAll(ContextMenuExtensionPoint.getActions());
->>>>>>> e78f49ee
                 }
             }
             if ((vd = ban.getLookup().lookup(VirtualDirectory.class)) != null) {
@@ -254,14 +243,9 @@
                 if (artifactTypeID != BlackboardArtifact.ARTIFACT_TYPE.TSK_TAG_FILE.getTypeID()
                         && artifactTypeID != BlackboardArtifact.ARTIFACT_TYPE.TSK_TAG_ARTIFACT.getTypeID()) {
                     actions.add(null); // creates a menu separator
-<<<<<<< HEAD
                     actions.add(AddContentTagAction.getInstance());
                     actions.add(AddBlackboardArtifactTagAction.getInstance());
-=======
-                    actions.add(TagAbstractFileAction.getInstance());
-                    actions.add(TagBlackboardArtifactAction.getInstance());
                     actions.addAll(ContextMenuExtensionPoint.getActions());
->>>>>>> e78f49ee
                 }
             } else if ((lf = ban.getLookup().lookup(LayoutFile.class)) != null) {
                 LayoutFileNode lfn = new LayoutFileNode(lf);
@@ -275,14 +259,9 @@
                 if (artifactTypeID != BlackboardArtifact.ARTIFACT_TYPE.TSK_TAG_FILE.getTypeID()
                         && artifactTypeID != BlackboardArtifact.ARTIFACT_TYPE.TSK_TAG_ARTIFACT.getTypeID()) {
                     actions.add(null); // creates a menu separator
-<<<<<<< HEAD
                     actions.add(AddContentTagAction.getInstance());
                     actions.add(AddBlackboardArtifactTagAction.getInstance());
-=======
-                    actions.add(TagAbstractFileAction.getInstance());
-                    actions.add(TagBlackboardArtifactAction.getInstance());
                     actions.addAll(ContextMenuExtensionPoint.getActions());
->>>>>>> e78f49ee
                 }
             } else if ((locF = ban.getLookup().lookup(LocalFile.class)) != null
                     || (locF = ban.getLookup().lookup(DerivedFile.class)) != null) {
@@ -297,14 +276,9 @@
                 if (artifactTypeID != BlackboardArtifact.ARTIFACT_TYPE.TSK_TAG_FILE.getTypeID()
                         && artifactTypeID != BlackboardArtifact.ARTIFACT_TYPE.TSK_TAG_ARTIFACT.getTypeID()) {
                     actions.add(null); // creates a menu separator
-<<<<<<< HEAD
                     actions.add(AddContentTagAction.getInstance());
                     actions.add(AddBlackboardArtifactTagAction.getInstance());
-=======
-                    actions.add(TagAbstractFileAction.getInstance());
-                    actions.add(TagBlackboardArtifactAction.getInstance());
                     actions.addAll(ContextMenuExtensionPoint.getActions());
->>>>>>> e78f49ee
                 }
             }
 
