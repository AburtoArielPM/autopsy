/*
 * 
 * Autopsy Forensic Browser
 * 
 * Copyright 2018 Basis Technology Corp.
 * Contact: carrier <at> sleuthkit <dot> org
 * 
 * Licensed under the Apache License, Version 2.0 (the "License");
 * you may not use this file except in compliance with the License.
 * You may obtain a copy of the License at
 * 
 *     http://www.apache.org/licenses/LICENSE-2.0
 * 
 * Unless required by applicable law or agreed to in writing, software
 * distributed under the License is distributed on an "AS IS" BASIS,
 * WITHOUT WARRANTIES OR CONDITIONS OF ANY KIND, either express or implied.
 * See the License for the specific language governing permissions and
 * limitations under the License.
 */
package org.sleuthkit.autopsy.commonfilesearch;

import java.sql.SQLException;
import java.util.List;
import java.util.Map;
import org.sleuthkit.autopsy.casemodule.Case;
import org.sleuthkit.autopsy.casemodule.NoCurrentCaseException;
import org.sleuthkit.autopsy.centralrepository.datamodel.CorrelationCase;
import org.sleuthkit.autopsy.centralrepository.datamodel.EamDbException;
import org.sleuthkit.datamodel.TskCoreException;
import org.sleuthkit.autopsy.centralrepository.datamodel.CorrelationAttributeInstance.Type;

/**
 *
 *
 */
public class SingleInterCaseCommonAttributeSearcher extends InterCaseCommonAttributeSearcher {

    private final int corrleationCaseId;
    private String correlationCaseName;

    /**
     *
     * @param correlationCaseId
     * @param filterByMediaMimeType
     * @param filterByDocMimeType
     * @throws EamDbException
     */
<<<<<<< HEAD
    public SingleInterCaseCommonAttributeSearcher(int correlationCaseId, Map<Long, String> dataSourceIdMap, boolean filterByMediaMimeType, boolean filterByDocMimeType, Type corAttrType) throws EamDbException {
        super(dataSourceIdMap, filterByMediaMimeType, filterByDocMimeType, corAttrType);

=======
    public SingleInterCaseCommonAttributeSearcher(int correlationCaseId, Map<Long, String> dataSourceIdMap, boolean filterByMediaMimeType, boolean filterByDocMimeType, int percentageThreshold) throws EamDbException {
        super(dataSourceIdMap,filterByMediaMimeType, filterByDocMimeType, percentageThreshold);
        
>>>>>>> 6681accd
        this.corrleationCaseId = correlationCaseId;
        this.correlationCaseName = "";
    }

    /**
     * Collect metadata required to render the tree table where matches must
     * occur in the case with the given ID.
     *
     * @param correlationCaseId id of case where matches must occur (no other
     * matches will be shown)
     * @return business object needed to populate tree table with results
     * @throws TskCoreException
     * @throws NoCurrentCaseException
     * @throws SQLException
     * @throws EamDbException
     */
    @Override
    public CommonAttributeSearchResults findFiles() throws TskCoreException, NoCurrentCaseException, SQLException, EamDbException {

        CorrelationCase cCase = this.getCorrelationCaseFromId(this.corrleationCaseId);
        correlationCaseName = cCase.getDisplayName();
        return this.findFiles(cCase);
    }

    CommonAttributeSearchResults findFiles(CorrelationCase correlationCase) throws TskCoreException, NoCurrentCaseException, SQLException, EamDbException {
        InterCaseSearchResultsProcessor eamDbAttrInst = new InterCaseSearchResultsProcessor(this.getDataSourceIdToNameMap());
        Map<Integer, List<CommonAttributeValue>> interCaseCommonFiles = eamDbAttrInst.findSingleInterCaseCommonAttributeValues(Case.getCurrentCase(), correlationCase, corAttrType);

        return new CommonAttributeSearchResults(interCaseCommonFiles, this.frequencyPercentageThreshold);
    }

    @Override
    String buildTabTitle() {
        final String buildCategorySelectionString = this.buildCategorySelectionString();
        final String titleTemplate = Bundle.AbstractCommonFilesMetadataBuilder_buildTabTitle_titleInterSingle();
        return String.format(titleTemplate, new Object[]{correlationCaseName, buildCategorySelectionString});
    }
}<|MERGE_RESOLUTION|>--- conflicted
+++ resolved
@@ -45,15 +45,9 @@
      * @param filterByDocMimeType
      * @throws EamDbException
      */
-<<<<<<< HEAD
     public SingleInterCaseCommonAttributeSearcher(int correlationCaseId, Map<Long, String> dataSourceIdMap, boolean filterByMediaMimeType, boolean filterByDocMimeType, Type corAttrType) throws EamDbException {
-        super(dataSourceIdMap, filterByMediaMimeType, filterByDocMimeType, corAttrType);
+        super(dataSourceIdMap, filterByMediaMimeType, filterByDocMimeType, corAttrType, percentageThreshold);
 
-=======
-    public SingleInterCaseCommonAttributeSearcher(int correlationCaseId, Map<Long, String> dataSourceIdMap, boolean filterByMediaMimeType, boolean filterByDocMimeType, int percentageThreshold) throws EamDbException {
-        super(dataSourceIdMap,filterByMediaMimeType, filterByDocMimeType, percentageThreshold);
-        
->>>>>>> 6681accd
         this.corrleationCaseId = correlationCaseId;
         this.correlationCaseName = "";
     }
