/*
 * Autopsy Forensic Browser
 *
 * Copyright 2020 Basis Technology Corp.
 * Contact: carrier <at> sleuthkit <dot> org
 *
 * Licensed under the Apache License, Version 2.0 (the "License");
 * you may not use this file except in compliance with the License.
 * You may obtain a copy of the License at
 *
 *     http://www.apache.org/licenses/LICENSE-2.0
 *
 * Unless required by applicable law or agreed to in writing, software
 * distributed under the License is distributed on an "AS IS" BASIS,
 * WITHOUT WARRANTIES OR CONDITIONS OF ANY KIND, either express or implied.
 * See the License for the specific language governing permissions and
 * limitations under the License.
 */
package org.sleuthkit.autopsy.discovery.search;

import com.google.common.cache.CacheLoader;
import java.sql.ResultSet;
import java.sql.SQLException;
import java.time.Instant;
import java.time.temporal.ChronoUnit;
import java.util.ArrayList;
import java.util.Collections;
import java.util.List;
import java.util.Set;
import java.util.HashSet;
import java.util.Map;
import java.util.Optional;
import java.util.StringJoiner;
import org.apache.commons.lang3.tuple.Pair;
import org.sleuthkit.autopsy.discovery.search.DiscoveryAttributes.AttributeType;
import org.sleuthkit.autopsy.discovery.search.DiscoveryAttributes.DataSourceAttribute;
import org.sleuthkit.autopsy.discovery.search.DiscoveryKeyUtils.GroupKey;
import org.sleuthkit.autopsy.discovery.search.DiscoveryKeyUtils.SearchKey;
import org.sleuthkit.autopsy.discovery.search.SearchFiltering.ArtifactDateRangeFilter;
import org.sleuthkit.autopsy.discovery.search.SearchFiltering.ArtifactTypeFilter;
import org.sleuthkit.autopsy.discovery.search.SearchFiltering.DataSourceFilter;
import static org.sleuthkit.datamodel.BlackboardArtifact.ARTIFACT_TYPE.TSK_WEB_DOWNLOAD;
import static org.sleuthkit.datamodel.BlackboardArtifact.ARTIFACT_TYPE.TSK_WEB_HISTORY;
import static org.sleuthkit.datamodel.BlackboardAttribute.ATTRIBUTE_TYPE.TSK_DOMAIN;
import org.sleuthkit.datamodel.CaseDbAccessManager;
import org.sleuthkit.datamodel.CaseDbAccessManager.CaseDbAccessQueryCallback;
import org.sleuthkit.datamodel.Content;
import org.sleuthkit.datamodel.SleuthkitCase;
import org.sleuthkit.datamodel.TskCoreException;

/**
 * Loads domain search results for cache misses. This loader is a Guava cache
 * loader, which will be used in tandem with the DomainSearchCache, which is
 * backed by a Guava LoadingCache.
 */
class DomainSearchCacheLoader extends CacheLoader<SearchKey, Map<GroupKey, List<Result>>> {

    @Override
<<<<<<< HEAD
    public Map<GroupKey, List<Result>> load(SearchKey key) throws DiscoveryException, SQLException, TskCoreException {
        List<Result> domainResults = getResultDomainsFromDatabase(key);
=======
    public Map<GroupKey, List<Result>> load(SearchKey key) throws DiscoveryException, SQLException, TskCoreException, InterruptedException {

        List<Result> domainResults = getResultDomainsFromDatabase(key);

        // Apply secondary in memory filters
        for (AbstractFilter filter : key.getFilters()) {
            if(Thread.currentThread().isInterrupted()) {
                throw new InterruptedException();
            }
            
            if (filter.useAlternateFilter()) {
                domainResults = filter.applyAlternateFilter(domainResults, key.getSleuthkitCase(), key.getCentralRepository());
            }
        }
        
>>>>>>> f5fa6f0f
        // Grouping by CR Frequency, for example, will require further processing
        // in order to make the correct decision. The attribute types that require
        // more information implement their logic by overriding `addAttributeToResults`.
        List<AttributeType> searchAttributes = new ArrayList<>();
        searchAttributes.add(key.getGroupAttributeType());
        searchAttributes.addAll(key.getFileSortingMethod().getRequiredAttributes());
        for (AttributeType attr : searchAttributes) {
<<<<<<< HEAD
            attr.addAttributeToResults(domainResults,
=======
            if(Thread.currentThread().isInterrupted()) {
                throw new InterruptedException();
            }
            
            attr.addAttributeToResults(domainResults, 
>>>>>>> f5fa6f0f
                    key.getSleuthkitCase(), key.getCentralRepository());
        }
        // Apply secondary in memory filters
        for (AbstractFilter filter : key.getFilters()) {
            if (filter.useAlternateFilter()) {
                domainResults = filter.applyAlternateFilter(domainResults, key.getSleuthkitCase(), key.getCentralRepository());
            }
        }
        // Sort the ResultDomains by the requested criteria.
        final SearchResults searchResults = new SearchResults(
                key.getGroupSortingType(),
                key.getGroupAttributeType(),
                key.getFileSortingMethod());
        searchResults.add(domainResults);
        return searchResults.toLinkedHashMap();
    }

    /**
     * Queries for domain names from the case database.
     *
     * @param key The SearchKey passed to the cache.
     *
     * @return A list of results corresponding to the domains found in the case
     *         database.
     */
    List<Result> getResultDomainsFromDatabase(SearchKey key) throws TskCoreException, SQLException, DiscoveryException, InterruptedException {

        // Filters chosen in the UI are aggregated into SQL statements to be used in 
        // the queries that follow.
        final Pair<String, String> filterClauses = createWhereAndHavingClause(key.getFilters());
        final String whereClause = filterClauses.getLeft();
        final String havingClause = filterClauses.getRight();

        // You may think of each row of this result as a TSK_DOMAIN attribute, where the parent
        // artifact type is within the (optional) filter and the parent artifact
        // had a date time attribute that was within the (optional) filter. With this
        // table in hand, we can simply group by domain and apply aggregate functions
        // to get, for example, # of downloads, # of visits in last 60, etc.
        final String domainsTable
                = "SELECT LOWER(MAX(value_text))  AS domain,"
                + "       MAX(value_int64) AS date,"
                + "       artifact_id AS parent_artifact_id,"
                + "       MAX(artifact_type_id) AS parent_artifact_type_id "
                + "FROM   blackboard_attributes "
                + "WHERE  " + whereClause + " "
                + "GROUP BY artifact_id "
                + "HAVING " + havingClause;

        // Needed to populate the visitsInLast60 data.
        final Instant currentTime = Instant.now();
        final Instant sixtyDaysAgo = currentTime.minus(60, ChronoUnit.DAYS);

        // Check the group attribute, if by data source then the GROUP BY clause
        // should group by data source id before grouping by domain.
        final AttributeType groupAttribute = key.getGroupAttributeType();
        final String groupByClause = (groupAttribute instanceof DataSourceAttribute)
                ? "data_source_obj_id, domain" : "domain";

        final Optional<AbstractFilter> dataSourceFilter = key.getFilters().stream()
                .filter(filter -> filter instanceof DataSourceFilter)
                .findFirst();

        String dataSourceWhereClause = null;
        if (dataSourceFilter.isPresent()) {
            dataSourceWhereClause = dataSourceFilter.get().getWhereClause();
        }

        // This query just processes the domains table, performing additional 
        // groupings and applying aggregate functions to calculate discovery data.
        final String domainsQuery
                = /*
                 * SELECT
                 */ " domain,"
                + "           MIN(date) AS activity_start,"
                + "           MAX(date) AS activity_end,"
                + "           SUM(CASE "
                + "                 WHEN artifact_type_id = " + TSK_WEB_DOWNLOAD.getTypeID() + " THEN 1 "
                + "                 ELSE 0 "
                + "               END) AS fileDownloads,"
                + "           SUM(CASE "
                + "                 WHEN artifact_type_id = " + TSK_WEB_HISTORY.getTypeID() + " THEN 1 "
                + "                 ELSE 0 "
                + "               END) AS totalVisits,"
                + "           SUM(CASE "
                + "                 WHEN artifact_type_id = " + TSK_WEB_HISTORY.getTypeID() + " AND"
                + "                      date BETWEEN " + sixtyDaysAgo.getEpochSecond() + " AND " + currentTime.getEpochSecond() + " THEN 1 "
                + "                 ELSE 0 "
                + "               END) AS last60,"
                + "           MAX(data_source_obj_id) AS dataSource "
                + "FROM blackboard_artifacts"
                + "     JOIN (" + domainsTable + ") AS domains_table"
                + "       ON artifact_id = parent_artifact_id "
                + // Add the data source where clause here if present.
                ((dataSourceWhereClause != null) ? "WHERE " + dataSourceWhereClause + " " : "")
                + "GROUP BY " + groupByClause;

        final SleuthkitCase caseDb = key.getSleuthkitCase();
        final CaseDbAccessManager dbManager = caseDb.getCaseDbAccessManager();

        final DomainCallback domainCallback = new DomainCallback(caseDb);
        dbManager.select(domainsQuery, domainCallback);

        if (domainCallback.getSQLException() != null) {
            throw domainCallback.getSQLException();
        }

        if (domainCallback.getTskCoreException() != null) {
            throw domainCallback.getTskCoreException();
        }
        
        if (domainCallback.getInterruptedException() != null) {
            throw domainCallback.getInterruptedException();
        }

        return domainCallback.getResultDomains();
    }

    /**
     * A utility method to transform filters into the necessary SQL statements
     * for the domainsTable query. The complexity of that query requires this
     * transformation process to be conditional. The date time filter is a good
     * example of the type of conditional handling that follows in the method
     * below. If no dateTime filter is supplied, then in order for the query to
     * be correct, an additional clause needs to be added in.
     *
     * @param filters The list of filters to apply create the where clause from.
     *
     * @return The whereClause and havingClause as a pair. These methods are one
     *         to stress that these clauses are tightly coupled.
     */
    Pair<String, String> createWhereAndHavingClause(List<AbstractFilter> filters) {
        final StringJoiner whereClause = new StringJoiner(" OR ");
        final StringJoiner havingClause = new StringJoiner(" AND ");

        String artifactTypeFilter = null;
        boolean hasDateTimeFilter = false;

        for (AbstractFilter filter : filters) {
            if (filter instanceof ArtifactTypeFilter) {
                artifactTypeFilter = filter.getWhereClause();
            } else if (!(filter instanceof DataSourceFilter) && !filter.useAlternateFilter()) {
                if (filter instanceof ArtifactDateRangeFilter) {
                    hasDateTimeFilter = true;
                }

                whereClause.add("(" + filter.getWhereClause() + ")");
                havingClause.add("SUM(CASE WHEN " + filter.getWhereClause() + " THEN 1 ELSE 0 END) > 0");
            }
        }

        if (!hasDateTimeFilter) {
            whereClause.add(ArtifactDateRangeFilter.createAttributeTypeClause());
        }

        String domainAttributeFilter = "attribute_type_id = " + TSK_DOMAIN.getTypeID()
                + " AND value_text <> ''";

        whereClause.add("(" + domainAttributeFilter + ")");
        havingClause.add("SUM(CASE WHEN " + domainAttributeFilter + " THEN 1 ELSE 0 END) > 0");

        return Pair.of(
                whereClause.toString() + ((artifactTypeFilter != null) ? " AND (" + artifactTypeFilter + ")" : ""),
                havingClause.toString()
        );
    }

    /**
     * Callback to handle the result set of the domain query. This callback is
     * responsible for mapping result set rows into ResultDomain objects for
     * display.
     */
    private class DomainCallback implements CaseDbAccessQueryCallback {

        private final List<Result> resultDomains;
        private final SleuthkitCase skc;
        private SQLException sqlCause;
        private TskCoreException coreCause;
<<<<<<< HEAD

        private final Set<String> bannedDomains = new HashSet<String>() {
            {
                add("localhost");
                add("127.0.0.1");
            }
        };
=======
        private InterruptedException interruptedException;
        
        private final Set<String> bannedDomains = new HashSet<String>() {{
           add("localhost");
           add("127.0.0.1");
        }};
>>>>>>> f5fa6f0f

        /**
         * Construct a new DomainCallback object.
         *
         * @param skc The case database for the query being performed.
         */
        private DomainCallback(SleuthkitCase skc) {
            this.resultDomains = new ArrayList<>();
            this.skc = skc;
        }

        @Override
        public void process(ResultSet resultSet) {
            try {
                resultSet.setFetchSize(500);

                while (resultSet.next()) {
                    if(Thread.currentThread().isInterrupted()) {
                        throw new InterruptedException();
                    }
                    
                    String domain = resultSet.getString("domain");

                    if (bannedDomains.contains(domain)) {
                        // Skip banned domains
                        // Domain names are lowercased in the SQL query
                        continue;
                    }

                    Long activityStart = resultSet.getLong("activity_start");
                    if (resultSet.wasNull()) {
                        activityStart = null;
                    }
                    Long activityEnd = resultSet.getLong("activity_end");
                    if (resultSet.wasNull()) {
                        activityEnd = null;
                    }
                    Long filesDownloaded = resultSet.getLong("fileDownloads");
                    if (resultSet.wasNull()) {
                        filesDownloaded = null;
                    }
                    Long totalVisits = resultSet.getLong("totalVisits");
                    if (resultSet.wasNull()) {
                        totalVisits = null;
                    }

                    Long visitsInLast60 = resultSet.getLong("last60");
                    if (resultSet.wasNull()) {
                        visitsInLast60 = null;
                    }
                    Long dataSourceID = resultSet.getLong("dataSource");

                    Content dataSource = skc.getContentById(dataSourceID);

                    resultDomains.add(new ResultDomain(domain, activityStart,
                            activityEnd, totalVisits, visitsInLast60, filesDownloaded, dataSource));
                }
            } catch (SQLException ex) {
                this.sqlCause = ex;
            } catch (TskCoreException ex) {
                this.coreCause = ex;
            } catch (InterruptedException ex) {
                this.interruptedException = ex;
            }
        }

        /**
         * Get the list of Result object for the domains which were in the
         * search results.
         *
         * @return The list of Result object for the domains which were in the
         *         search results.
         */
        private List<Result> getResultDomains() {
            return Collections.unmodifiableList(this.resultDomains);
        }

        /**
         * Get the SQLEception in an exception occurred.
         *
         * @return The SQLEception in an exception occurred.
         */
        private SQLException getSQLException() {
            return this.sqlCause;
        }

        /**
         * Get the TskCoreException if a SQL exception occurred.
         *
         * @return The TskCoreException if a tsk core exception occurred.
         */
        private TskCoreException getTskCoreException() {
            return this.coreCause;
        }
        
        /**
         * Get the interrupted exception if the processing thread was interrupted.
         *
         * @return The interrupted exception or null if none was thrown.
         */
        private InterruptedException getInterruptedException() {
            return this.interruptedException;
        }
    }
}<|MERGE_RESOLUTION|>--- conflicted
+++ resolved
@@ -56,26 +56,17 @@
 class DomainSearchCacheLoader extends CacheLoader<SearchKey, Map<GroupKey, List<Result>>> {
 
     @Override
-<<<<<<< HEAD
-    public Map<GroupKey, List<Result>> load(SearchKey key) throws DiscoveryException, SQLException, TskCoreException {
+    public Map<GroupKey, List<Result>> load(SearchKey key) throws DiscoveryException, SQLException, TskCoreException, InterruptedException {
         List<Result> domainResults = getResultDomainsFromDatabase(key);
-=======
-    public Map<GroupKey, List<Result>> load(SearchKey key) throws DiscoveryException, SQLException, TskCoreException, InterruptedException {
-
-        List<Result> domainResults = getResultDomainsFromDatabase(key);
-
         // Apply secondary in memory filters
         for (AbstractFilter filter : key.getFilters()) {
             if(Thread.currentThread().isInterrupted()) {
                 throw new InterruptedException();
-            }
-            
+            }      
             if (filter.useAlternateFilter()) {
                 domainResults = filter.applyAlternateFilter(domainResults, key.getSleuthkitCase(), key.getCentralRepository());
             }
         }
-        
->>>>>>> f5fa6f0f
         // Grouping by CR Frequency, for example, will require further processing
         // in order to make the correct decision. The attribute types that require
         // more information implement their logic by overriding `addAttributeToResults`.
@@ -83,15 +74,10 @@
         searchAttributes.add(key.getGroupAttributeType());
         searchAttributes.addAll(key.getFileSortingMethod().getRequiredAttributes());
         for (AttributeType attr : searchAttributes) {
-<<<<<<< HEAD
-            attr.addAttributeToResults(domainResults,
-=======
             if(Thread.currentThread().isInterrupted()) {
                 throw new InterruptedException();
-            }
-            
+            }       
             attr.addAttributeToResults(domainResults, 
->>>>>>> f5fa6f0f
                     key.getSleuthkitCase(), key.getCentralRepository());
         }
         // Apply secondary in memory filters
@@ -269,22 +255,12 @@
         private final SleuthkitCase skc;
         private SQLException sqlCause;
         private TskCoreException coreCause;
-<<<<<<< HEAD
-
-        private final Set<String> bannedDomains = new HashSet<String>() {
-            {
-                add("localhost");
-                add("127.0.0.1");
-            }
-        };
-=======
         private InterruptedException interruptedException;
         
         private final Set<String> bannedDomains = new HashSet<String>() {{
            add("localhost");
            add("127.0.0.1");
         }};
->>>>>>> f5fa6f0f
 
         /**
          * Construct a new DomainCallback object.
