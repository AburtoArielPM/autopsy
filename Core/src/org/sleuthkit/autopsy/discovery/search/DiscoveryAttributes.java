--- conflicted
+++ resolved
@@ -986,15 +986,9 @@
          */
         public static List<GroupingAttributeType> getOptionsForGroupingForDomains() {
             if (CentralRepository.isEnabled()) {
-<<<<<<< HEAD
-                return Arrays.asList(FREQUENCY, LAST_ACTIVITY_DATE, FIRST_ACTIVITY_DATE, PAGE_VIEWS, PREVIOUSLY_NOTABLE);
+                return Arrays.asList(FREQUENCY, LAST_ACTIVITY_DATE, FIRST_ACTIVITY_DATE, PAGE_VIEWS, PREVIOUSLY_NOTABLE, DOMAIN_CATEGORY);
             } else {
-                return Arrays.asList(LAST_ACTIVITY_DATE, FIRST_ACTIVITY_DATE, PAGE_VIEWS);
-=======
-                return Arrays.asList(FREQUENCY, MOST_RECENT_DATE, FIRST_DATE, PAGE_VIEWS, PREVIOUSLY_NOTABLE, DOMAIN_CATEGORY);
-            } else {
-                return Arrays.asList(MOST_RECENT_DATE, FIRST_DATE, PAGE_VIEWS, DOMAIN_CATEGORY);
->>>>>>> 0a9f9dd8
+                return Arrays.asList(LAST_ACTIVITY_DATE, FIRST_ACTIVITY_DATE, PAGE_VIEWS, DOMAIN_CATEGORY);
             }
         }
     }
