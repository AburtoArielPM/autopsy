--- conflicted
+++ resolved
@@ -265,11 +265,7 @@
         getInputMap(JComponent.WHEN_ANCESTOR_OF_FOCUSED_COMPONENT).put(AddBookmarkTagAction.BOOKMARK_SHORTCUT, "addBookmarkTag"); //NON-NLS
         getActionMap().put("addBookmarkTag", new AddBookmarkTagAction()); //NON-NLS
         getInputMap(JComponent.WHEN_ANCESTOR_OF_FOCUSED_COMPONENT).put(ExternalViewerShortcutAction.EXTERNAL_VIEWER_SHORTCUT, "useExternalViewer"); //NON-NLS 
-<<<<<<< HEAD
-        getActionMap().put("useExternalViewer", new ExternalViewerShortcutAction()); //NON-NLS
-=======
         getActionMap().put("useExternalViewer", ExternalViewerShortcutAction.getInstance()); //NON-NLS
->>>>>>> 11dc1670
         this.controller = controller;
 
         //create linked result and content views
