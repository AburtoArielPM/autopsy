/*
 * Autopsy Forensic Browser
 *
 * Copyright 2011-2017 Basis Technology Corp.
 * Contact: carrier <at> sleuthkit <dot> org
 *
 * Licensed under the Apache License, Version 2.0 (the "License");
 * you may not use this file except in compliance with the License.
 * You may obtain a copy of the License at
 *
 *     http://www.apache.org/licenses/LICENSE-2.0
 *
 * Unless required by applicable law or agreed to in writing, software
 * distributed under the License is distributed on an "AS IS" BASIS,
 * WITHOUT WARRANTIES OR CONDITIONS OF ANY KIND, either express or implied.
 * See the License for the specific language governing permissions and
 * limitations under the License.
 */
package org.sleuthkit.autopsy.communications;

import java.util.HashMap;
import java.util.List;
import java.util.Map;
import java.util.Map.Entry;
import java.util.logging.Level;
import java.util.stream.Collectors;
import javax.swing.JCheckBox;
import org.openide.explorer.ExplorerManager;
import org.openide.nodes.AbstractNode;
import org.sleuthkit.autopsy.casemodule.Case;
import org.sleuthkit.autopsy.coreutils.Logger;
import org.sleuthkit.autopsy.coreutils.ThreadConfined;
import org.sleuthkit.datamodel.Account;
import org.sleuthkit.datamodel.AccountTypeFilter;
import org.sleuthkit.datamodel.CommunicationsFilter;
import org.sleuthkit.datamodel.CommunicationsManager;
import org.sleuthkit.datamodel.DataSource;
import org.sleuthkit.datamodel.DeviceFilter;
import org.sleuthkit.datamodel.TskCoreException;

/**
 * Panel that holds the Filter control widgets and translates user filtering
 * changes into queries against the CommunicationsManager.
 */
final public class FiltersPanel extends javax.swing.JPanel {

    private static final Logger logger = Logger.getLogger(FiltersPanel.class.getName());
    private static final long serialVersionUID = 1L;

    private ExplorerManager em;

    @ThreadConfined(type = ThreadConfined.ThreadType.AWT)
    private final Map<Account.Type, JCheckBox> accountTypeMap = new HashMap<>();
    @ThreadConfined(type = ThreadConfined.ThreadType.AWT)
    private final Map<String, JCheckBox> devicesMap = new HashMap<>();

    public FiltersPanel() {
        initComponents();
        updateAndApplyFilters();
    }

    /**
     * Update the filter widgets, and apply them.
     */
    void updateAndApplyFilters() {
        updateAccountTypeFilter();
        updateDeviceFilter();
        if (em != null) {
            applyFilters();
        }
    }

    @Override
    public void addNotify() {
        super.addNotify();
        /*
         * Since we get the exploreremanager from the parent JComponenet, wait
         * till this FiltersPanel is actaully added to a parent.
         */
        em = ExplorerManager.find(this);
    }

    /**
     * Populate the Account Types filter widgets
     */
    private void updateAccountTypeFilter() {

        //TODO: something like this commented code could be used to show only
        //the account types that are found:
        //final CommunicationsManager communicationsManager = Case.getCurrentCase().getSleuthkitCase().getCommunicationsManager();
        //List<Account.Type> accountTypesInUse = communicationsManager.getAccountTypesInUse();
        //accountTypesInUSe.forEach(...)
        Account.Type.PREDEFINED_ACCOUNT_TYPES.forEach(
                type -> {
                    if (type.equals(Account.Type.CREDIT_CARD)) {
                        //don't show a check box for credit cards
                    } else if (type.equals(Account.Type.DEVICE)) {
                        //don't show a check box fro device
                    } else {
                        accountTypeMap.computeIfAbsent(type, t -> {
                            final JCheckBox jCheckBox = new JCheckBox(
                                    "<html><table cellpadding=0><tr><td><img src=\""
                                    + FiltersPanel.class.getResource("/org/sleuthkit/autopsy/communications/images/"
                                            + AccountUtils.getIconFileName(type))
                                    + "\"/></td><td width=" + 3 + "><td>" + type.getDisplayName() + "</td></tr></table></html>",
                                    true
                            );
                            accountTypePane.add(jCheckBox);
                            return jCheckBox;
                        });
                    }
                }
        );
    }

    /**
     * Populate the devices filter widgets
     */
    private void updateDeviceFilter() {
        try {
            final List<DataSource> dataSources = Case.getCurrentCase().getSleuthkitCase().getDataSources();
            dataSources.forEach(
                    dataSource -> devicesMap.computeIfAbsent(dataSource.getDeviceId(), ds -> {
                        final JCheckBox jCheckBox = new JCheckBox(dataSource.getDeviceId(), true);
                        devicesPane.add(jCheckBox);
                        return jCheckBox;
                    })
            );
        } catch (IllegalStateException ex) {
            logger.log(Level.WARNING, "Communications Visualization Tool opened with no open case.", ex);
        } catch (TskCoreException tskCoreException) {
            logger.log(Level.SEVERE, "There was a error loading the datasources for the case.", tskCoreException);
        }
    }

    /**
     * This method is called from within the constructor to initialize the form.
     * WARNING: Do NOT modify this code. The content of this method is always
     * regenerated by the Form Editor.
     */
    @SuppressWarnings("unchecked")
    // <editor-fold defaultstate="collapsed" desc="Generated Code">//GEN-BEGIN:initComponents
    private void initComponents() {

        jList1.setModel(new javax.swing.AbstractListModel<String>() {
            String[] strings = { "Item 1", "Item 2", "Item 3", "Item 4", "Item 5" };
            public int getSize() { return strings.length; }
            public String getElementAt(int i) { return strings[i]; }
        });
        jScrollPane1.setViewportView(jList1);

        applyFiltersButton.setIcon(new javax.swing.ImageIcon(getClass().getResource("/org/sleuthkit/autopsy/communications/images/control-double.png"))); // NOI18N
        applyFiltersButton.setText(org.openide.util.NbBundle.getMessage(FiltersPanel.class, "FiltersPanel.applyFiltersButton.text")); // NOI18N
        applyFiltersButton.setHorizontalTextPosition(javax.swing.SwingConstants.LEADING);
        applyFiltersButton.setPreferredSize(null);
        applyFiltersButton.addActionListener(new java.awt.event.ActionListener() {
            public void actionPerformed(java.awt.event.ActionEvent evt) {
                applyFiltersButtonActionPerformed(evt);
            }
        });

        filtersTitleLabel.setFont(new java.awt.Font("Tahoma", 0, 16)); // NOI18N
        filtersTitleLabel.setIcon(new javax.swing.ImageIcon(getClass().getResource("/org/sleuthkit/autopsy/communications/images/funnel.png"))); // NOI18N
        filtersTitleLabel.setText(org.openide.util.NbBundle.getMessage(FiltersPanel.class, "FiltersPanel.filtersTitleLabel.text")); // NOI18N

        accountTypePane.setBorder(javax.swing.BorderFactory.createEtchedBorder());
        accountTypePane.setLayout(new javax.swing.BoxLayout(accountTypePane, javax.swing.BoxLayout.Y_AXIS));

        unCheckAllAccountTypesButton.setText(org.openide.util.NbBundle.getMessage(FiltersPanel.class, "FiltersPanel.unCheckAllAccountTypesButton.text")); // NOI18N
        unCheckAllAccountTypesButton.addActionListener(new java.awt.event.ActionListener() {
            public void actionPerformed(java.awt.event.ActionEvent evt) {
                unCheckAllAccountTypesButtonActionPerformed(evt);
            }
        });

        accountTypesLabel.setIcon(new javax.swing.ImageIcon(getClass().getResource("/org/sleuthkit/autopsy/images/accounts.png"))); // NOI18N
        accountTypesLabel.setText(org.openide.util.NbBundle.getMessage(FiltersPanel.class, "FiltersPanel.accountTypesLabel.text")); // NOI18N

        checkAllAccountTypesButton.setText(org.openide.util.NbBundle.getMessage(FiltersPanel.class, "FiltersPanel.checkAllAccountTypesButton.text")); // NOI18N
        checkAllAccountTypesButton.addActionListener(new java.awt.event.ActionListener() {
            public void actionPerformed(java.awt.event.ActionEvent evt) {
                checkAllAccountTypesButtonActionPerformed(evt);
            }
        });

        javax.swing.GroupLayout jPanel2Layout = new javax.swing.GroupLayout(jPanel2);
        jPanel2.setLayout(jPanel2Layout);
        jPanel2Layout.setHorizontalGroup(
            jPanel2Layout.createParallelGroup(javax.swing.GroupLayout.Alignment.LEADING)
            .addGroup(jPanel2Layout.createSequentialGroup()
                .addGroup(jPanel2Layout.createParallelGroup(javax.swing.GroupLayout.Alignment.LEADING)
                    .addGroup(javax.swing.GroupLayout.Alignment.TRAILING, jPanel2Layout.createSequentialGroup()
                        .addContainerGap(43, Short.MAX_VALUE)
                        .addComponent(unCheckAllAccountTypesButton)
                        .addPreferredGap(javax.swing.LayoutStyle.ComponentPlacement.RELATED)
                        .addComponent(checkAllAccountTypesButton))
                    .addComponent(accountTypesLabel)
                    .addComponent(accountTypePane, javax.swing.GroupLayout.DEFAULT_SIZE, javax.swing.GroupLayout.DEFAULT_SIZE, Short.MAX_VALUE))
                .addGap(0, 0, 0))
        );
        jPanel2Layout.setVerticalGroup(
            jPanel2Layout.createParallelGroup(javax.swing.GroupLayout.Alignment.LEADING)
            .addGroup(jPanel2Layout.createSequentialGroup()
                .addComponent(accountTypesLabel)
                .addPreferredGap(javax.swing.LayoutStyle.ComponentPlacement.RELATED)
                .addComponent(accountTypePane, javax.swing.GroupLayout.DEFAULT_SIZE, 189, Short.MAX_VALUE)
                .addPreferredGap(javax.swing.LayoutStyle.ComponentPlacement.RELATED)
                .addGroup(jPanel2Layout.createParallelGroup(javax.swing.GroupLayout.Alignment.BASELINE)
                    .addComponent(checkAllAccountTypesButton)
                    .addComponent(unCheckAllAccountTypesButton))
                .addGap(0, 0, 0))
        );

        unCheckAllDevicesButton.setText(org.openide.util.NbBundle.getMessage(FiltersPanel.class, "FiltersPanel.unCheckAllDevicesButton.text")); // NOI18N
        unCheckAllDevicesButton.addActionListener(new java.awt.event.ActionListener() {
            public void actionPerformed(java.awt.event.ActionEvent evt) {
                unCheckAllDevicesButtonActionPerformed(evt);
            }
        });

        devicesLabel.setIcon(new javax.swing.ImageIcon(getClass().getResource("/org/sleuthkit/autopsy/communications/images/image.png"))); // NOI18N
        devicesLabel.setText(org.openide.util.NbBundle.getMessage(FiltersPanel.class, "FiltersPanel.devicesLabel.text")); // NOI18N

        checkAllDevicesButton.setText(org.openide.util.NbBundle.getMessage(FiltersPanel.class, "FiltersPanel.checkAllDevicesButton.text")); // NOI18N
        checkAllDevicesButton.addActionListener(new java.awt.event.ActionListener() {
            public void actionPerformed(java.awt.event.ActionEvent evt) {
                checkAllDevicesButtonActionPerformed(evt);
            }
        });

        devicesPane.setBorder(javax.swing.BorderFactory.createEtchedBorder());
        devicesPane.setLayout(new javax.swing.BoxLayout(devicesPane, javax.swing.BoxLayout.Y_AXIS));

        javax.swing.GroupLayout jPanel3Layout = new javax.swing.GroupLayout(jPanel3);
        jPanel3.setLayout(jPanel3Layout);
        jPanel3Layout.setHorizontalGroup(
            jPanel3Layout.createParallelGroup(javax.swing.GroupLayout.Alignment.LEADING)
            .addGroup(jPanel3Layout.createSequentialGroup()
                .addComponent(devicesLabel)
                .addContainerGap(javax.swing.GroupLayout.DEFAULT_SIZE, Short.MAX_VALUE))
            .addComponent(devicesPane, javax.swing.GroupLayout.DEFAULT_SIZE, javax.swing.GroupLayout.DEFAULT_SIZE, Short.MAX_VALUE)
            .addGroup(jPanel3Layout.createSequentialGroup()
                .addContainerGap(javax.swing.GroupLayout.DEFAULT_SIZE, Short.MAX_VALUE)
                .addComponent(unCheckAllDevicesButton)
                .addPreferredGap(javax.swing.LayoutStyle.ComponentPlacement.RELATED)
                .addComponent(checkAllDevicesButton))
        );
        jPanel3Layout.setVerticalGroup(
            jPanel3Layout.createParallelGroup(javax.swing.GroupLayout.Alignment.LEADING)
            .addGroup(jPanel3Layout.createSequentialGroup()
                .addGap(0, 0, 0)
                .addComponent(devicesLabel)
                .addPreferredGap(javax.swing.LayoutStyle.ComponentPlacement.RELATED)
                .addComponent(devicesPane, javax.swing.GroupLayout.DEFAULT_SIZE, 86, Short.MAX_VALUE)
                .addPreferredGap(javax.swing.LayoutStyle.ComponentPlacement.RELATED)
                .addGroup(jPanel3Layout.createParallelGroup(javax.swing.GroupLayout.Alignment.BASELINE)
                    .addComponent(checkAllDevicesButton)
                    .addComponent(unCheckAllDevicesButton))
                .addGap(0, 0, 0))
        );

        javax.swing.GroupLayout layout = new javax.swing.GroupLayout(this);
        this.setLayout(layout);
        layout.setHorizontalGroup(
            layout.createParallelGroup(javax.swing.GroupLayout.Alignment.LEADING)
            .addGroup(javax.swing.GroupLayout.Alignment.TRAILING, layout.createSequentialGroup()
                .addContainerGap()
                .addGroup(layout.createParallelGroup(javax.swing.GroupLayout.Alignment.TRAILING)
                    .addComponent(jPanel2, javax.swing.GroupLayout.DEFAULT_SIZE, javax.swing.GroupLayout.DEFAULT_SIZE, Short.MAX_VALUE)
                    .addComponent(jPanel3, javax.swing.GroupLayout.Alignment.LEADING, javax.swing.GroupLayout.DEFAULT_SIZE, javax.swing.GroupLayout.DEFAULT_SIZE, Short.MAX_VALUE)
                    .addGroup(javax.swing.GroupLayout.Alignment.LEADING, layout.createSequentialGroup()
                        .addComponent(filtersTitleLabel)
                        .addPreferredGap(javax.swing.LayoutStyle.ComponentPlacement.RELATED, javax.swing.GroupLayout.DEFAULT_SIZE, Short.MAX_VALUE)
                        .addComponent(applyFiltersButton, javax.swing.GroupLayout.PREFERRED_SIZE, 83, javax.swing.GroupLayout.PREFERRED_SIZE)))
                .addContainerGap())
        );
        layout.setVerticalGroup(
            layout.createParallelGroup(javax.swing.GroupLayout.Alignment.LEADING)
            .addGroup(layout.createSequentialGroup()
                .addContainerGap()
                .addGroup(layout.createParallelGroup(javax.swing.GroupLayout.Alignment.BASELINE)
                    .addComponent(filtersTitleLabel)
                    .addComponent(applyFiltersButton, javax.swing.GroupLayout.PREFERRED_SIZE, javax.swing.GroupLayout.DEFAULT_SIZE, javax.swing.GroupLayout.PREFERRED_SIZE))
                .addGap(18, 18, 18)
                .addComponent(jPanel3, javax.swing.GroupLayout.DEFAULT_SIZE, javax.swing.GroupLayout.DEFAULT_SIZE, Short.MAX_VALUE)
                .addPreferredGap(javax.swing.LayoutStyle.ComponentPlacement.UNRELATED)
                .addComponent(jPanel2, javax.swing.GroupLayout.DEFAULT_SIZE, javax.swing.GroupLayout.DEFAULT_SIZE, Short.MAX_VALUE)
                .addContainerGap(javax.swing.GroupLayout.DEFAULT_SIZE, Short.MAX_VALUE))
        );
    }// </editor-fold>//GEN-END:initComponents

    private void applyFiltersButtonActionPerformed(java.awt.event.ActionEvent evt) {//GEN-FIRST:event_applyFiltersButtonActionPerformed
        applyFilters();
    }//GEN-LAST:event_applyFiltersButtonActionPerformed

<<<<<<< HEAD
        /*
         * When the apply button is pressed, query for accounts using the
         * selected filters, and send the results to the AccountsBrowser via the
         * ExplorerManager.
         *
         * TODO: This will need to be adapted to any changes in the
         * Comunications Manager API, such as using Filter objcts built from the
         * state of the checkboxes and the result types changing from Accounts
         * to AccountDeviceInstances
         */
        try {
            List<AccountDeviceInstance> accountDeviceInstances = new ArrayList<>();
            CommunicationsFilter commsFilter = new CommunicationsFilter();
            commsFilter.addAndFilter(getDeviceFilter());
=======
    /**
     * Query for accounts using the selected filters, and send the results to
     * the AccountsBrowser via the ExplorerManager.
     */
    private void applyFilters() {
        CommunicationsFilter commsFilter = new CommunicationsFilter();
        commsFilter.addAndFilter(getDevceFilter());
        commsFilter.addAndFilter(getAccountTypeFilter());
>>>>>>> 074394f2

        try {
            final CommunicationsManager commsManager = Case.getCurrentCase().getSleuthkitCase().getCommunicationsManager();

            List<AccountDeviceInstanceKey> accountDeviceInstanceKeys =
                    commsManager.getAccountDeviceInstancesWithRelationships(commsFilter)
                            .stream()
                            .map(adi -> new AccountDeviceInstanceKey(adi, commsFilter))
                            .collect(Collectors.toList());

            em.setRootContext(new AbstractNode(new AccountsRootChildren(accountDeviceInstanceKeys, commsManager)));
        } catch (TskCoreException ex) {
            logger.log(Level.SEVERE, "There was a error loading the accounts.", ex);
        }
    }

<<<<<<< HEAD
    private DeviceFilter getDeviceFilter() {
=======
    /**
     * Get a DeviceFilter that matches the state of the UI widgets.
     *
     * @return a DeviceFilter
     */
    private DeviceFilter getDevceFilter() {
>>>>>>> 074394f2
        DeviceFilter deviceFilter = new DeviceFilter(devicesMap.entrySet().stream()
                .filter(entry -> entry.getValue().isSelected())
                .map(Entry::getKey).collect(Collectors.toSet()));
        return deviceFilter;
    }

    /**
     * Get an AccountTypeFilter that matches the state of the UI widgets
     *
     * @return an AccountTypeFilter
     */
    private AccountTypeFilter getAccountTypeFilter() {
        AccountTypeFilter accountTypeFilter = new AccountTypeFilter(accountTypeMap.entrySet().stream()
                .filter(entry -> entry.getValue().isSelected())
                .map(entry -> entry.getKey()).collect(Collectors.toSet()));
        return accountTypeFilter;
    }

    /**
     * Set the selection state of all the account type check boxes
     *
     * @param selected The selection state to set the check boxes to.
     */
    @ThreadConfined(type = ThreadConfined.ThreadType.AWT)
    private void setAllAccountTypesSelected(boolean selected) {
        setAllSelected(accountTypeMap, selected);
    }

    /**
     * Set the selection state of all the device check boxes
     *
     * @param selected The selection state to set the check boxes to.
     */
    @ThreadConfined(type = ThreadConfined.ThreadType.AWT)
    private void setAllDevicesSelected(boolean selected) {
        setAllSelected(devicesMap, selected);
    }

    /**
     * Helper method that sets all the checkboxes in the given map to the given
     * selection state.
     *
     * @param map      A map from anything to JCheckBoxes.
     * @param selected The selection state to set all the checkboxes to.
     */
    @ThreadConfined(type = ThreadConfined.ThreadType.AWT)
    private void setAllSelected(Map<?, JCheckBox> map, boolean selected) {
        map.values().forEach(box -> box.setSelected(selected));
    }
    private void unCheckAllAccountTypesButtonActionPerformed(java.awt.event.ActionEvent evt) {//GEN-FIRST:event_unCheckAllAccountTypesButtonActionPerformed
        setAllAccountTypesSelected(false);
    }//GEN-LAST:event_unCheckAllAccountTypesButtonActionPerformed

    private void checkAllAccountTypesButtonActionPerformed(java.awt.event.ActionEvent evt) {//GEN-FIRST:event_checkAllAccountTypesButtonActionPerformed
        setAllAccountTypesSelected(true);
    }//GEN-LAST:event_checkAllAccountTypesButtonActionPerformed

    private void unCheckAllDevicesButtonActionPerformed(java.awt.event.ActionEvent evt) {//GEN-FIRST:event_unCheckAllDevicesButtonActionPerformed
        setAllDevicesSelected(false);
    }//GEN-LAST:event_unCheckAllDevicesButtonActionPerformed

    private void checkAllDevicesButtonActionPerformed(java.awt.event.ActionEvent evt) {//GEN-FIRST:event_checkAllDevicesButtonActionPerformed
        setAllDevicesSelected(true);
    }//GEN-LAST:event_checkAllDevicesButtonActionPerformed


    // Variables declaration - do not modify//GEN-BEGIN:variables
    private final javax.swing.JPanel accountTypePane = new javax.swing.JPanel();
    private final javax.swing.JLabel accountTypesLabel = new javax.swing.JLabel();
    private final javax.swing.JButton applyFiltersButton = new javax.swing.JButton();
    private final javax.swing.JButton checkAllAccountTypesButton = new javax.swing.JButton();
    private final javax.swing.JButton checkAllDevicesButton = new javax.swing.JButton();
    private final javax.swing.JLabel devicesLabel = new javax.swing.JLabel();
    private final javax.swing.JPanel devicesPane = new javax.swing.JPanel();
    private final javax.swing.JLabel filtersTitleLabel = new javax.swing.JLabel();
    private final javax.swing.JList<String> jList1 = new javax.swing.JList<>();
    private final javax.swing.JPanel jPanel2 = new javax.swing.JPanel();
    private final javax.swing.JPanel jPanel3 = new javax.swing.JPanel();
    private final javax.swing.JScrollPane jScrollPane1 = new javax.swing.JScrollPane();
    private final javax.swing.JButton unCheckAllAccountTypesButton = new javax.swing.JButton();
    private final javax.swing.JButton unCheckAllDevicesButton = new javax.swing.JButton();
    // End of variables declaration//GEN-END:variables
}<|MERGE_RESOLUTION|>--- conflicted
+++ resolved
@@ -293,31 +293,14 @@
         applyFilters();
     }//GEN-LAST:event_applyFiltersButtonActionPerformed
 
-<<<<<<< HEAD
-        /*
-         * When the apply button is pressed, query for accounts using the
-         * selected filters, and send the results to the AccountsBrowser via the
-         * ExplorerManager.
-         *
-         * TODO: This will need to be adapted to any changes in the
-         * Comunications Manager API, such as using Filter objcts built from the
-         * state of the checkboxes and the result types changing from Accounts
-         * to AccountDeviceInstances
-         */
-        try {
-            List<AccountDeviceInstance> accountDeviceInstances = new ArrayList<>();
-            CommunicationsFilter commsFilter = new CommunicationsFilter();
-            commsFilter.addAndFilter(getDeviceFilter());
-=======
     /**
      * Query for accounts using the selected filters, and send the results to
      * the AccountsBrowser via the ExplorerManager.
      */
     private void applyFilters() {
         CommunicationsFilter commsFilter = new CommunicationsFilter();
-        commsFilter.addAndFilter(getDevceFilter());
+        commsFilter.addAndFilter(getDeviceFilter());
         commsFilter.addAndFilter(getAccountTypeFilter());
->>>>>>> 074394f2
 
         try {
             final CommunicationsManager commsManager = Case.getCurrentCase().getSleuthkitCase().getCommunicationsManager();
@@ -334,16 +317,12 @@
         }
     }
 
-<<<<<<< HEAD
-    private DeviceFilter getDeviceFilter() {
-=======
     /**
      * Get a DeviceFilter that matches the state of the UI widgets.
      *
      * @return a DeviceFilter
      */
-    private DeviceFilter getDevceFilter() {
->>>>>>> 074394f2
+    private DeviceFilter getDeviceFilter() {
         DeviceFilter deviceFilter = new DeviceFilter(devicesMap.entrySet().stream()
                 .filter(entry -> entry.getValue().isSelected())
                 .map(Entry::getKey).collect(Collectors.toSet()));
