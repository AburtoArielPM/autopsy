/*
 * 
 * Autopsy Forensic Browser
 * 
 * Copyright 2018 Basis Technology Corp.
 * Contact: carrier <at> sleuthkit <dot> org
 * 
 * Licensed under the Apache License, Version 2.0 (the "License");
 * you may not use this file except in compliance with the License.
 * You may obtain a copy of the License at
 * 
 *     http://www.apache.org/licenses/LICENSE-2.0
 * 
 * Unless required by applicable law or agreed to in writing, software
 * distributed under the License is distributed on an "AS IS" BASIS,
 * WITHOUT WARRANTIES OR CONDITIONS OF ANY KIND, either express or implied.
 * See the License for the specific language governing permissions and
 * limitations under the License.
 */
package org.sleuthkit.autopsy.datamodel;

import java.util.HashMap;
import java.util.LinkedHashMap;
import java.util.List;
import java.util.Map;
import java.util.concurrent.Callable;
import java.util.logging.Level;
import org.openide.nodes.ChildFactory;
import org.openide.nodes.Children;
import org.openide.nodes.Node;
import org.openide.nodes.Sheet;
import org.openide.util.NbBundle;
import org.openide.util.lookup.Lookups;
import org.sleuthkit.autopsy.casemodule.Case;
import org.sleuthkit.autopsy.casemodule.NoCurrentCaseException;
import org.sleuthkit.autopsy.centralrepository.datamodel.CentralRepositoryFile;
import org.sleuthkit.autopsy.commonfilesearch.FileInstanceNodeGenerator;
import org.sleuthkit.autopsy.commonfilesearch.SleuthkitCaseFileInstanceMetadata;
import org.sleuthkit.autopsy.commonfilesearch.Md5Metadata;
import org.sleuthkit.autopsy.coreutils.Logger;
import org.sleuthkit.datamodel.AbstractFile;
import org.sleuthkit.datamodel.SleuthkitCase;
import org.sleuthkit.datamodel.TskCoreException;

/**
 * Represents a common files match - two or more files which appear to be the
 * same file and appear as children of this node. This node will simply contain
 * the MD5 of the matched files, the data sources those files were found within,
 * and a count of the instances represented by the md5.
 */
public class Md5Node extends DisplayableItemNode {

    private static final Logger LOGGER = Logger.getLogger(Md5Node.class.getName());

    private final String md5Hash;
    private final int commonFileCount;
    private final String dataSources;

    public Md5Node(Md5Metadata data) {
<<<<<<< HEAD
        super(Children.create(
                new FileInstanceNodeFactory(data), true),
                Lookups.singleton(data.getMd5()));

=======
        super(Children.createLazy(new Md5ChildCallable(data)), Lookups.singleton(data.getMd5()));
>>>>>>> 6ce45971
        this.commonFileCount = data.size();
        this.dataSources = String.join(", ", data.getDataSources());
        this.md5Hash = data.getMd5();

        this.setDisplayName(this.md5Hash);
    }
    
    private static class Md5ChildCallable implements Callable<Children> {
        private final Md5Metadata key;
        private Md5ChildCallable(Md5Metadata key) {
            this.key = key;
        }
        @Override
        public Children call() throws Exception {
            //Check, somehow, that your key has children,
            //e.g., create "hasChildren" on the object
            //to look in the database to see whether
            //the object has children;
            //if it doesn't have children, return a leaf:
            if (key.getMetadata().isEmpty()) {
                return Children.LEAF;
            } else {
                return Children.create(new FileInstanceNodeFactory(key), true);
            }
        }
    }

    int getCommonFileCount() {
        return this.commonFileCount;
    }

    String getDataSources() {
        return this.dataSources;
    }

    public String getMd5() {
        return this.md5Hash;
    }

    @Override
    protected Sheet createSheet() {
        Sheet sheet = new Sheet();
        Sheet.Set sheetSet = sheet.get(Sheet.PROPERTIES);
        if (sheetSet == null) {
            sheetSet = Sheet.createPropertiesSet();
            sheet.put(sheetSet);
        }

        Map<String, Object> map = new LinkedHashMap<>();
        fillPropertyMap(map, this);

        final String NO_DESCR = Bundle.AbstractFsContentNode_noDesc_text();
        for (Md5Node.CommonFileParentPropertyType propType : Md5Node.CommonFileParentPropertyType.values()) {
            final String propString = propType.toString();
            sheetSet.put(new NodeProperty<>(propString, propString, NO_DESCR, map.get(propString)));
        }

        return sheet;
    }

    /**
     * Fill map with AbstractFile properties
     *
     * @param map map with preserved ordering, where property names/values are
     * put
     * @param node The item to get properties for.
     */
    static private void fillPropertyMap(Map<String, Object> map, Md5Node node) {
        map.put(CommonFileParentPropertyType.File.toString(), node.getMd5());
        map.put(CommonFileParentPropertyType.InstanceCount.toString(), node.getCommonFileCount());
        map.put(CommonFileParentPropertyType.DataSource.toString(), node.getDataSources());
    }

    @Override
    public <T> T accept(DisplayableItemNodeVisitor<T> visitor) {
        return visitor.visit(this);
    }

    @Override
    public boolean isLeafTypeNode() {
        return false;
    }

    @Override
    public String getItemType() {
        return getClass().getName();
    }

    /**
     * Child generator for <code>SleuthkitCaseFileInstanceNode</code> of
     * <code>Md5Node</code>.
     */
    static class FileInstanceNodeFactory extends ChildFactory<FileInstanceNodeGenerator> {

        private Map<Long, AbstractFile> cachedFiles;
        
        private final Md5Metadata descendants;

        FileInstanceNodeFactory(Md5Metadata descendants) {
            this.descendants = descendants;
            this.cachedFiles = new HashMap<>();
        }

        @Override
        protected Node createNodeForKey(FileInstanceNodeGenerator file) {
            return file.generateNode();
        }

        @Override
        protected boolean createKeys(List<FileInstanceNodeGenerator> list) {
            list.addAll(this.descendants.getMetadata());
            return true;
        }
    }

    @NbBundle.Messages({
        "CommonFileParentPropertyType.fileColLbl=File",
        "CommonFileParentPropertyType.instanceColLbl=Instance Count",
        "CommonFileParentPropertyType.dataSourceColLbl=Data Source"})
    public enum CommonFileParentPropertyType {

        File(Bundle.CommonFileParentPropertyType_fileColLbl()),
        InstanceCount(Bundle.CommonFileParentPropertyType_instanceColLbl()),
        DataSource(Bundle.CommonFileParentPropertyType_dataSourceColLbl());

        final private String displayString;

        private CommonFileParentPropertyType(String displayString) {
            this.displayString = displayString;
        }

        @Override
        public String toString() {
            return displayString;
        }
    }
}<|MERGE_RESOLUTION|>--- conflicted
+++ resolved
@@ -57,14 +57,7 @@
     private final String dataSources;
 
     public Md5Node(Md5Metadata data) {
-<<<<<<< HEAD
-        super(Children.create(
-                new FileInstanceNodeFactory(data), true),
-                Lookups.singleton(data.getMd5()));
-
-=======
         super(Children.createLazy(new Md5ChildCallable(data)), Lookups.singleton(data.getMd5()));
->>>>>>> 6ce45971
         this.commonFileCount = data.size();
         this.dataSources = String.join(", ", data.getDataSources());
         this.md5Hash = data.getMd5();
