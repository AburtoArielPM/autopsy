/*
 * Autopsy Forensic Browser
 *
 * Copyright 2021 Basis Technology Corp.
 * Contact: carrier <at> sleuthkit <dot> org
 *
 * Licensed under the Apache License, Version 2.0 (the "License");
 * you may not use this file except in compliance with the License.
 * You may obtain a copy of the License at
 *
 *     http://www.apache.org/licenses/LICENSE-2.0
 *
 * Unless required by applicable law or agreed to in writing, software
 * distributed under the License is distributed on an "AS IS" BASIS,
 * WITHOUT WARRANTIES OR CONDITIONS OF ANY KIND, either express or implied.
 * See the License for the specific language governing permissions and
 * limitations under the License.
 */
package org.sleuthkit.autopsy.datamodel;

import java.beans.PropertyChangeEvent;
import java.beans.PropertyChangeListener;
import java.lang.ref.WeakReference;
import java.util.ArrayList;
import java.util.Arrays;
import java.util.Collections;
import java.util.EnumSet;
import java.util.List;
import java.util.Optional;
import java.util.logging.Level;
import java.util.stream.Collectors;
import javax.swing.Action;
<<<<<<< HEAD
import org.apache.commons.lang3.StringUtils;
import org.apache.commons.lang3.tuple.Pair;
=======
import javax.swing.SwingUtilities;
import org.apache.commons.lang3.StringUtils;
>>>>>>> 52c30ff7
import org.openide.nodes.ChildFactory;
import org.openide.nodes.Children;
import org.openide.nodes.Node;
import org.openide.nodes.Sheet;
import org.openide.util.Exceptions;
import org.openide.util.NbBundle;
import org.openide.util.NbBundle.Messages;
import org.openide.util.WeakListeners;
import org.sleuthkit.autopsy.casemodule.Case;
import org.sleuthkit.autopsy.casemodule.events.OsAccountsUpdatedEvent;
import org.sleuthkit.autopsy.centralrepository.datamodel.CentralRepoException;
import org.sleuthkit.autopsy.centralrepository.datamodel.CentralRepository;
import org.sleuthkit.autopsy.centralrepository.datamodel.CorrelationAttributeInstance;
import org.sleuthkit.autopsy.centralrepository.datamodel.CorrelationAttributeNormalizationException;
import org.sleuthkit.autopsy.core.UserPreferences;
import org.sleuthkit.autopsy.corecomponents.DataResultViewerTable;
import org.sleuthkit.autopsy.coreutils.Logger;
import org.sleuthkit.autopsy.coreutils.TimeZoneUtils;
import static org.sleuthkit.autopsy.datamodel.AbstractContentNode.NO_DESCR;
import static org.sleuthkit.autopsy.datamodel.AbstractContentNode.VALUE_LOADING;
import static org.sleuthkit.autopsy.datamodel.AbstractContentNode.backgroundTasksPool;
import org.sleuthkit.autopsy.events.AutopsyEvent;
import org.sleuthkit.datamodel.Host;
import org.sleuthkit.datamodel.OsAccount;
import org.sleuthkit.datamodel.OsAccountRealm;
import org.sleuthkit.datamodel.SleuthkitCase;
import org.sleuthkit.datamodel.Tag;
import org.sleuthkit.datamodel.TskCoreException;
import org.sleuthkit.datamodel.TskDataException;

/**
 * Implements the OS Accounts subnode of Results in the Autopsy tree.
 */
public final class OsAccounts implements AutopsyVisitableItem {

    private static final Logger logger = Logger.getLogger(OsAccounts.class.getName());
    private static final String ICON_PATH = "org/sleuthkit/autopsy/images/os-account.png";
<<<<<<< HEAD
    private static final String REALM_DATA_AVAILABLE_EVENT = "REALM_DATA_AVAILABLE_EVENT";
=======
    private static final SimpleDateFormat DATE_FORMATTER = new SimpleDateFormat("yyyy-MM-dd HH:mm:ss z");
    private static final String OS_ACCOUNT_DATA_AVAILABLE_EVENT = "OS_ACCOUNT_DATA_AVAILABLE_EVENT";
>>>>>>> 52c30ff7
    private static final String LIST_NAME = Bundle.OsAccount_listNode_name();

    private SleuthkitCase skCase;
    private final long filteringDSObjId;

    /**
     * Returns the name of the OsAccountListNode to be used for id purposes.
     *
     * @return The name of the OsAccountListNode to be used for id purposes.
     */
    public static String getListName() {
        return LIST_NAME;
    }

    public OsAccounts(SleuthkitCase skCase) {
        this(skCase, 0);
    }

    public OsAccounts(SleuthkitCase skCase, long objId) {
        this.skCase = skCase;
        this.filteringDSObjId = objId;
    }

    @Override
    public <T> T accept(AutopsyItemVisitor<T> visitor) {
        return visitor.visit(this);
    }

    @Messages({
        "OsAccount_listNode_name=OS Accounts"
    })
    /**
     * The root node of the OS Accounts subtree.
     */
    public final class OsAccountListNode extends DisplayableItemNode {

        /**
         * Construct a new OsAccountListNode.
         */
        public OsAccountListNode() {
            super(Children.create(new OsAccountNodeFactory(), true));
            setName(LIST_NAME);
            setDisplayName(LIST_NAME);
            setIconBaseWithExtension("org/sleuthkit/autopsy/images/os-account.png");
        }

        @Override
        public <T> T accept(DisplayableItemNodeVisitor<T> visitor) {
            return visitor.visit(this);
        }

        @Override
        public boolean isLeafTypeNode() {
            return true;
        }

        @Override
        public String getItemType() {
            return getClass().getName();
        }
    }

    /**
     * The child node factory that creates the OsAccountNode children for a
     * OsAccountListNode.
     */
    private final class OsAccountNodeFactory extends ChildFactory.Detachable<OsAccount> {

        private final PropertyChangeListener listener = new PropertyChangeListener() {
            @Override
            public void propertyChange(PropertyChangeEvent evt) {
                String eventType = evt.getPropertyName();
                if (eventType.equals(Case.Events.OS_ACCOUNTS_ADDED.toString())
                        || eventType.equals(Case.Events.OS_ACCOUNTS_DELETED.toString())) {
                    refresh(true);
                } else if (eventType.equals(Case.Events.CURRENT_CASE.toString())) {
                    // case was closed. Remove listeners so that we don't get called with a stale case handle
                    if (evt.getNewValue() == null) {
                        removeNotify();
                        skCase = null;
                    }
                }
            }
        };

        private final PropertyChangeListener weakPcl = WeakListeners.propertyChange(listener, null);

        @Override
        protected void finalize() throws Throwable {
            super.finalize();
            Case.removeEventTypeSubscriber(Collections.singleton(Case.Events.OS_ACCOUNTS_ADDED), weakPcl);
            Case.removeEventTypeSubscriber(EnumSet.of(Case.Events.CURRENT_CASE), weakPcl);
        }

        @Override
        protected void addNotify() {
            Case.addEventTypeSubscriber(EnumSet.of(Case.Events.OS_ACCOUNTS_ADDED, Case.Events.OS_ACCOUNTS_DELETED), listener);
            Case.addEventTypeSubscriber(EnumSet.of(Case.Events.CURRENT_CASE), listener);
        }

        @Override
        protected boolean createKeys(List<OsAccount> list) {
            if (skCase != null) {
                try {
                    if (filteringDSObjId == 0) {
                        list.addAll(skCase.getOsAccountManager().getOsAccounts());
                    } else {
                        Host host = skCase.getHostManager().getHostByDataSource(skCase.getDataSource(filteringDSObjId));
                        list.addAll(skCase.getOsAccountManager().getOsAccounts(host));
                    }
                } catch (TskCoreException | TskDataException ex) {
                    logger.log(Level.SEVERE, "Unable to retrieve list of OsAccounts for case", ex);
                    return false;
                }
            }
            return true;
        }

        @Override
        protected Node createNodeForKey(OsAccount key) {
            return new OsAccountNode(key);
        }
    }

    /**
     * An OsAccount leaf Node.
     */
    public static final class OsAccountNode extends AbstractContentNode<OsAccount> {

        private OsAccount account;

        @Messages({
            "OsAccounts_accountNameProperty_name=Name",
            "OsAccounts_accountNameProperty_displayName=Name",
            "OsAccounts_accountNameProperty_desc=Os Account name",
            "OsAccounts_accountRealmNameProperty_name=RealmName",
            "OsAccounts_accountRealmNameProperty_displayName=Realm Name",
            "OsAccounts_accountRealmNameProperty_desc=OS Account Realm Name",
            "OsAccounts_createdTimeProperty_name=creationTime",
            "OsAccounts_createdTimeProperty_displayName=Creation Time",
            "OsAccounts_createdTimeProperty_desc=OS Account Creation Time",
            "OsAccounts_loginNameProperty_name=loginName",
            "OsAccounts_loginNameProperty_displayName=Login Name",
            "OsAccounts_loginNameProperty_desc=OS Account login name",
            "OsAccounts.createSheet.score.name=S",
            "OsAccounts.createSheet.score.displayName=S",
            "OsAccounts.createSheet.count.name=O",
            "OsAccounts.createSheet.count.displayName=O",
            "OsAccounts.createSheet.comment.name=C",
            "OsAccounts.createSheet.comment.displayName=C"
        })
        private final PropertyChangeListener listener = new PropertyChangeListener() {
            @Override
            public void propertyChange(PropertyChangeEvent evt) {
                if (evt.getPropertyName().equals(Case.Events.OS_ACCOUNTS_UPDATED.name())) {
                    OsAccountsUpdatedEvent updateEvent = (OsAccountsUpdatedEvent) evt;
                    for (OsAccount acct : updateEvent.getOsAccounts()) {
                        if (acct.getId() == account.getId()) {
                            account = acct;
                            updateSheet();
                            break;
                        }
                    }
                } else if (evt.getPropertyName().equals(OS_ACCOUNT_DATA_AVAILABLE_EVENT)
                        && evt.getNewValue() instanceof AsynchOsAcctData
                        && ((AsynchOsAcctData) evt.getNewValue()).getOsAccountId() == account.getId()) {

                    List<NodeProperty<?>> propertiesToUpdate = new ArrayList<>();

                    AsynchOsAcctData osAcctData = (AsynchOsAcctData) evt.getNewValue();

                    List<String> realmNames = osAcctData.getOsAcctRealm().getRealmNames();
                    if (!realmNames.isEmpty()) {
                        String realmNamesStr = realmNames.stream()
                                .map(String::trim)
                                .distinct()
                                .sorted((a, b) -> a.compareToIgnoreCase(b))
                                .collect(Collectors.joining(", "));

                        propertiesToUpdate.add(new NodeProperty<>(
                                Bundle.OsAccounts_accountRealmNameProperty_name(),
                                Bundle.OsAccounts_accountRealmNameProperty_displayName(),
                                Bundle.OsAccounts_accountRealmNameProperty_desc(),
                                realmNamesStr));
                    }

                    String scopeName = osAcctData.getOsAcctRealm().getScope().getName();
                    if (StringUtils.isNotBlank(scopeName)) {
                        propertiesToUpdate.add(new NodeProperty<>(
                                Bundle.OsAccounts_accountScopeNameProperty_name(),
                                Bundle.OsAccounts_accountScopeNameProperty_displayName(),
                                Bundle.OsAccounts_accountScopeNameProperty_desc(),
                                scopeName));
                    }
<<<<<<< HEAD
                } else if (evt.getPropertyName().equals(NodeSpecificEvents.SCO_AVAILABLE.toString()) && !UserPreferences.getHideSCOColumns()) {
                    SCOData scoData = (SCOData) evt.getNewValue();
                    if (scoData.getScoreAndDescription() != null) {
                        updateSheet(new NodeProperty<>(
                                Bundle.OsAccounts_createSheet_score_name(),
                                Bundle.OsAccounts_createSheet_score_displayName(),
                                scoData.getScoreAndDescription().getRight(),
                                scoData.getScoreAndDescription().getLeft()));
                    }
                    if (scoData.getComment() != null) {
                        updateSheet(new NodeProperty<>(
                                Bundle.OsAccounts_createSheet_comment_name(),
                                Bundle.OsAccounts_createSheet_comment_displayName(),
                                NO_DESCR, scoData.getComment()));
                    }
                    if (scoData.getCountAndDescription() != null) {
                        updateSheet(new NodeProperty<>(
                                Bundle.OsAccounts_createSheet_count_name(),
                                Bundle.OsAccounts_createSheet_count_displayName(),
                                scoData.getCountAndDescription().getRight(),
                                scoData.getCountAndDescription().getLeft()));
                    }
=======

                    List<Host> hosts = osAcctData.getHosts();
                    if (!hosts.isEmpty()) {
                        String hostsString = hosts.stream()
                                .map(h -> h.getName().trim())
                                .distinct()
                                .sorted((a, b) -> a.compareToIgnoreCase(b))
                                .collect(Collectors.joining(", "));

                        propertiesToUpdate.add(new NodeProperty<>(
                                Bundle.OsAccounts_accountHostNameProperty_name(),
                                Bundle.OsAccounts_accountHostNameProperty_displayName(),
                                Bundle.OsAccounts_accountHostNameProperty_desc(),
                                hostsString));
                    }

                    SwingUtilities.invokeLater(() -> 
                            updateSheet(propertiesToUpdate.toArray(new NodeProperty<?>[propertiesToUpdate.size()])));
>>>>>>> 52c30ff7
                }
            }
        };

        private final PropertyChangeListener weakListener = WeakListeners.propertyChange(listener, null);

        /**
         * Constructs a new OsAccountNode.
         *
         * @param account Node object.
         */
        OsAccountNode(OsAccount account) {
            super(account);
            this.account = account;

            setName(account.getName());
            setDisplayName(account.getName());
            setIconBaseWithExtension(ICON_PATH);

            Case.addEventTypeSubscriber(Collections.singleton(Case.Events.OS_ACCOUNTS_UPDATED), weakListener);
        }

        @Override
        public <T> T accept(DisplayableItemNodeVisitor<T> visitor) {
            return visitor.visit(this);
        }

        @Override
        public boolean isLeafTypeNode() {
            return true;
        }

        @Override
        public String getItemType() {
            return getClass().getName();
        }

        /**
         * Returns the OsAccount associated with this node.
         *
         * @return
         */
        OsAccount getOsAccount() {
            return account;
        }

<<<<<<< HEAD
=======
        @Messages({
            "OsAccounts_accountNameProperty_name=Name",
            "OsAccounts_accountNameProperty_displayName=Name",
            "OsAccounts_accountNameProperty_desc=Os Account name",
            "OsAccounts_accountRealmNameProperty_name=RealmName",
            "OsAccounts_accountRealmNameProperty_displayName=Realm Name",
            "OsAccounts_accountRealmNameProperty_desc=OS Account Realm Name",
            "OsAccounts_accountHostNameProperty_name=HostName",
            "OsAccounts_accountHostNameProperty_displayName=Host",
            "OsAccounts_accountHostNameProperty_desc=OS Account Host Name",
            "OsAccounts_accountScopeNameProperty_name=ScopeName",
            "OsAccounts_accountScopeNameProperty_displayName=Scope",
            "OsAccounts_accountScopeNameProperty_desc=OS Account Scope Name",
            "OsAccounts_createdTimeProperty_name=creationTime",
            "OsAccounts_createdTimeProperty_displayName=Creation Time",
            "OsAccounts_createdTimeProperty_desc=OS Account Creation Time",
            "OsAccounts_loginNameProperty_name=loginName",
            "OsAccounts_loginNameProperty_displayName=Login Name",
            "OsAccounts_loginNameProperty_desc=Os Account login name"
        })

>>>>>>> 52c30ff7
        /**
         * Refreshes this node's property sheet.
         */
        void updateSheet() {
            this.setSheet(createSheet());
        }

        @Override
        protected Sheet createSheet() {
            Sheet sheet = super.createSheet();
            Sheet.Set propertiesSet = sheet.get(Sheet.PROPERTIES);
            if (propertiesSet == null) {
                propertiesSet = Sheet.createPropertiesSet();
                sheet.put(propertiesSet);
            }
            propertiesSet.put(new NodeProperty<>(
                    Bundle.OsAccounts_accountNameProperty_name(),
                    Bundle.OsAccounts_accountNameProperty_displayName(),
                    Bundle.OsAccounts_accountNameProperty_desc(),
                    account.getName() != null ? account.getName() : ""));
            addSCOColumns(propertiesSet);
            Optional<String> optional = account.getLoginName();
            propertiesSet.put(new NodeProperty<>(
                    Bundle.OsAccounts_loginNameProperty_name(),
                    Bundle.OsAccounts_loginNameProperty_displayName(),
                    Bundle.OsAccounts_loginNameProperty_desc(),
                    optional.isPresent() ? optional.get() : ""));

            // Fill with empty string, fetch on background task.
            propertiesSet.put(new NodeProperty<>(
                    Bundle.OsAccounts_accountHostNameProperty_name(),
                    Bundle.OsAccounts_accountHostNameProperty_displayName(),
                    Bundle.OsAccounts_accountHostNameProperty_desc(),
                    ""));

            propertiesSet.put(new NodeProperty<>(
                    Bundle.OsAccounts_accountScopeNameProperty_name(),
                    Bundle.OsAccounts_accountScopeNameProperty_displayName(),
                    Bundle.OsAccounts_accountScopeNameProperty_desc(),
                    ""));

            propertiesSet.put(new NodeProperty<>(
                    Bundle.OsAccounts_accountRealmNameProperty_name(),
                    Bundle.OsAccounts_accountRealmNameProperty_displayName(),
                    Bundle.OsAccounts_accountRealmNameProperty_desc(),
                    ""));

            Optional<Long> creationTimeValue = account.getCreationTime();
            String timeDisplayStr
                    = creationTimeValue.isPresent() ? TimeZoneUtils.getFormattedTime(creationTimeValue.get()) : "";

            propertiesSet.put(new NodeProperty<>(
                    Bundle.OsAccounts_createdTimeProperty_name(),
                    Bundle.OsAccounts_createdTimeProperty_displayName(),
                    Bundle.OsAccounts_createdTimeProperty_desc(),
                    timeDisplayStr));

            backgroundTasksPool.submit(new GetOsAccountRealmTask(new WeakReference<>(this), weakListener));
            return sheet;
        }

        private void addSCOColumns(Sheet.Set sheetSet) {
            if (!UserPreferences.getHideSCOColumns()) {
                /*
                 * Add S(core), C(omments), and O(ther occurences) columns to
                 * the sheet and start a background task to compute the value of
                 * these properties for the artifact represented by this node.
                 * The task will fire a PropertyChangeEvent when the computation
                 * is completed and this node's PropertyChangeListener will
                 * update the sheet.
                 */
                sheetSet.put(new NodeProperty<>(
                        Bundle.OsAccounts_createSheet_score_name(),
                        Bundle.OsAccounts_createSheet_score_displayName(),
                        VALUE_LOADING,
                        ""));
                sheetSet.put(new NodeProperty<>(
                        Bundle.OsAccounts_createSheet_comment_name(),
                        Bundle.OsAccounts_createSheet_comment_displayName(),
                        VALUE_LOADING,
                        ""));
                if (CentralRepository.isEnabled()) {
                    sheetSet.put(new NodeProperty<>(
                            Bundle.OsAccounts_createSheet_count_name(),
                            Bundle.OsAccounts_createSheet_count_displayName(),
                            VALUE_LOADING,
                            ""));
                }
                backgroundTasksPool.submit(new GetSCOTask(new WeakReference<>(this), weakListener));
            }
        }

        @Override
        public Action[] getActions(boolean popup) {
            List<Action> actionsList = new ArrayList<>();
            actionsList.addAll(Arrays.asList(super.getActions(popup)));
            actionsList.addAll(DataModelActionsFactory.getActions(account));

            return actionsList.toArray(new Action[actionsList.size()]);
        }

        @Override
        protected List<Tag> getAllTagsFromDatabase() {
            return new ArrayList<>();
        }

        @Override
        public <T> T accept(ContentNodeVisitor<T> visitor) {
            return visitor.visit(this);
        }

        /**
         * Task for grabbing the osAccount realm.
         */
        static class GetOsAccountRealmTask implements Runnable {

            private final WeakReference<OsAccountNode> weakNodeRef;
            private final PropertyChangeListener listener;

            /**
             * Construct a new task.
             *
             * @param weakContentRef
             * @param listener
             */
            GetOsAccountRealmTask(WeakReference<OsAccountNode> weakContentRef, PropertyChangeListener listener) {
                this.weakNodeRef = weakContentRef;
                this.listener = listener;
            }

            @Override
            public void run() {
                OsAccountNode node = weakNodeRef.get();
                if (node == null) {
                    return;
                }

                try {
                    SleuthkitCase skCase = Case.getCurrentCase().getSleuthkitCase();
                    OsAccount osAcct = node.getOsAccount();
                    long realmId = osAcct.getRealmId();
                    OsAccountRealm realm = skCase.getOsAccountRealmManager().getRealmByRealmId(realmId);

                    List<Host> hosts = skCase.getOsAccountManager().getHosts(osAcct);

                    AsynchOsAcctData evtData = new AsynchOsAcctData(osAcct.getId(), realm, hosts);

                    if (listener != null && realm != null) {
                        listener.propertyChange(new PropertyChangeEvent(
                                AutopsyEvent.SourceType.LOCAL.toString(),
                                OS_ACCOUNT_DATA_AVAILABLE_EVENT,
                                null, evtData));
                    }

                } catch (TskCoreException ex) {
                    Exceptions.printStackTrace(ex);
                }
            }
        }

<<<<<<< HEAD
        @NbBundle.Messages({
            "OsAccounts.createSheet.count.hashLookupNotRun.description=Hash lookup had not been run on this file when the column was populated",
            "# {0} - occurrenceCount",
            "OsAccounts.createSheet.count.description=There were {0} datasource(s) found with occurrences of the OS Account correlation value"})
        @Override
        protected Pair<Long, String> getCountPropertyAndDescription(CorrelationAttributeInstance attributeInstance, String defaultDescription) {
            Long count = -1L;  //The column renderer will not display negative values, negative value used when count unavailble to preserve sorting
            String description = defaultDescription;
            try {
                //don't perform the query if there is no correlation value
                if (attributeInstance != null && StringUtils.isNotBlank(attributeInstance.getCorrelationValue())) {
                    count = CentralRepository.getInstance().getCountCasesWithOtherInstances(attributeInstance);
                    description = Bundle.OsAccounts_createSheet_count_description(count);
                } else if (attributeInstance != null) {
                    description = Bundle.OsAccounts_createSheet_count_hashLookupNotRun_description();
                }
            } catch (CentralRepoException ex) {
                logger.log(Level.WARNING, "Error getting count of datasources with correlation attribute", ex);
            } catch (CorrelationAttributeNormalizationException ex) {
                logger.log(Level.WARNING, "Unable to normalize data to get count of datasources with correlation attribute", ex);
            }
            return Pair.of(count, description);
        }

        /**
         * Returns comment property for the node.
         *
         * @param tags       The list of tags.
         * @param attributes The list of correlation attribute instances.
         *
         * @return Comment property for the underlying content of the node.
         */
        @Override
        protected DataResultViewerTable.HasCommentStatus getCommentProperty(List<Tag> tags, List<CorrelationAttributeInstance> attributes) {

            /*
             * Has a tag with a comment been applied to the OsAccount or its
             * source content?
             */
            DataResultViewerTable.HasCommentStatus status = tags.size() > 0 ? DataResultViewerTable.HasCommentStatus.TAG_NO_COMMENT : DataResultViewerTable.HasCommentStatus.NO_COMMENT;
            for (Tag tag : tags) {
                if (!StringUtils.isBlank(tag.getComment())) {
                    status = DataResultViewerTable.HasCommentStatus.TAG_COMMENT;
                    break;
                }
            }

            /*
             * Does the given correlation attribute instance have a comment in
             * the central repository?
             */
            if (attributes != null && !attributes.isEmpty()) {
                for (CorrelationAttributeInstance attribute : attributes) {
                    if (attribute != null && !StringUtils.isBlank(attribute.getComment())) {
                        if (status == DataResultViewerTable.HasCommentStatus.TAG_COMMENT) {
                            status = DataResultViewerTable.HasCommentStatus.CR_AND_TAG_COMMENTS;
                        } else {
                            status = DataResultViewerTable.HasCommentStatus.CR_COMMENT;
                        }
                        break;
                    }
                }
            }

            return status;
=======
        /**
         * Data concerning an OS Account loaded asynchronously (and not at sheet
         * creation).
         */
        private static class AsynchOsAcctData {

            private final long osAccountId;
            private final OsAccountRealm osAcctRealm;
            private final List<Host> hosts;

            /**
             * Main constructor.
             *
             * @param osAccountId The id of the os account.
             * @param osAcctRealm The realm of the os account.
             * @param hosts       The hosts that the os account belongs to.
             */
            AsynchOsAcctData(long osAccountId, OsAccountRealm osAcctRealm, List<Host> hosts) {
                this.osAccountId = osAccountId;
                this.osAcctRealm = osAcctRealm;
                this.hosts = hosts;
            }

            /**
             * @return The id of the os account.
             */
            long getOsAccountId() {
                return osAccountId;
            }

            /**
             * @return The realm of the os account.
             */
            OsAccountRealm getOsAcctRealm() {
                return osAcctRealm;
            }

            /**
             * @return The hosts that the os account belongs to.
             */
            List<Host> getHosts() {
                return hosts;
            }
>>>>>>> 52c30ff7
        }
    }
}<|MERGE_RESOLUTION|>--- conflicted
+++ resolved
@@ -30,13 +30,9 @@
 import java.util.logging.Level;
 import java.util.stream.Collectors;
 import javax.swing.Action;
-<<<<<<< HEAD
-import org.apache.commons.lang3.StringUtils;
 import org.apache.commons.lang3.tuple.Pair;
-=======
 import javax.swing.SwingUtilities;
 import org.apache.commons.lang3.StringUtils;
->>>>>>> 52c30ff7
 import org.openide.nodes.ChildFactory;
 import org.openide.nodes.Children;
 import org.openide.nodes.Node;
@@ -74,12 +70,8 @@
 
     private static final Logger logger = Logger.getLogger(OsAccounts.class.getName());
     private static final String ICON_PATH = "org/sleuthkit/autopsy/images/os-account.png";
-<<<<<<< HEAD
-    private static final String REALM_DATA_AVAILABLE_EVENT = "REALM_DATA_AVAILABLE_EVENT";
-=======
-    private static final SimpleDateFormat DATE_FORMATTER = new SimpleDateFormat("yyyy-MM-dd HH:mm:ss z");
     private static final String OS_ACCOUNT_DATA_AVAILABLE_EVENT = "OS_ACCOUNT_DATA_AVAILABLE_EVENT";
->>>>>>> 52c30ff7
+
     private static final String LIST_NAME = Bundle.OsAccount_listNode_name();
 
     private SleuthkitCase skCase;
@@ -218,6 +210,12 @@
             "OsAccounts_accountRealmNameProperty_name=RealmName",
             "OsAccounts_accountRealmNameProperty_displayName=Realm Name",
             "OsAccounts_accountRealmNameProperty_desc=OS Account Realm Name",
+            "OsAccounts_accountHostNameProperty_name=HostName",
+            "OsAccounts_accountHostNameProperty_displayName=Host",
+            "OsAccounts_accountHostNameProperty_desc=OS Account Host Name",
+            "OsAccounts_accountScopeNameProperty_name=ScopeName",
+            "OsAccounts_accountScopeNameProperty_displayName=Scope",
+            "OsAccounts_accountScopeNameProperty_desc=OS Account Scope Name",
             "OsAccounts_createdTimeProperty_name=creationTime",
             "OsAccounts_createdTimeProperty_displayName=Creation Time",
             "OsAccounts_createdTimeProperty_desc=OS Account Creation Time",
@@ -274,7 +272,24 @@
                                 Bundle.OsAccounts_accountScopeNameProperty_desc(),
                                 scopeName));
                     }
-<<<<<<< HEAD
+
+                    List<Host> hosts = osAcctData.getHosts();
+                    if (!hosts.isEmpty()) {
+                        String hostsString = hosts.stream()
+                                .map(h -> h.getName().trim())
+                                .distinct()
+                                .sorted((a, b) -> a.compareToIgnoreCase(b))
+                                .collect(Collectors.joining(", "));
+
+                        propertiesToUpdate.add(new NodeProperty<>(
+                                Bundle.OsAccounts_accountHostNameProperty_name(),
+                                Bundle.OsAccounts_accountHostNameProperty_displayName(),
+                                Bundle.OsAccounts_accountHostNameProperty_desc(),
+                                hostsString));
+                    }
+
+                    SwingUtilities.invokeLater(()
+                            -> updateSheet(propertiesToUpdate.toArray(new NodeProperty<?>[propertiesToUpdate.size()])));
                 } else if (evt.getPropertyName().equals(NodeSpecificEvents.SCO_AVAILABLE.toString()) && !UserPreferences.getHideSCOColumns()) {
                     SCOData scoData = (SCOData) evt.getNewValue();
                     if (scoData.getScoreAndDescription() != null) {
@@ -297,26 +312,6 @@
                                 scoData.getCountAndDescription().getRight(),
                                 scoData.getCountAndDescription().getLeft()));
                     }
-=======
-
-                    List<Host> hosts = osAcctData.getHosts();
-                    if (!hosts.isEmpty()) {
-                        String hostsString = hosts.stream()
-                                .map(h -> h.getName().trim())
-                                .distinct()
-                                .sorted((a, b) -> a.compareToIgnoreCase(b))
-                                .collect(Collectors.joining(", "));
-
-                        propertiesToUpdate.add(new NodeProperty<>(
-                                Bundle.OsAccounts_accountHostNameProperty_name(),
-                                Bundle.OsAccounts_accountHostNameProperty_displayName(),
-                                Bundle.OsAccounts_accountHostNameProperty_desc(),
-                                hostsString));
-                    }
-
-                    SwingUtilities.invokeLater(() -> 
-                            updateSheet(propertiesToUpdate.toArray(new NodeProperty<?>[propertiesToUpdate.size()])));
->>>>>>> 52c30ff7
                 }
             }
         };
@@ -363,30 +358,6 @@
             return account;
         }
 
-<<<<<<< HEAD
-=======
-        @Messages({
-            "OsAccounts_accountNameProperty_name=Name",
-            "OsAccounts_accountNameProperty_displayName=Name",
-            "OsAccounts_accountNameProperty_desc=Os Account name",
-            "OsAccounts_accountRealmNameProperty_name=RealmName",
-            "OsAccounts_accountRealmNameProperty_displayName=Realm Name",
-            "OsAccounts_accountRealmNameProperty_desc=OS Account Realm Name",
-            "OsAccounts_accountHostNameProperty_name=HostName",
-            "OsAccounts_accountHostNameProperty_displayName=Host",
-            "OsAccounts_accountHostNameProperty_desc=OS Account Host Name",
-            "OsAccounts_accountScopeNameProperty_name=ScopeName",
-            "OsAccounts_accountScopeNameProperty_displayName=Scope",
-            "OsAccounts_accountScopeNameProperty_desc=OS Account Scope Name",
-            "OsAccounts_createdTimeProperty_name=creationTime",
-            "OsAccounts_createdTimeProperty_displayName=Creation Time",
-            "OsAccounts_createdTimeProperty_desc=OS Account Creation Time",
-            "OsAccounts_loginNameProperty_name=loginName",
-            "OsAccounts_loginNameProperty_displayName=Login Name",
-            "OsAccounts_loginNameProperty_desc=Os Account login name"
-        })
-
->>>>>>> 52c30ff7
         /**
          * Refreshes this node's property sheet.
          */
@@ -547,12 +518,12 @@
             }
         }
 
-<<<<<<< HEAD
         @NbBundle.Messages({
             "OsAccounts.createSheet.count.hashLookupNotRun.description=Hash lookup had not been run on this file when the column was populated",
             "# {0} - occurrenceCount",
             "OsAccounts.createSheet.count.description=There were {0} datasource(s) found with occurrences of the OS Account correlation value"})
         @Override
+
         protected Pair<Long, String> getCountPropertyAndDescription(CorrelationAttributeInstance attributeInstance, String defaultDescription) {
             Long count = -1L;  //The column renderer will not display negative values, negative value used when count unavailble to preserve sorting
             String description = defaultDescription;
@@ -613,7 +584,8 @@
             }
 
             return status;
-=======
+        }
+
         /**
          * Data concerning an OS Account loaded asynchronously (and not at sheet
          * creation).
@@ -657,7 +629,7 @@
             List<Host> getHosts() {
                 return hosts;
             }
->>>>>>> 52c30ff7
+
         }
     }
 }