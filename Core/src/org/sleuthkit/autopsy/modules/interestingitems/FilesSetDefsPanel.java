--- conflicted
+++ resolved
@@ -296,29 +296,22 @@
             FilesSetDefsPanel.this.resetRuleComponents();
             //enable the new button
             FilesSetDefsPanel.this.newSetButton.setEnabled(canBeEnabled);
+            FilesSetDefsPanel.this.importSetButton.setEnabled(canBeEnabled);
             // Get the selected interesting files set and populate the set
             // components.       
             FilesSet selectedSet = FilesSetDefsPanel.this.setsList.getSelectedValue();
-            FilesSetDefsPanel.this.importSetButton.setEnabled(canBeEnabled);
-            FilesSetDefsPanel.this.newSetButton.setEnabled(canBeEnabled);
+            
             if (selectedSet != null) {
                 // Populate the components that display the properties of the
                 // selected files set.
                 FilesSetDefsPanel.this.setDescriptionTextArea.setText(selectedSet.getDescription());
                 FilesSetDefsPanel.this.ignoreKnownFilesCheckbox.setSelected(selectedSet.ignoresKnownFiles());
                 FilesSetDefsPanel.this.ingoreUnallocCheckbox.setSelected(selectedSet.ingoresUnallocatedSpace());
-<<<<<<< HEAD
-                // Enable the new, edit and delete set buttons.
+                // Enable the copy, export, edit and delete set buttons.
                 FilesSetDefsPanel.this.editSetButton.setEnabled(canBeEnabled);
                 FilesSetDefsPanel.this.deleteSetButton.setEnabled(canBeEnabled);
                 FilesSetDefsPanel.this.copySetButton.setEnabled(canBeEnabled);
                 FilesSetDefsPanel.this.exportSetButton.setEnabled(true);
-=======
-                // Enable the copy, edit and delete set buttons.     
-                FilesSetDefsPanel.this.editSetButton.setEnabled(canBeEnabled);
-                FilesSetDefsPanel.this.deleteSetButton.setEnabled(canBeEnabled);
-                FilesSetDefsPanel.this.copySetButton.setEnabled(canBeEnabled);
->>>>>>> f43ca9cc
                 // Populate the rule definitions list, sorted by name.
                 TreeMap<String, FilesSet.Rule> rules = new TreeMap<>(selectedSet.getRules());
                 for (FilesSet.Rule rule : rules.values()) {
