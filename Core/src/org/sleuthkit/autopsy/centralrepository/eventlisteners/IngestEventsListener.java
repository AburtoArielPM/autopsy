/*
 * Central Repository
 *
 * Copyright 2017-2021 Basis Technology Corp.
 * Contact: carrier <at> sleuthkit <dot> org
 *
 * Licensed under the Apache License, Version 2.0 (the "License");
 * you may not use this file except in compliance with the License.
 * You may obtain a copy of the License at
 *
 *     http://www.apache.org/licenses/LICENSE-2.0
 *
 * Unless required by applicable law or agreed to in writing, software
 * distributed under the License is distributed on an "AS IS" BASIS,
 * WITHOUT WARRANTIES OR CONDITIONS OF ANY KIND, either express or implied.
 * See the License for the specific language governing permissions and
 * limitations under the License.
 */
package org.sleuthkit.autopsy.centralrepository.eventlisteners;

import com.google.common.util.concurrent.ThreadFactoryBuilder;
import java.beans.PropertyChangeEvent;
import java.beans.PropertyChangeListener;
import static java.lang.Boolean.FALSE;
import java.util.ArrayList;
import java.util.Arrays;
import java.util.Collection;
import java.util.EnumSet;
import java.util.Iterator;
import java.util.LinkedHashSet;
import java.util.List;
import java.util.Set;
import java.util.concurrent.ExecutorService;
import java.util.concurrent.Executors;
import java.util.logging.Level;
import java.util.stream.Collectors;
import org.apache.commons.lang3.StringUtils;
import org.openide.util.NbBundle;
import org.sleuthkit.autopsy.casemodule.Case;
import org.sleuthkit.autopsy.casemodule.NoCurrentCaseException;
import org.sleuthkit.autopsy.centralrepository.datamodel.CorrelationAttributeInstance;
import org.sleuthkit.autopsy.centralrepository.datamodel.CorrelationAttributeNormalizationException;
import org.sleuthkit.autopsy.centralrepository.datamodel.CorrelationAttributeUtil;
import org.sleuthkit.autopsy.centralrepository.datamodel.CentralRepoException;
import org.sleuthkit.autopsy.centralrepository.datamodel.PersonaAccount;
import org.sleuthkit.autopsy.coreutils.Logger;
import org.sleuthkit.autopsy.ingest.IngestManager;
import org.sleuthkit.autopsy.ingest.ModuleDataEvent;
import org.sleuthkit.autopsy.centralrepository.datamodel.CorrelationCase;
import org.sleuthkit.autopsy.centralrepository.datamodel.CorrelationDataSource;
import org.sleuthkit.datamodel.Blackboard;
import org.sleuthkit.datamodel.BlackboardArtifact;
import org.sleuthkit.datamodel.BlackboardAttribute;
import org.sleuthkit.autopsy.coreutils.ThreadUtils;
import static org.sleuthkit.autopsy.ingest.IngestManager.IngestModuleEvent.DATA_ADDED;
import static org.sleuthkit.datamodel.BlackboardAttribute.ATTRIBUTE_TYPE.TSK_SET_NAME;
import static org.sleuthkit.datamodel.BlackboardAttribute.ATTRIBUTE_TYPE.TSK_CORRELATION_TYPE;
import static org.sleuthkit.datamodel.BlackboardAttribute.ATTRIBUTE_TYPE.TSK_CORRELATION_VALUE;
import static org.sleuthkit.datamodel.BlackboardAttribute.ATTRIBUTE_TYPE.TSK_OTHER_CASES;
import static org.sleuthkit.datamodel.BlackboardAttribute.ATTRIBUTE_TYPE.TSK_NAME;
import static org.sleuthkit.datamodel.BlackboardAttribute.ATTRIBUTE_TYPE.TSK_COMMENT;
import org.sleuthkit.autopsy.ingest.events.DataSourceAnalysisEvent;
import org.sleuthkit.datamodel.Content;
import org.sleuthkit.datamodel.Image;
import org.sleuthkit.datamodel.SleuthkitCase;
import org.sleuthkit.datamodel.TskCoreException;
import org.sleuthkit.autopsy.centralrepository.datamodel.CentralRepository;
<<<<<<< HEAD
import org.sleuthkit.autopsy.centralrepository.datamodel.Persona;
=======
import org.sleuthkit.datamodel.DataArtifact;
>>>>>>> f8ceb852
import org.sleuthkit.datamodel.Score;
import org.sleuthkit.datamodel.TskData;

/**
 * Listen for ingest events and update entries in the Central Repository
 * database accordingly
 */
@NbBundle.Messages({"IngestEventsListener.ingestmodule.name=Central Repository"})
public class IngestEventsListener {

    private static final Logger LOGGER = Logger.getLogger(CorrelationAttributeInstance.class.getName());
    private static final Set<IngestManager.IngestJobEvent> INGEST_JOB_EVENTS_OF_INTEREST = EnumSet.of(IngestManager.IngestJobEvent.DATA_SOURCE_ANALYSIS_COMPLETED);
    private static final Set<IngestManager.IngestModuleEvent> INGEST_MODULE_EVENTS_OF_INTEREST = EnumSet.of(DATA_ADDED);
    private static final String MODULE_NAME = Bundle.IngestEventsListener_ingestmodule_name();
    private static int correlationModuleInstanceCount;
    private static boolean flagNotableItems;
    private static boolean flagSeenDevices;
    private static boolean createCrProperties;
    private static boolean flagUniqueArtifacts;
    private static final String INGEST_EVENT_THREAD_NAME = "Ingest-Event-Listener-%d";
    private final ExecutorService jobProcessingExecutor;
    private final PropertyChangeListener pcl1 = new IngestModuleEventListener();
    private final PropertyChangeListener pcl2 = new IngestJobEventListener();
    final Collection<String> recentlyAddedCeArtifacts = new LinkedHashSet<>();

    static final int MAX_NUM_PREVIOUS_CASES_FOR_LIKELY_NOTABLE_SCORE = 10;
    static final int MAX_NUM_PREVIOUS_CASES_FOR_PREV_SEEN_ARTIFACT_CREATION = 20;

    public IngestEventsListener() {
        jobProcessingExecutor = Executors.newSingleThreadExecutor(new ThreadFactoryBuilder().setNameFormat(INGEST_EVENT_THREAD_NAME).build());
    }

    public void shutdown() {
        ThreadUtils.shutDownTaskExecutor(jobProcessingExecutor);
    }

    /*
     * Add all of our Ingest Event Listeners to the IngestManager Instance.
     */
    public void installListeners() {
        IngestManager.getInstance().addIngestModuleEventListener(INGEST_MODULE_EVENTS_OF_INTEREST, pcl1);
        IngestManager.getInstance().addIngestJobEventListener(INGEST_JOB_EVENTS_OF_INTEREST, pcl2);
    }

    /*
     * Remove all of our Ingest Event Listeners from the IngestManager Instance.
     */
    public void uninstallListeners() {
        IngestManager.getInstance().removeIngestModuleEventListener(pcl1);
        IngestManager.getInstance().removeIngestJobEventListener(pcl2);
    }

    /**
     * Increase the number of IngestEventsListeners adding contents to the
     * Central Repository.
     */
    public synchronized static void incrementCorrelationEngineModuleCount() {
        correlationModuleInstanceCount++;  //Should be called once in the Central Repository module's startup method.
    }

    /**
     * Decrease the number of IngestEventsListeners adding contents to the
     * Central Repository.
     */
    public synchronized static void decrementCorrelationEngineModuleCount() {
        if (getCeModuleInstanceCount() > 0) {  //prevent it ingestJobCounter from going negative
            correlationModuleInstanceCount--;  //Should be called once in the Central Repository module's shutdown method.
        }
    }

    /**
     * Reset the counter which keeps track of if the Central Repository Module
     * is being run during injest to 0.
     */
    synchronized static void resetCeModuleInstanceCount() {
        correlationModuleInstanceCount = 0;  //called when a case is opened in case for some reason counter was not reset
    }

    /**
     * Whether or not the Central Repository Module is enabled for any of the
     * currently running ingest jobs.
     *
     * @return boolean True for Central Repository enabled, False for disabled
     */
    public synchronized static int getCeModuleInstanceCount() {
        return correlationModuleInstanceCount;
    }

    /**
     * Are notable items being flagged?
     *
     * @return True if flagging notable items; otherwise false.
     */
    public synchronized static boolean isFlagNotableItems() {
        return flagNotableItems;
    }

    /**
     * Are previously seen devices being flagged?
     *
     * @return True if flagging seen devices; otherwise false.
     */
    public synchronized static boolean isFlagSeenDevices() {
        return flagSeenDevices;
    }

    /**
     * Are correlation properties being created
     *
     * @return True if creating correlation properties; otherwise false.
     */
    public synchronized static boolean shouldCreateCrProperties() {
        return createCrProperties;
    }

    /**
     * Configure the listener to flag notable items or not.
     *
     * @param value True to flag notable items; otherwise false.
     */
    public synchronized static void setFlagNotableItems(boolean value) {
        flagNotableItems = value;
    }

    /**
     * Configure the listener to flag previously seen devices or not.
     *
     * @param value True to flag seen devices; otherwise false.
     */
    public synchronized static void setFlagSeenDevices(boolean value) {
        flagSeenDevices = value;
    }

    /**
     * Configure the listener to flag unique apps or not.
     *
     * @param value True to flag unique apps; otherwise false.
     */
    public synchronized static void setFlagUniqueArtifacts(boolean value) {
        flagUniqueArtifacts = value;
    }

    /**
     * Are unique apps being flagged?
     *
     * @return True if flagging unique apps; otherwise false.
     */
    public synchronized static boolean isFlagUniqueArtifacts() {
        return flagUniqueArtifacts;
    }

    /**
     * Configure the listener to create correlation properties
     *
     * @param value True to create properties; otherwise false.
     */
    public synchronized static void setCreateCrProperties(boolean value) {
        createCrProperties = value;
    }

    /**
     * Make a "previously seen" artifact based on a new artifact being
     * previously seen.
     *
     * @param originalArtifact Original artifact that we want to flag
     * @param caseDisplayNames List of case names artifact was previously seen
     *                         in
     * @param aType            The correlation type.
     * @param value            The correlation value.
     */
    @NbBundle.Messages({"IngestEventsListener.prevTaggedSet.text=Previously Tagged As Notable (Central Repository)",
        "IngestEventsListener.prevCaseComment.text=Previous Case: "})
    static private void makeAndPostPreviousNotableArtifact(BlackboardArtifact originalArtifact, List<String> caseDisplayNames,
            CorrelationAttributeInstance.Type aType, String value) {
        String prevCases = caseDisplayNames.stream().distinct().collect(Collectors.joining(","));
        String justification = "Previously marked as notable in cases " + prevCases;
        Collection<BlackboardAttribute> attributesForNewArtifact = Arrays.asList(new BlackboardAttribute(
                TSK_SET_NAME, MODULE_NAME,
                Bundle.IngestEventsListener_prevTaggedSet_text()),
                new BlackboardAttribute(
                        TSK_CORRELATION_TYPE, MODULE_NAME,
                        aType.getDisplayName()),
                new BlackboardAttribute(
                        TSK_CORRELATION_VALUE, MODULE_NAME,
                        value),
                new BlackboardAttribute(
                        TSK_OTHER_CASES, MODULE_NAME,
                        prevCases));
        makeAndPostArtifact(BlackboardArtifact.Type.TSK_PREVIOUSLY_NOTABLE, originalArtifact, attributesForNewArtifact, Bundle.IngestEventsListener_prevTaggedSet_text(),
                Score.SCORE_NOTABLE, justification);
    }

    /**
     * Create a "previously seen" hit for a device which was previously seen in
     * the central repository. NOTE: Artifacts that are too common will be
     * skipped.
     *
     * @param originalArtifact the artifact to create the "previously seen" item
     *                         for
     * @param caseDisplayNames the case names the artifact was previously seen
     *                         in
     * @param aType            The correlation type.
     * @param value            The correlation value.
     */
    @NbBundle.Messages({"IngestEventsListener.prevExists.text=Previously Seen Devices (Central Repository)",
        "# {0} - typeName",
        "# {1} - count",
        "IngestEventsListener.prevCount.text=Number of previous {0}: {1}"})
    static private void makeAndPostPreviousSeenArtifact(BlackboardArtifact originalArtifact, List<String> caseDisplayNames,
            CorrelationAttributeInstance.Type aType, String value) {

        // calculate score
        Score score;
        int numCases = caseDisplayNames.size();
        if (numCases <= MAX_NUM_PREVIOUS_CASES_FOR_LIKELY_NOTABLE_SCORE) {
            score = Score.SCORE_LIKELY_NOTABLE;
        } else if (numCases > MAX_NUM_PREVIOUS_CASES_FOR_LIKELY_NOTABLE_SCORE && numCases <= MAX_NUM_PREVIOUS_CASES_FOR_PREV_SEEN_ARTIFACT_CREATION) {
            score = Score.SCORE_NONE;
        } else {
            // don't make an Analysis Result, the artifact is too common.
            return;
        }

        String prevCases = caseDisplayNames.stream().distinct().collect(Collectors.joining(","));
        String justification = "Previously seen in cases " + prevCases;
        Collection<BlackboardAttribute> attributesForNewArtifact = Arrays.asList(new BlackboardAttribute(
                TSK_SET_NAME, MODULE_NAME,
                Bundle.IngestEventsListener_prevExists_text()),
                new BlackboardAttribute(
                        TSK_CORRELATION_TYPE, MODULE_NAME,
                        aType.getDisplayName()),
                new BlackboardAttribute(
                        TSK_CORRELATION_VALUE, MODULE_NAME,
                        value),
                new BlackboardAttribute(
                        TSK_OTHER_CASES, MODULE_NAME,
                        prevCases));
        makeAndPostArtifact(BlackboardArtifact.Type.TSK_PREVIOUSLY_SEEN, originalArtifact, attributesForNewArtifact, Bundle.IngestEventsListener_prevExists_text(),
                score, justification);
    }

    /**
     * Create a "previously unseen" hit for an application which was never seen
     * in the central repository.
     *
     * @param originalArtifact the artifact to create the "previously unseen"
     *                         item for
     * @param aType            The correlation type.
     * @param value            The correlation value.
     */
    static private void makeAndPostPreviouslyUnseenArtifact(BlackboardArtifact originalArtifact, CorrelationAttributeInstance.Type aType, String value) {
        Collection<BlackboardAttribute> attributesForNewArtifact = Arrays.asList(
                new BlackboardAttribute(
                        TSK_CORRELATION_TYPE, MODULE_NAME,
                        aType.getDisplayName()),
                new BlackboardAttribute(
                        TSK_CORRELATION_VALUE, MODULE_NAME,
                        value));
        makeAndPostArtifact(BlackboardArtifact.Type.TSK_PREVIOUSLY_UNSEEN, originalArtifact, attributesForNewArtifact, "",
                Score.SCORE_LIKELY_NOTABLE, "This application has not been previously seen before");
<<<<<<< HEAD
    }  
    
    /**
     * *TEMPORARY* Create a "matching persona" hit for an artifact with an account identifier 
     * associated with a persona
     *
     * @param originalArtifact the artifact to create the "previously unseen" item
     *                         for
     */
    static private void makeAndPostMatchingPersonaArtifact(BlackboardArtifact originalArtifact, Persona persona, 
            List<String> caseDisplayNames, CorrelationAttributeInstance.Type aType, String value) {
            String prevCases = caseDisplayNames.stream().distinct().collect(Collectors.joining(","));
            Collection<BlackboardAttribute> attributesForNewArtifact = Arrays.asList(
                new BlackboardAttribute(
                    TSK_NAME, MODULE_NAME,
                    persona.getName()),  
                new BlackboardAttribute(
                    TSK_COMMENT, MODULE_NAME,
                    persona.getComment()),      
                new BlackboardAttribute(
                    TSK_CORRELATION_TYPE, MODULE_NAME,
                    aType.getDisplayName()),
                new BlackboardAttribute(
                    TSK_CORRELATION_VALUE, MODULE_NAME,
                    value),
                new BlackboardAttribute(
                        TSK_OTHER_CASES, MODULE_NAME,
                        prevCases)
                );
        makeAndPostPersonaArtifact(BlackboardArtifact.Type.TSK_MATCHING_PERSONA, originalArtifact, attributesForNewArtifact, "",
                Score.SCORE_LIKELY_NOTABLE, "This account is associated with a persona");
    }

    /**
     * *TEMPORARY* Hack to get all the flagged personas associated with the same file to prevent
     * duplicates (associate with source file not the account instance artifact).
     * Make an artifact to flag the passed in content.
     *
     * @param originalArtifact         Artifact in current case we want to flag
     * @param attributesForNewArtifact Attributes to assign to the new artifact
     * @param configuration            The configuration to be specified for the new artifact hit
     * @param score                    sleuthkit.datamodel.Score to be assigned to this artifact
     * @param justification            Justification string
     */
    private static void makeAndPostPersonaArtifact(BlackboardArtifact.Type newArtifactType, BlackboardArtifact originalArtifact, Collection<BlackboardAttribute> attributesForNewArtifact, String configuration,
            Score score, String justification) {
        try {
            SleuthkitCase tskCase = originalArtifact.getSleuthkitCase();
            Content originalContent = originalArtifact.getParent(); // Associate artifact with file instead of artifact
            Blackboard blackboard = tskCase.getBlackboard();
            // Create artifact if it doesn't already exist.
            BlackboardArtifact.ARTIFACT_TYPE type = BlackboardArtifact.ARTIFACT_TYPE.fromID(newArtifactType.getTypeID());
            if (!blackboard.artifactExists(originalContent, type, attributesForNewArtifact)) {
                  BlackboardArtifact newArtifact = originalContent.newAnalysisResult(
                        newArtifactType, score, 
                        null, configuration, justification, attributesForNewArtifact)
                        .getAnalysisResult();

                try {
                    // index the artifact for keyword search
                    blackboard.postArtifact(newArtifact, MODULE_NAME);
                } catch (Blackboard.BlackboardException ex) {
                    LOGGER.log(Level.SEVERE, "Unable to index blackboard artifact " + newArtifact.getArtifactID(), ex); //NON-NLS
                }
            }
        } catch (TskCoreException ex) {
            LOGGER.log(Level.SEVERE, "Failed to create BlackboardArtifact.", ex); // NON-NLS
        } catch (IllegalStateException ex) {
            LOGGER.log(Level.SEVERE, "Failed to create BlackboardAttribute.", ex); // NON-NLS
        }
    }        
    
=======
    }

>>>>>>> f8ceb852
    /**
     * Make an artifact to flag the passed in artifact.
     *
     * @param newArtifactType          Type of artifact to create.
     * @param originalArtifact         Artifact in current case we want to flag
     * @param attributesForNewArtifact Attributes to assign to the new artifact
     * @param configuration            The configuration to be specified for the
     *                                 new artifact hit
     * @param score                    sleuthkit.datamodel.Score to be assigned
     *                                 to this artifact
     * @param justification            Justification string
     */
    private static void makeAndPostArtifact(BlackboardArtifact.Type newArtifactType, BlackboardArtifact originalArtifact, Collection<BlackboardAttribute> attributesForNewArtifact, String configuration,
            Score score, String justification) {
        try {
            SleuthkitCase tskCase = originalArtifact.getSleuthkitCase();
            Blackboard blackboard = tskCase.getBlackboard();
            // Create artifact if it doesn't already exist.
            BlackboardArtifact.ARTIFACT_TYPE type = BlackboardArtifact.ARTIFACT_TYPE.fromID(newArtifactType.getTypeID());
            if (!blackboard.artifactExists(originalArtifact, type, attributesForNewArtifact)) {
                BlackboardArtifact newArtifact = originalArtifact.newAnalysisResult(
                        newArtifactType, score,
                        null, configuration, justification, attributesForNewArtifact)
                        .getAnalysisResult();

                try {
                    // index the artifact for keyword search
                    blackboard.postArtifact(newArtifact, MODULE_NAME);
                } catch (Blackboard.BlackboardException ex) {
                    LOGGER.log(Level.SEVERE, "Unable to index blackboard artifact " + newArtifact.getArtifactID(), ex); //NON-NLS
                }
            }
        } catch (TskCoreException ex) {
            LOGGER.log(Level.SEVERE, "Failed to create BlackboardArtifact.", ex); // NON-NLS
        } catch (IllegalStateException ex) {
            LOGGER.log(Level.SEVERE, "Failed to create BlackboardAttribute.", ex); // NON-NLS
        }
    }

    private class IngestModuleEventListener implements PropertyChangeListener {

        @Override
        public void propertyChange(PropertyChangeEvent evt) {
            //if ingest is running we want there to check if there is a Central Repository module running 
            //sometimes artifacts are generated by DSPs or other sources while ingest is not running
            //in these cases we still want to create correlation attributesForNewArtifact for those artifacts when appropriate
            if (!IngestManager.getInstance().isIngestRunning() || getCeModuleInstanceCount() > 0) {
                CentralRepository dbManager;
                try {
                    dbManager = CentralRepository.getInstance();
                } catch (CentralRepoException ex) {
                    LOGGER.log(Level.SEVERE, "Failed to connect to Central Repository database.", ex);
                    return;
                }
                switch (IngestManager.IngestModuleEvent.valueOf(evt.getPropertyName())) {
                    case DATA_ADDED: {
                        //if ingest isn't running create the "previously seen" items, 
                        // otherwise use the ingest module setting to determine if we create "previously seen" items
                        boolean flagNotable = !IngestManager.getInstance().isIngestRunning() || isFlagNotableItems();
                        boolean flagPrevious = !IngestManager.getInstance().isIngestRunning() || isFlagSeenDevices();
                        boolean createAttributes = !IngestManager.getInstance().isIngestRunning() || shouldCreateCrProperties();
                        boolean flagUnique = !IngestManager.getInstance().isIngestRunning() || isFlagUniqueArtifacts();
                        jobProcessingExecutor.submit(new DataAddedTask(dbManager, evt, flagNotable, flagPrevious, createAttributes, flagUnique));
                        break;
                    }
                    default:
                        break;
                }
            }
        }
    }

    private class IngestJobEventListener implements PropertyChangeListener {

        @Override
        public void propertyChange(PropertyChangeEvent evt) {
            CentralRepository dbManager;
            try {
                dbManager = CentralRepository.getInstance();
            } catch (CentralRepoException ex) {
                LOGGER.log(Level.SEVERE, "Failed to connect to Central Repository database.", ex);
                return;
            }

            switch (IngestManager.IngestJobEvent.valueOf(evt.getPropertyName())) {
                case DATA_SOURCE_ANALYSIS_COMPLETED: {
                    jobProcessingExecutor.submit(new AnalysisCompleteTask(dbManager, evt));
                    break;
                }
                default:
                    break;
            }
        }

    }

    private final class AnalysisCompleteTask implements Runnable {

        private final CentralRepository dbManager;
        private final PropertyChangeEvent event;

        private AnalysisCompleteTask(CentralRepository db, PropertyChangeEvent evt) {
            dbManager = db;
            event = evt;
        }

        @Override
        public void run() {
            // clear the tracker to reduce memory usage
            if (getCeModuleInstanceCount() == 0) {
                recentlyAddedCeArtifacts.clear();
            }
            //else another instance of the Central Repository Module is still being run.

            /*
             * Ensure the data source in the Central Repository has hash values
             * that match those in the case database.
             */
            if (!CentralRepository.isEnabled()) {
                return;
            }
            Content dataSource;
            String dataSourceName = "";
            long dataSourceObjectId = -1;
            try {
                dataSource = ((DataSourceAnalysisEvent) event).getDataSource();
                /*
                 * We only care about Images for the purpose of updating hash
                 * values.
                 */
                if (!(dataSource instanceof Image)) {
                    return;
                }

                dataSourceName = dataSource.getName();
                dataSourceObjectId = dataSource.getId();

                Case openCase = Case.getCurrentCaseThrows();

                CorrelationCase correlationCase = dbManager.getCase(openCase);
                if (null == correlationCase) {
                    correlationCase = dbManager.newCase(openCase);
                }

                CorrelationDataSource correlationDataSource = dbManager.getDataSource(correlationCase, dataSource.getId());
                if (correlationDataSource == null) {
                    // Add the data source.
                    CorrelationDataSource.fromTSKDataSource(correlationCase, dataSource);
                } else {
                    // Sync the data source hash values if necessary.
                    if (dataSource instanceof Image) {
                        Image image = (Image) dataSource;

                        String imageMd5Hash = image.getMd5();
                        if (imageMd5Hash == null) {
                            imageMd5Hash = "";
                        }
                        String crMd5Hash = correlationDataSource.getMd5();
                        if (StringUtils.equals(imageMd5Hash, crMd5Hash) == false) {
                            correlationDataSource.setMd5(imageMd5Hash);
                        }

                        String imageSha1Hash = image.getSha1();
                        if (imageSha1Hash == null) {
                            imageSha1Hash = "";
                        }
                        String crSha1Hash = correlationDataSource.getSha1();
                        if (StringUtils.equals(imageSha1Hash, crSha1Hash) == false) {
                            correlationDataSource.setSha1(imageSha1Hash);
                        }

                        String imageSha256Hash = image.getSha256();
                        if (imageSha256Hash == null) {
                            imageSha256Hash = "";
                        }
                        String crSha256Hash = correlationDataSource.getSha256();
                        if (StringUtils.equals(imageSha256Hash, crSha256Hash) == false) {
                            correlationDataSource.setSha256(imageSha256Hash);
                        }
                    }
                }
            } catch (CentralRepoException ex) {
                LOGGER.log(Level.SEVERE, String.format(
                        "Unable to fetch data from the Central Repository for data source '%s' (obj_id=%d)",
                        dataSourceName, dataSourceObjectId), ex);
            } catch (NoCurrentCaseException ex) {
                LOGGER.log(Level.SEVERE, "No current case opened.", ex);
            } catch (TskCoreException ex) {
                LOGGER.log(Level.SEVERE, String.format(
                        "Unable to fetch data from the case database for data source '%s' (obj_id=%d)",
                        dataSourceName, dataSourceObjectId), ex);
            }
        } // DATA_SOURCE_ANALYSIS_COMPLETED
    }

    private final class DataAddedTask implements Runnable {

        private final CentralRepository dbManager;
        private final PropertyChangeEvent event;
        private final boolean flagNotableItemsEnabled;
        private final boolean flagPreviousItemsEnabled;
        private final boolean createCorrelationAttributes;
        private final boolean flagUniqueItemsEnabled;

        private DataAddedTask(CentralRepository db, PropertyChangeEvent evt, boolean flagNotableItemsEnabled, boolean flagPreviousItemsEnabled, boolean createCorrelationAttributes, boolean flagUnique) {
            this.dbManager = db;
            this.event = evt;
            this.flagNotableItemsEnabled = flagNotableItemsEnabled;
            this.flagPreviousItemsEnabled = flagPreviousItemsEnabled;
            this.createCorrelationAttributes = createCorrelationAttributes;
            this.flagUniqueItemsEnabled = flagUnique;
        }

        @Override
        public void run() {
            if (!CentralRepository.isEnabled()) {
                return;
            }
            final ModuleDataEvent mde = (ModuleDataEvent) event.getOldValue();
            Collection<BlackboardArtifact> bbArtifacts = mde.getArtifacts();
            if (null == bbArtifacts) { //the ModuleDataEvents don't always have a collection of artifacts set
                return;
            }
            List<CorrelationAttributeInstance> eamArtifacts = new ArrayList<>();

            for (BlackboardArtifact bbArtifact : bbArtifacts) {
                // makeCorrAttrToSave will filter out artifacts which should not be sources of CR data.
                List<CorrelationAttributeInstance> convertedArtifacts = new ArrayList<>();
                if (bbArtifact instanceof DataArtifact) {
                    convertedArtifacts.addAll(CorrelationAttributeUtil.makeCorrAttrsToSave((DataArtifact) bbArtifact));
                }
                for (CorrelationAttributeInstance eamArtifact : convertedArtifacts) {
                    try {
                        // Only do something with this artifact if it's unique within the job
                        if (recentlyAddedCeArtifacts.add(eamArtifact.toString())) {

                            // Get a list of instances for a given value (hash, email, etc.)
                            List<CorrelationAttributeInstance> previousOccurrences = new ArrayList<>();
                            // check if we are flagging things
                            if (flagNotableItemsEnabled || flagPreviousItemsEnabled || flagUniqueItemsEnabled) {
                                try {
                                    previousOccurrences = dbManager.getArtifactInstancesByTypeValue(eamArtifact.getCorrelationType(), eamArtifact.getCorrelationValue());

                                    // make sure the previous instances do not contain current case
                                    for (Iterator<CorrelationAttributeInstance> iterator = previousOccurrences.iterator(); iterator.hasNext();) {
                                        CorrelationAttributeInstance instance = iterator.next();
                                        if (instance.getCorrelationCase().getCaseUUID().equals(eamArtifact.getCorrelationCase().getCaseUUID())) {
                                            // this is the current case - remove the instace from the previousOccurrences list
                                            iterator.remove();
                                        }
                                    }
                                } catch (CorrelationAttributeNormalizationException ex) {
                                    LOGGER.log(Level.INFO, String.format("Unable to flag previously seen device: %s.", eamArtifact.toString()), ex);
                                }
                            }

                            // Was it previously marked as bad?
                            // query db for artifact instances having this TYPE/VALUE and knownStatus = "Bad".
                            // if getKnownStatus() is "Unknown" and this artifact instance was marked bad in a previous case, 
                            // create TSK_PREVIOUSLY_SEEN artifact on BB.
                            if (flagNotableItemsEnabled) {
                                List<String> caseDisplayNames = getCaseDisplayNamesForNotable(previousOccurrences);
                                if (!caseDisplayNames.isEmpty()) {
                                    makeAndPostPreviousNotableArtifact(bbArtifact,
                                            caseDisplayNames, eamArtifact.getCorrelationType(), eamArtifact.getCorrelationValue());

                                    // if we have marked this artifact as notable, then skip the analysis of whether it was previously seen
                                    continue;
                                }
                            }

                            // flag previously seen devices and communication accounts (emails, phones, etc)
                            if (flagPreviousItemsEnabled && !previousOccurrences.isEmpty()
                                    && (eamArtifact.getCorrelationType().getId() == CorrelationAttributeInstance.USBID_TYPE_ID
                                    || eamArtifact.getCorrelationType().getId() == CorrelationAttributeInstance.ICCID_TYPE_ID
                                    || eamArtifact.getCorrelationType().getId() == CorrelationAttributeInstance.IMEI_TYPE_ID
                                    || eamArtifact.getCorrelationType().getId() == CorrelationAttributeInstance.IMSI_TYPE_ID
                                    || eamArtifact.getCorrelationType().getId() == CorrelationAttributeInstance.MAC_TYPE_ID
                                    || eamArtifact.getCorrelationType().getId() == CorrelationAttributeInstance.EMAIL_TYPE_ID
                                    || eamArtifact.getCorrelationType().getId() == CorrelationAttributeInstance.PHONE_TYPE_ID)) {

                                List<String> caseDisplayNames = getCaseDisplayNames(previousOccurrences);
                                makeAndPostPreviousSeenArtifact(bbArtifact, caseDisplayNames, eamArtifact.getCorrelationType(), eamArtifact.getCorrelationValue());
                            }
<<<<<<< HEAD
                            
                            // *TEMPORARY* If we have a field that could be associated with a persona, check whether it is
                            // and make an artifact if so. Applicable types should be expanded later.
                            if (flagPreviousItemsEnabled && 
                                    ((eamArtifact.getCorrelationType().getId() == CorrelationAttributeInstance.EMAIL_TYPE_ID)
                                    || eamArtifact.getCorrelationType().getId() == CorrelationAttributeInstance.PHONE_TYPE_ID)) {
                                String accountId = eamArtifact.getCorrelationValue();
                                Collection<Persona> personaMatches = Persona.getPersonaByAccountIdentifierLike(accountId);
                                for (Persona persona : personaMatches) {
                                    // Make sure at least one account is an exact match.
                                    boolean foundExactMatch = false;
                                    for (PersonaAccount personaAccount : persona.getPersonaAccounts()) {
                                        if (accountId.equalsIgnoreCase(personaAccount.getAccount().getIdentifier())) {
                                            foundExactMatch = true;
                                        }
                                    }
                                    if (foundExactMatch) {
                                        List<String> caseDisplayNames = persona.getCases().stream().map(p -> p.getDisplayName()).collect(Collectors.toList());
                                        makeAndPostMatchingPersonaArtifact(bbArtifact, persona, caseDisplayNames, eamArtifact.getCorrelationType(), eamArtifact.getCorrelationValue());
                                    }
                                }
                            }
                            
=======

>>>>>>> f8ceb852
                            // flag previously unseen apps and domains
                            if (flagUniqueItemsEnabled
                                    && (eamArtifact.getCorrelationType().getId() == CorrelationAttributeInstance.INSTALLED_PROGS_TYPE_ID
                                    || eamArtifact.getCorrelationType().getId() == CorrelationAttributeInstance.DOMAIN_TYPE_ID)) {

                                if (previousOccurrences.isEmpty()) {
                                    makeAndPostPreviouslyUnseenArtifact(bbArtifact, eamArtifact.getCorrelationType(), eamArtifact.getCorrelationValue());
                                }
                            }
                            if (createCorrelationAttributes) {
                                eamArtifacts.add(eamArtifact);
                            }
                        }
                    } catch (CentralRepoException ex) {
                        LOGGER.log(Level.SEVERE, "Error counting notable artifacts.", ex);
                    }
                }
            }
            if (FALSE == eamArtifacts.isEmpty()) {
                for (CorrelationAttributeInstance eamArtifact : eamArtifacts) {
                    try {
                        dbManager.addArtifactInstance(eamArtifact);
                    } catch (CentralRepoException ex) {
                        LOGGER.log(Level.SEVERE, "Error adding artifact to database.", ex); //NON-NLS
                    }
                }
            } // DATA_ADDED
        }
    }

    /**
     * Gets case display names for a list of CorrelationAttributeInstance.
     *
     * @param occurrences List of CorrelationAttributeInstance
     *
     * @return List of case display names
     */
    private List<String> getCaseDisplayNames(List<CorrelationAttributeInstance> occurrences) {
        List<String> caseNames = new ArrayList<>();
        for (CorrelationAttributeInstance occurrence : occurrences) {
            caseNames.add(occurrence.getCorrelationCase().getDisplayName());
        }
        return caseNames;
    }

    /**
     * Gets case display names for only occurrences marked as NOTABLE/BAD.
     *
     * @param occurrences List of CorrelationAttributeInstance
     *
     * @return List of case display names of NOTABLE/BAD occurrences
     */
    private List<String> getCaseDisplayNamesForNotable(List<CorrelationAttributeInstance> occurrences) {
        List<String> caseNames = new ArrayList<>();
        for (CorrelationAttributeInstance occurrence : occurrences) {
            if (occurrence.getKnownStatus() == TskData.FileKnown.BAD) {
                caseNames.add(occurrence.getCorrelationCase().getDisplayName());
            }
        }
        return caseNames;
    }
}<|MERGE_RESOLUTION|>--- conflicted
+++ resolved
@@ -65,11 +65,8 @@
 import org.sleuthkit.datamodel.SleuthkitCase;
 import org.sleuthkit.datamodel.TskCoreException;
 import org.sleuthkit.autopsy.centralrepository.datamodel.CentralRepository;
-<<<<<<< HEAD
 import org.sleuthkit.autopsy.centralrepository.datamodel.Persona;
-=======
 import org.sleuthkit.datamodel.DataArtifact;
->>>>>>> f8ceb852
 import org.sleuthkit.datamodel.Score;
 import org.sleuthkit.datamodel.TskData;
 
@@ -330,7 +327,6 @@
                         value));
         makeAndPostArtifact(BlackboardArtifact.Type.TSK_PREVIOUSLY_UNSEEN, originalArtifact, attributesForNewArtifact, "",
                 Score.SCORE_LIKELY_NOTABLE, "This application has not been previously seen before");
-<<<<<<< HEAD
     }  
     
     /**
@@ -401,12 +397,8 @@
         } catch (IllegalStateException ex) {
             LOGGER.log(Level.SEVERE, "Failed to create BlackboardAttribute.", ex); // NON-NLS
         }
-    }        
-    
-=======
-    }
-
->>>>>>> f8ceb852
+    }
+
     /**
      * Make an artifact to flag the passed in artifact.
      *
@@ -691,8 +683,7 @@
                                 List<String> caseDisplayNames = getCaseDisplayNames(previousOccurrences);
                                 makeAndPostPreviousSeenArtifact(bbArtifact, caseDisplayNames, eamArtifact.getCorrelationType(), eamArtifact.getCorrelationValue());
                             }
-<<<<<<< HEAD
-                            
+           
                             // *TEMPORARY* If we have a field that could be associated with a persona, check whether it is
                             // and make an artifact if so. Applicable types should be expanded later.
                             if (flagPreviousItemsEnabled && 
@@ -715,9 +706,6 @@
                                 }
                             }
                             
-=======
-
->>>>>>> f8ceb852
                             // flag previously unseen apps and domains
                             if (flagUniqueItemsEnabled
                                     && (eamArtifact.getCorrelationType().getId() == CorrelationAttributeInstance.INSTALLED_PROGS_TYPE_ID
