/*
 * Central Repository
 *
 * Copyright 2015-2017 Basis Technology Corp.
 * Contact: carrier <at> sleuthkit <dot> org
 *
 * Licensed under the Apache License, Version 2.0 (the "License");
 * you may not use this file except in compliance with the License.
 * You may obtain a copy of the License at
 *
 *     http://www.apache.org/licenses/LICENSE-2.0
 *
 * Unless required by applicable law or agreed to in writing, software
 * distributed under the License is distributed on an "AS IS" BASIS,
 * WITHOUT WARRANTIES OR CONDITIONS OF ANY KIND, either express or implied.
 * See the License for the specific language governing permissions and
 * limitations under the License.
 */
package org.sleuthkit.autopsy.centralrepository.optionspanel;

import java.awt.Cursor;
import java.awt.Dimension;
import java.awt.Toolkit;
import java.util.ArrayList;
import java.util.Collections;
import java.util.List;
import java.util.logging.Level;
import java.util.stream.Collectors;
import javax.swing.JFrame;
import javax.swing.table.DefaultTableModel;
import javax.swing.event.TableModelEvent;
import javax.swing.event.TableModelListener;
import javax.swing.JOptionPane;
import org.openide.util.NbBundle.Messages;
import org.openide.windows.WindowManager;
import org.sleuthkit.autopsy.casemodule.Case;
import org.sleuthkit.autopsy.casemodule.services.TagsManager;
import org.sleuthkit.autopsy.centralrepository.datamodel.EamDb;
import org.sleuthkit.autopsy.centralrepository.datamodel.EamDbException;
import org.sleuthkit.autopsy.centralrepository.datamodel.EamArtifact;
import org.sleuthkit.autopsy.centralrepository.datamodel.EamArtifactUtil;
import org.sleuthkit.autopsy.coreutils.Logger;
import org.sleuthkit.datamodel.TskCoreException;
import org.sleuthkit.datamodel.BlackboardArtifactTag;
import org.sleuthkit.datamodel.TagName;
import org.sleuthkit.datamodel.ContentTag;
import org.sleuthkit.datamodel.TskData;

/**
 * Instances of this class allow a user to select an existing hash database and
 * add it to the set of hash databases used to classify files as unknown, known,
 * or known bad.
 */
final class ManageTagsDialog extends javax.swing.JDialog {

    private static final Logger LOGGER = Logger.getLogger(ManageTagsDialog.class.getName());

    /**
     * Displays a dialog that allows a user to select an existing hash database
     * and add it to the set of hash databases used to classify files as
     * unknown, known, or known bad.
     */
    @Messages({"ManageTagDialog.title=Manage Tags",
        "ManageTagDialog.tagInfo.text=Select the tags that cause files and results to be recorded in the central repository. Additional tags can be created in the Tags options panel."})
    ManageTagsDialog() {
        super((JFrame) WindowManager.getDefault().getMainWindow(),
                Bundle.ManageTagDialog_title(),
                true); // NON-NLS
        initComponents();
        customizeComponents();
        setupHelpTextArea();
        display();
    }

<<<<<<< HEAD
    @Messages({"ManageTagsDialog.init.failedConnection.msg=Cannot connect to central cepository.",
        "ManageTagsDialog.init.failedGettingTags.msg=Unable to retrieve list of tags.",
        "ManageTagsDialog.tagColumn.header.text=Tags",
        "ManageTagsDialog.notableColumn.header.text=Notable"})
=======
    private void setupHelpTextArea() {
        helpTextArea.setText(Bundle.ManageTagDialog_tagInfo_text());
    }

    @Messages({"ManageTagsDialog.init.failedConnection.msg=Cannot connect to central repository.",
        "ManageTagsDialog.init.failedGettingTags.msg=Unable to retrieve list of tags."})
>>>>>>> 150eae20
    private void customizeComponents() {
        lbWarnings.setText("");
        EamDb dbManager;
        try {
            dbManager = EamDb.getInstance();
        } catch (EamDbException ex) {
            LOGGER.log(Level.SEVERE, "Failed to connect to central repository database.");
            lbWarnings.setText(Bundle.ManageTagsDialog_init_failedConnection_msg());
            return;
        }
        List<String> badTags = dbManager.getBadTags();

        List<String> tagNames = new ArrayList<>(badTags);
        try {
            tagNames.addAll(
                    TagsManager.getTagDisplayNames()
                    .stream()
                    .filter(tagName -> !badTags.contains(tagName))
                    .collect(Collectors.toList()));
        } catch (TskCoreException ex) {
            LOGGER.log(Level.WARNING, "Could not get list of tags in case", ex);
            lbWarnings.setText(Bundle.ManageTagsDialog_init_failedGettingTags_msg());
        }

        Collections.sort(tagNames);

        DefaultTableModel model = (DefaultTableModel) tblTagNames.getModel();
        model.setColumnIdentifiers(new String[] {Bundle.ManageTagsDialog_tagColumn_header_text(), Bundle.ManageTagsDialog_notableColumn_header_text()});
        for (String tagName : tagNames) {
            boolean enabled = badTags.contains(tagName);
            model.addRow(new Object[]{tagName, enabled});
        }
        CheckBoxModelListener listener = new CheckBoxModelListener(this);
        model.addTableModelListener(listener);
    }

    private void display() {
        Dimension screenDimension = Toolkit.getDefaultToolkit().getScreenSize();
        setLocation((screenDimension.width - getSize().width) / 2, (screenDimension.height - getSize().height) / 2);
        setVisible(true);
    }

    /**
     * This method is called from within the constructor to initialize the form.
     * WARNING: Do NOT modify this code. The content of this method is always
     * regenerated by the Form Editor.
     */
    @SuppressWarnings({"unchecked", "rawtypes"})
    // <editor-fold defaultstate="collapsed" desc="Generated Code">//GEN-BEGIN:initComponents
    private void initComponents() {

        buttonGroup1 = new javax.swing.ButtonGroup();
        okButton = new javax.swing.JButton();
        cancelButton = new javax.swing.JButton();
        tagScrollArea = new javax.swing.JScrollPane();
        tblTagNames = new javax.swing.JTable();
        lbWarnings = new javax.swing.JLabel();
        helpScrollPane = new javax.swing.JScrollPane();
        helpTextArea = new javax.swing.JTextArea();

        setDefaultCloseOperation(javax.swing.WindowConstants.DISPOSE_ON_CLOSE);

        org.openide.awt.Mnemonics.setLocalizedText(okButton, org.openide.util.NbBundle.getMessage(ManageTagsDialog.class, "ManageTagsDialog.okButton.text")); // NOI18N
        okButton.addActionListener(new java.awt.event.ActionListener() {
            public void actionPerformed(java.awt.event.ActionEvent evt) {
                okButtonActionPerformed(evt);
            }
        });

        org.openide.awt.Mnemonics.setLocalizedText(cancelButton, org.openide.util.NbBundle.getMessage(ManageTagsDialog.class, "ManageTagsDialog.cancelButton.text")); // NOI18N
        cancelButton.addActionListener(new java.awt.event.ActionListener() {
            public void actionPerformed(java.awt.event.ActionEvent evt) {
                cancelButtonActionPerformed(evt);
            }
        });

        tblTagNames.setModel(new javax.swing.table.DefaultTableModel(
            new Object [][] {

            },
            new String [] {
                "", ""
            }
        ) {
            Class[] types = new Class [] {
                java.lang.Object.class, java.lang.Boolean.class
            };
            boolean[] canEdit = new boolean [] {
                false, true
            };

            public Class getColumnClass(int columnIndex) {
                return types [columnIndex];
            }

            public boolean isCellEditable(int rowIndex, int columnIndex) {
                return canEdit [columnIndex];
            }
        });
        tagScrollArea.setViewportView(tblTagNames);

        helpScrollPane.setBorder(null);

        helpTextArea.setEditable(false);
        helpTextArea.setBackground(new java.awt.Color(240, 240, 240));
        helpTextArea.setColumns(20);
        helpTextArea.setFont(new java.awt.Font("Tahoma", 0, 11)); // NOI18N
        helpTextArea.setLineWrap(true);
        helpTextArea.setRows(3);
        helpTextArea.setWrapStyleWord(true);
        helpTextArea.setBorder(null);
        helpTextArea.setFocusable(false);
        helpScrollPane.setViewportView(helpTextArea);

        javax.swing.GroupLayout layout = new javax.swing.GroupLayout(getContentPane());
        getContentPane().setLayout(layout);
        layout.setHorizontalGroup(
            layout.createParallelGroup(javax.swing.GroupLayout.Alignment.LEADING)
            .addGroup(layout.createSequentialGroup()
                .addContainerGap()
                .addGroup(layout.createParallelGroup(javax.swing.GroupLayout.Alignment.LEADING)
                    .addGroup(layout.createSequentialGroup()
                        .addGap(0, 0, Short.MAX_VALUE)
                        .addComponent(okButton)
                        .addPreferredGap(javax.swing.LayoutStyle.ComponentPlacement.RELATED)
                        .addComponent(cancelButton))
                    .addGroup(javax.swing.GroupLayout.Alignment.TRAILING, layout.createSequentialGroup()
                        .addGroup(layout.createParallelGroup(javax.swing.GroupLayout.Alignment.TRAILING)
                            .addComponent(helpScrollPane, javax.swing.GroupLayout.Alignment.LEADING)
                            .addComponent(tagScrollArea, javax.swing.GroupLayout.Alignment.LEADING, javax.swing.GroupLayout.DEFAULT_SIZE, 328, Short.MAX_VALUE)
                            .addComponent(lbWarnings, javax.swing.GroupLayout.Alignment.LEADING, javax.swing.GroupLayout.DEFAULT_SIZE, javax.swing.GroupLayout.DEFAULT_SIZE, Short.MAX_VALUE))
                        .addGap(2, 2, 2)))
                .addContainerGap())
        );

        layout.linkSize(javax.swing.SwingConstants.HORIZONTAL, new java.awt.Component[] {cancelButton, okButton});

        layout.setVerticalGroup(
            layout.createParallelGroup(javax.swing.GroupLayout.Alignment.LEADING)
            .addGroup(javax.swing.GroupLayout.Alignment.TRAILING, layout.createSequentialGroup()
                .addContainerGap()
                .addComponent(helpScrollPane, javax.swing.GroupLayout.PREFERRED_SIZE, 42, javax.swing.GroupLayout.PREFERRED_SIZE)
                .addGap(0, 0, 0)
                .addComponent(tagScrollArea, javax.swing.GroupLayout.DEFAULT_SIZE, 341, Short.MAX_VALUE)
                .addPreferredGap(javax.swing.LayoutStyle.ComponentPlacement.RELATED)
                .addComponent(lbWarnings, javax.swing.GroupLayout.PREFERRED_SIZE, 18, javax.swing.GroupLayout.PREFERRED_SIZE)
                .addPreferredGap(javax.swing.LayoutStyle.ComponentPlacement.RELATED)
                .addGroup(layout.createParallelGroup(javax.swing.GroupLayout.Alignment.BASELINE)
                    .addComponent(okButton)
                    .addComponent(cancelButton))
                .addContainerGap())
        );

        pack();
    }// </editor-fold>//GEN-END:initComponents

    private void cancelButtonActionPerformed(java.awt.event.ActionEvent evt) {//GEN-FIRST:event_cancelButtonActionPerformed
        dispose();
    }//GEN-LAST:event_cancelButtonActionPerformed


    private void okButtonActionPerformed(java.awt.event.ActionEvent evt) {//GEN-FIRST:event_okButtonActionPerformed
        if (setBadTags()) {
            dispose();
        }
    }//GEN-LAST:event_okButtonActionPerformed

    private boolean setBadTags() {
        List<String> badTags = new ArrayList<>();

        DefaultTableModel model = (DefaultTableModel) tblTagNames.getModel();
        for (int i = 0; i < model.getRowCount(); ++i) {
            String tagName = (String) model.getValueAt(i, 0);
            boolean enabled = (boolean) model.getValueAt(i, 1);

            if (enabled) {
                badTags.add(tagName);
            }
        }
        try {
            EamDb dbManager = EamDb.getInstance();
            dbManager.setBadTags(badTags);
            dbManager.saveSettings();
        } catch (EamDbException ex) {
            LOGGER.log(Level.SEVERE, "Failed to connect to central repository database."); // NON-NLS
            lbWarnings.setText(Bundle.ManageTagsDialog_init_failedConnection_msg());
            return false;
        }
        return true;
    }
    
    /**
     * If the user sets a tag to "Implies known bad", give them the option to update
     * any existing tagged items (in the current case only) in the central repo.
     */
    public class CheckBoxModelListener implements TableModelListener {
        @Messages({"ManageTagsDialog.updateCurrentCase.msg=Mark as known bad any files/results in the current case that have this tag?",
                    "ManageTagsDialog.updateCurrentCase.title=Update current case?",
                    "ManageTagsDialog.updateCurrentCase.error=Error updating existing central repository entries"})
        
        javax.swing.JDialog dialog;
        public CheckBoxModelListener(javax.swing.JDialog dialog){
            this.dialog = dialog;
        }
        
        @Override
        public void tableChanged(TableModelEvent e) {
            int row = e.getFirstRow();
            int column = e.getColumn();
            if (column == 1) {
                DefaultTableModel model = (DefaultTableModel) e.getSource();
                String tagName = (String) model.getValueAt(row, 0);
                Boolean checked = (Boolean) model.getValueAt(row, column);
                if (checked) {
                    
                    // Don't do anything if there's no case open
                    if(Case.isCaseOpen()){
                        int dialogButton = JOptionPane.YES_NO_OPTION;
                        int dialogResult = JOptionPane.showConfirmDialog (
                                null, 
                                Bundle.ManageTagsDialog_updateCurrentCase_msg(),
                                Bundle.ManageTagsDialog_updateCurrentCase_title(),
                                dialogButton);
                        if(dialogResult == JOptionPane.YES_OPTION){
                            try{
                                dialog.setCursor(Cursor.getPredefinedCursor(Cursor.WAIT_CURSOR));
                                setArtifactsKnownBadByTag(tagName, Case.getCurrentCase());
                            } catch (EamDbException ex) {
                                LOGGER.log(Level.SEVERE, "Failed to apply known bad status to current case", ex);
                                JOptionPane.showMessageDialog(null, Bundle.ManageTagsDialog_updateCurrentCase_error());
                            } finally {
                                dialog.setCursor(Cursor.getPredefinedCursor(Cursor.DEFAULT_CURSOR));
                            }
                        }
                    }
                }
            }
        }
    }
    
    /**
     * Set knownBad status for all files/artifacts in the given case that
     * are tagged with the given tag name. 
     * Files/artifacts that are not already in the database will be added.
     * @param tagName The name of the tag to search for
     * @param curCase The case to search in
     */
    public void setArtifactsKnownBadByTag(String tagNameString, Case curCase) throws EamDbException{
        try{
            TagName tagName = curCase.getServices().getTagsManager().getDisplayNamesToTagNamesMap().get(tagNameString);
            
            // First find any matching artifacts
            List<BlackboardArtifactTag> artifactTags = curCase.getSleuthkitCase().getBlackboardArtifactTagsByTagName(tagName);                  
            
            for(BlackboardArtifactTag bbTag:artifactTags){
                List<EamArtifact> convertedArtifacts = EamArtifactUtil.fromBlackboardArtifact(bbTag.getArtifact(), true, 
                        EamDb.getInstance().getCorrelationTypes(), true);
                for (EamArtifact eamArtifact : convertedArtifacts) {
                    EamDb.getInstance().setArtifactInstanceKnownStatus(eamArtifact,TskData.FileKnown.BAD);
                }
            }

            // Now search for files
            List<ContentTag> fileTags = curCase.getSleuthkitCase().getContentTagsByTagName(tagName);
            for(ContentTag contentTag:fileTags){
                final EamArtifact eamArtifact = EamArtifactUtil.getEamArtifactFromContent(contentTag.getContent(), 
                            TskData.FileKnown.BAD, "");
                EamDb.getInstance().setArtifactInstanceKnownStatus(eamArtifact, TskData.FileKnown.BAD);
            }
        } catch (TskCoreException ex){
            throw new EamDbException("Error updating artifacts", ex);
        }
        
    }

    // Variables declaration - do not modify//GEN-BEGIN:variables
    private javax.swing.ButtonGroup buttonGroup1;
    private javax.swing.JButton cancelButton;
    private javax.swing.JScrollPane helpScrollPane;
    private javax.swing.JTextArea helpTextArea;
    private javax.swing.JLabel lbWarnings;
    private javax.swing.JButton okButton;
    private javax.swing.JScrollPane tagScrollArea;
    private javax.swing.JTable tblTagNames;
    // End of variables declaration//GEN-END:variables
}<|MERGE_RESOLUTION|>--- conflicted
+++ resolved
@@ -72,19 +72,15 @@
         display();
     }
 
-<<<<<<< HEAD
+
     @Messages({"ManageTagsDialog.init.failedConnection.msg=Cannot connect to central cepository.",
         "ManageTagsDialog.init.failedGettingTags.msg=Unable to retrieve list of tags.",
         "ManageTagsDialog.tagColumn.header.text=Tags",
         "ManageTagsDialog.notableColumn.header.text=Notable"})
-=======
     private void setupHelpTextArea() {
         helpTextArea.setText(Bundle.ManageTagDialog_tagInfo_text());
     }
 
-    @Messages({"ManageTagsDialog.init.failedConnection.msg=Cannot connect to central repository.",
-        "ManageTagsDialog.init.failedGettingTags.msg=Unable to retrieve list of tags."})
->>>>>>> 150eae20
     private void customizeComponents() {
         lbWarnings.setText("");
         EamDb dbManager;
