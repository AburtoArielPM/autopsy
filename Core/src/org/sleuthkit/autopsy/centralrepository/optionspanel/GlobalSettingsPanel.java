/*
 * Central Repository
 *
 * Copyright 2015-2020 Basis Technology Corp.
 * Contact: carrier <at> sleuthkit <dot> org
 *
 * Licensed under the Apache License, Version 2.0 (the "License");
 * you may not use this file except in compliance with the License.
 * You may obtain a copy of the License at
 *
 *     http://www.apache.org/licenses/LICENSE-2.0
 *
 * Unless required by applicable law or agreed to in writing, software
 * distributed under the License is distributed on an "AS IS" BASIS,
 * WITHOUT WARRANTIES OR CONDITIONS OF ANY KIND, either express or implied.
 * See the License for the specific language governing permissions and
 * limitations under the License.
 */
package org.sleuthkit.autopsy.centralrepository.optionspanel;

import java.awt.EventQueue;
import org.sleuthkit.autopsy.coreutils.Logger;
import java.beans.PropertyChangeEvent;
import java.beans.PropertyChangeListener;
import java.util.EnumSet;
import java.util.Set;
import javax.swing.JOptionPane;
import javax.swing.SwingUtilities;
import org.netbeans.spi.options.OptionsPanelController;
import org.openide.util.NbBundle;
import org.openide.util.NbBundle.Messages;
import org.sleuthkit.autopsy.casemodule.Case;
import org.sleuthkit.autopsy.centralrepository.datamodel.CentralRepoDbManager;
import org.sleuthkit.autopsy.centralrepository.datamodel.CentralRepoException;
import org.sleuthkit.autopsy.centralrepository.datamodel.CentralRepoPlatforms;
import org.sleuthkit.autopsy.corecomponents.OptionsPanel;
import org.sleuthkit.autopsy.events.AutopsyEvent;
import org.sleuthkit.autopsy.ingest.IngestManager;
import org.sleuthkit.autopsy.ingest.IngestModuleGlobalSettingsPanel;
import org.sleuthkit.autopsy.centralrepository.datamodel.CentralRepoDbChoice;
import org.sleuthkit.autopsy.centralrepository.datamodel.CentralRepoDbUtil;
import org.sleuthkit.autopsy.centralrepository.datamodel.PostgresCentralRepoSettings;
import org.sleuthkit.autopsy.centralrepository.datamodel.SqliteCentralRepoSettings;
import java.awt.Component;
import java.awt.Dimension;
import java.beans.PropertyChangeSupport;
import java.util.logging.Level;
import javax.swing.ImageIcon;
import org.openide.util.ImageUtilities;
import org.sleuthkit.autopsy.centralrepository.datamodel.DatabaseTestResult;
import org.sleuthkit.autopsy.centralrepository.optionspanel.Bundle;



/**
 * Main settings panel for the Central Repository
 */
@SuppressWarnings("PMD.SingularField") // UI widgets cause lots of false positives
public final class GlobalSettingsPanel extends IngestModuleGlobalSettingsPanel implements OptionsPanel {

    private static final long serialVersionUID = 1L;
    private static final Logger logger = Logger.getLogger(GlobalSettingsPanel.class.getName());
    private static final Set<IngestManager.IngestJobEvent> INGEST_JOB_EVENTS_OF_INTEREST = EnumSet.of(IngestManager.IngestJobEvent.STARTED, IngestManager.IngestJobEvent.CANCELLED, IngestManager.IngestJobEvent.COMPLETED);

    // this allows property change events to be fired at a static level but listened to by instances
    private static final PropertyChangeSupport propertyChangeSupport = new PropertyChangeSupport(GlobalSettingsPanel.class);
    
    // tracks the last known instance property change listener so that only one GlobalSettingsPanel is listening for events
    private static PropertyChangeListener lastRegistered = null;
    
    private final IngestJobEventPropertyChangeListener ingestJobEventListener;
    
    private final ImageIcon goodIcon = new ImageIcon(ImageUtilities.loadImage("org/sleuthkit/autopsy/images/good.png", false));
    private final ImageIcon badIcon = new ImageIcon(ImageUtilities.loadImage("org/sleuthkit/autopsy/images/bad.png", false));
    
    
    /**
     * Creates new form EamOptionsPanel
     */
    public GlobalSettingsPanel() {
        ingestJobEventListener = new IngestJobEventPropertyChangeListener();
        initComponents();
        customizeComponents();
        setupSettingsChangeListeners();
        addIngestJobEventsListener();
        Case.addEventTypeSubscriber(EnumSet.of(Case.Events.CURRENT_CASE), (PropertyChangeEvent evt) -> {
            //disable when case is open, enable when case is closed
            ingestStateUpdated(evt.getNewValue() != null);
        });
    }
    
    
    private void setupSettingsChangeListeners() {
        // listen for change events in currently saved choice
        if (lastRegistered != null) {
            CentralRepoDbManager.removePropertyChangeListener(lastRegistered);
            GlobalSettingsPanel.propertyChangeSupport.removePropertyChangeListener(lastRegistered);
        }
        
        lastRegistered = this::onSettingsChange;
        CentralRepoDbManager.addPropertyChangeListener(lastRegistered);
        GlobalSettingsPanel.propertyChangeSupport.addPropertyChangeListener(lastRegistered);
    }
    
    
    private void onSettingsChange(PropertyChangeEvent evt) {
        ingestStateUpdated(Case.isCaseOpen());
        clearStatus();
        firePropertyChange(OptionsPanelController.PROP_CHANGED, null, null);
    }

    
    private void customizeComponents() {
        setName(NbBundle.getMessage(GlobalSettingsPanel.class, "GlobalSettingsPanel.pnCorrelationProperties.border.title"));
    }

    private void addIngestJobEventsListener() {
        IngestManager.getInstance().addIngestJobEventListener(INGEST_JOB_EVENTS_OF_INTEREST, ingestJobEventListener);
        ingestStateUpdated(Case.isCaseOpen());
    }

    /**
     * This method invokes central repository database choice selection as well
     * as input for necessary configuration.
     *
     * @param parent           The parent component for displaying dialogs.
     * @param initialSelection If non-null, the menu item will be set to this
     *                         choice; if null, the currently selected db choice
     *                         will be selected.
     *
     * @return True if there was a change.
     */
    private static boolean invokeCrChoice(Component parent, CentralRepoDbChoice initialSelection) {
        EamDbSettingsDialog dialog = (initialSelection != null)
                ? new EamDbSettingsDialog(initialSelection)
                : new EamDbSettingsDialog();
        return dialog.wasConfigurationChanged();
    }

    /**
     * When multi user settings are updated, this function triggers pertinent
     * updates for central repository. NOTE: If multi user settings were
     * previously enabled and multi user settings are currently selected, this
     * function assumes there is a change in the postgres connectivity.
     *
     * @param parent               The swing component that serves as a parent
     *                             for dialogs that may arise.
     * @param muPreviouslySelected If multi user settings were previously
     *                             enabled.
     * @param muCurrentlySelected  If multi user settings are currently enabled
     *                             as of most recent change.
     */
    @NbBundle.Messages({
        "GlobalSettingsPanel.onMultiUserChange.enable.title=Use with Central Repository?",
        "GlobalSettingsPanel.onMultiUserChange.enable.description=Do you want to update the Central Repository to use this PostgreSQL database?",
        "GlobalSettingsPanel.onMultiUserChange.enable.description2=The Central Repository stores hash values and accounts from past cases."
    })
    public static void onMultiUserChange(Component parent, boolean muPreviouslySelected, boolean muCurrentlySelected) {
        boolean crEnabled = CentralRepoDbUtil.allowUseOfCentralRepository();
        boolean crMultiUser = CentralRepoDbManager.getSavedDbChoice() == CentralRepoDbChoice.POSTGRESQL_MULTIUSER;

        if (!muPreviouslySelected && muCurrentlySelected) {
            SwingUtilities.invokeLater(() -> {
                if (JOptionPane.YES_OPTION == JOptionPane.showConfirmDialog(parent,
                        "<html><body>"
                        + "<div style='width: 400px;'>"
                        + "<p>" + Bundle.GlobalSettingsPanel_onMultiUserChange_enable_description() + "</p>"
                        + "<p style='margin-top: 10px'>" + Bundle.GlobalSettingsPanel_onMultiUserChange_enable_description2() + "</p>"
                        + "</div>"
                        + "</body></html>",
                        Bundle.GlobalSettingsPanel_onMultiUserChange_enable_title(),
                        JOptionPane.YES_NO_OPTION)) {

                    // setup database for CR
                    CentralRepoDbUtil.setUseCentralRepo(true);
                    CentralRepoDbManager.saveDbChoice(CentralRepoDbChoice.POSTGRESQL_MULTIUSER);
                    checkStatusAndCreateDb(parent);
                }
            });
        } // moving from selected to not selected && 'PostgreSQL using multi-user settings' is selected
        else if (muPreviouslySelected && !muCurrentlySelected && crEnabled && crMultiUser) {
            SwingUtilities.invokeLater(() -> {
                askForCentralRepoDbChoice(parent);
            });
        } // changing multi-user settings connection && 'PostgreSQL using multi-user settings' is selected && 
        // central repo either enabled or was disabled due to error
        else if (muPreviouslySelected && muCurrentlySelected && crEnabled && crMultiUser) {
            GlobalSettingsPanel.propertyChangeSupport.firePropertyChange("multiuserSettingsChanged", null, null);
            checkStatusAndCreateDb(parent);
        }
    }
    
    
    /**
     * Checks the status of current connectivity for CR and reports any issues.  Will also prompt user to create
     * database if cr database is absent.
     * @param parent    the parent component to which the dialogs will be associated.
     */
    private static void checkStatusAndCreateDb(Component parent) {
        SwingUtilities.invokeLater(() -> {
            EamDbSettingsDialog.testStatusAndCreate(parent, new CentralRepoDbManager());
        });
    }

    /**
     * This method is called when a user must select a new database other than
     * using database from multi user settings.
     *
     * @param parent The parent component to use for displaying dialogs in
     *               reference.
     */
    @NbBundle.Messages({
        "GlobalSettingsPanel.onMultiUserChange.disabledMu.title=Central Repository Change Necessary",
        "GlobalSettingsPanel.onMultiUserChange.disabledMu.description=The Central Repository will be reconfigured to use a local SQLite database.",
        "GlobalSettingsPanel.onMultiUserChange.disabledMu.description2=Press Configure PostgreSQL to change to a PostgreSQL database.",
        "GlobalSettingsPanel.askForCentralRepoDbChoice.sqliteChoice.text=Use SQLite",
        "GlobalSettingsPanel.askForCentralRepoDbChoice.customPostgrestChoice.text=Configure PostgreSQL",
        "GlobalSettingsPanel.askForCentralRepoDbChoice.disableChoice.text=Disable Central Repository"
    })
    private static void askForCentralRepoDbChoice(Component parent) {
        Object[] options = {
            Bundle.GlobalSettingsPanel_askForCentralRepoDbChoice_sqliteChoice_text(),
            Bundle.GlobalSettingsPanel_askForCentralRepoDbChoice_customPostgrestChoice_text(),
            Bundle.GlobalSettingsPanel_askForCentralRepoDbChoice_disableChoice_text()
        };

        int result = JOptionPane.showOptionDialog(
                parent,
                "<html><body>"
                + "<div style='width: 400px;'>"
                + "<p>" + Bundle.GlobalSettingsPanel_onMultiUserChange_disabledMu_description() + "</p>"
                + "<p style='margin-top: 10px'>" + Bundle.GlobalSettingsPanel_onMultiUserChange_disabledMu_description2() + "</p>"
                + "</div>"
                + "</body></html>",
                Bundle.GlobalSettingsPanel_onMultiUserChange_disabledMu_title(),
                JOptionPane.YES_NO_CANCEL_OPTION,
                JOptionPane.PLAIN_MESSAGE,
                null,
                options,
                options[0]
        );

        if (JOptionPane.YES_OPTION == result) {
            invokeCrChoice(parent, CentralRepoDbChoice.SQLITE);
        } else if (JOptionPane.NO_OPTION == result) {
            invokeCrChoice(parent, CentralRepoDbChoice.POSTGRESQL_CUSTOM);
        }
    }
    
    @NbBundle.Messages({
        "GlobalSettingsPanel.testCurrentConfiguration.dbDoesNotExist.message=Database does not exist.",
    })
    private boolean testCurrentConfiguration() {
        CentralRepoDbManager manager = new CentralRepoDbManager();
        DatabaseTestResult testResult = manager.testStatus();
        // if database doesn't exist, prompt user to create database
        if (testResult == DatabaseTestResult.DB_DOES_NOT_EXIST) {
            boolean success = EamDbSettingsDialog.promptCreateDatabase(manager, null);
            if (success)
                testResult = DatabaseTestResult.TESTED_OK;
        }
        
        // display to the user the status
        switch (testResult) {
            case TESTED_OK: return showStatusOkay();
            case DB_DOES_NOT_EXIST: return showStatusFail(Bundle.GlobalSettingsPanel_testCurrentConfiguration_dbDoesNotExist_message());
            case SCHEMA_INVALID: return showStatusFail(Bundle.EamDbSettingsDialog_okButton_corruptDatabaseExists_message());
            case CONNECTION_FAILED: 
            default: 
                return showStatusFail(Bundle.EamDbSettingsDialog_okButton_databaseConnectionFailed_message());
        }
    }

    private boolean showStatusOkay() {
        return setStatus(goodIcon, " ");
    }
    
    private boolean showStatusFail(String message) {
        return setStatus(badIcon, message);
    }

    private void clearStatus() {
        setStatus(null, " ");
    }
    
    private boolean setStatus(ImageIcon icon, String text) {
        synchronized (testStatusLabel) {
            testStatusLabel.setIcon(icon);
            testStatusLabel.setText(text);
            return true;   
        }
    }

    /**
     * This method is called from within the constructor to initialize the form.
     * WARNING: Do NOT modify this code. The content of this method is always
     * regenerated by the Form Editor.
     */
    @SuppressWarnings("unchecked")
    // <editor-fold defaultstate="collapsed" desc="Generated Code">//GEN-BEGIN:initComponents
    private void initComponents() {

        jScrollPane1 = new javax.swing.JScrollPane();
        jPanel1 = new javax.swing.JPanel();
        lbCentralRepository = new javax.swing.JLabel();
        cbUseCentralRepo = new javax.swing.JCheckBox();
        pnDatabaseConfiguration = new javax.swing.JPanel();
        lbDbPlatformTypeLabel = new javax.swing.JLabel();
        lbDbNameLabel = new javax.swing.JLabel();
        lbDbLocationLabel = new javax.swing.JLabel();
        bnDbConfigure = new javax.swing.JButton();
        lbDbPlatformValue = new javax.swing.JLabel();
        lbDbNameValue = new javax.swing.JLabel();
        lbDbLocationValue = new javax.swing.JLabel();
        bnTestConfigure = new javax.swing.JButton();
        testStatusLabel = new javax.swing.JLabel();
        pnCorrelationProperties = new javax.swing.JPanel();
        bnManageTypes = new javax.swing.JButton();
        correlationPropertiesScrollPane = new javax.swing.JScrollPane();
        correlationPropertiesTextArea = new javax.swing.JTextArea();
        organizationPanel = new javax.swing.JPanel();
        manageOrganizationButton = new javax.swing.JButton();
        organizationScrollPane = new javax.swing.JScrollPane();
        organizationTextArea = new javax.swing.JTextArea();
        casesPanel = new javax.swing.JPanel();
        showCasesButton = new javax.swing.JButton();
        casesScrollPane = new javax.swing.JScrollPane();
        casesTextArea = new javax.swing.JTextArea();
        tbOops = new javax.swing.JTextField();
        ingestRunningWarningLabel = new javax.swing.JLabel();

        setName(""); // NOI18N
        setPreferredSize(new java.awt.Dimension(1022, 488));

        jScrollPane1.setBorder(null);
        jScrollPane1.setPreferredSize(new java.awt.Dimension(1022, 407));

        jPanel1.setMinimumSize(new java.awt.Dimension(0, 0));
        jPanel1.setPreferredSize(new java.awt.Dimension(1020, 407));

        org.openide.awt.Mnemonics.setLocalizedText(lbCentralRepository, org.openide.util.NbBundle.getMessage(GlobalSettingsPanel.class, "GlobalSettingsPanel.lbCentralRepository.text")); // NOI18N

        org.openide.awt.Mnemonics.setLocalizedText(cbUseCentralRepo, org.openide.util.NbBundle.getMessage(GlobalSettingsPanel.class, "GlobalSettingsPanel.cbUseCentralRepo.text")); // NOI18N
        cbUseCentralRepo.addActionListener(new java.awt.event.ActionListener() {
            public void actionPerformed(java.awt.event.ActionEvent evt) {
                cbUseCentralRepoActionPerformed(evt);
            }
        });

        pnDatabaseConfiguration.setBorder(javax.swing.BorderFactory.createTitledBorder(org.openide.util.NbBundle.getMessage(GlobalSettingsPanel.class, "GlobalSettingsPanel.pnDatabaseConfiguration.title"))); // NOI18N

        org.openide.awt.Mnemonics.setLocalizedText(lbDbPlatformTypeLabel, org.openide.util.NbBundle.getMessage(GlobalSettingsPanel.class, "GlobalSettingsPanel.lbDbPlatformTypeLabel.text")); // NOI18N

        org.openide.awt.Mnemonics.setLocalizedText(lbDbNameLabel, org.openide.util.NbBundle.getMessage(GlobalSettingsPanel.class, "GlobalSettingsPanel.lbDbNameLabel.text")); // NOI18N

        org.openide.awt.Mnemonics.setLocalizedText(lbDbLocationLabel, org.openide.util.NbBundle.getMessage(GlobalSettingsPanel.class, "GlobalSettingsPanel.lbDbLocationLabel.text")); // NOI18N

        org.openide.awt.Mnemonics.setLocalizedText(bnDbConfigure, org.openide.util.NbBundle.getMessage(GlobalSettingsPanel.class, "GlobalSettingsPanel.bnDbConfigure.text")); // NOI18N
        bnDbConfigure.addActionListener(new java.awt.event.ActionListener() {
            public void actionPerformed(java.awt.event.ActionEvent evt) {
                bnDbConfigureActionPerformed(evt);
            }
        });

        org.openide.awt.Mnemonics.setLocalizedText(bnTestConfigure, org.openide.util.NbBundle.getMessage(GlobalSettingsPanel.class, "GlobalSettingsPanel.bnTestConfigure.text")); // NOI18N
        bnTestConfigure.addActionListener(new java.awt.event.ActionListener() {
            public void actionPerformed(java.awt.event.ActionEvent evt) {
                bnTestConfigureActionPerformed(evt);
            }
        });

        testStatusLabel.setFont(testStatusLabel.getFont().deriveFont(testStatusLabel.getFont().getStyle() & ~java.awt.Font.BOLD, 11));
        testStatusLabel.setForeground(new java.awt.Color(255, 0, 0));
        org.openide.awt.Mnemonics.setLocalizedText(testStatusLabel, org.openide.util.NbBundle.getMessage(GlobalSettingsPanel.class, "GlobalSettingsPanel.testStatusLabel.text")); // NOI18N
        testStatusLabel.setToolTipText(org.openide.util.NbBundle.getMessage(GlobalSettingsPanel.class, "GlobalSettingsPanel.testStatusLabel.toolTipText")); // NOI18N
        testStatusLabel.setMaximumSize(new java.awt.Dimension(387, 16));
        testStatusLabel.setPreferredSize(new java.awt.Dimension(387, 16));

        javax.swing.GroupLayout pnDatabaseConfigurationLayout = new javax.swing.GroupLayout(pnDatabaseConfiguration);
        pnDatabaseConfiguration.setLayout(pnDatabaseConfigurationLayout);
        pnDatabaseConfigurationLayout.setHorizontalGroup(
            pnDatabaseConfigurationLayout.createParallelGroup(javax.swing.GroupLayout.Alignment.LEADING)
            .addGroup(pnDatabaseConfigurationLayout.createSequentialGroup()
                .addContainerGap()
                .addGroup(pnDatabaseConfigurationLayout.createParallelGroup(javax.swing.GroupLayout.Alignment.LEADING)
                    .addGroup(pnDatabaseConfigurationLayout.createSequentialGroup()
                        .addGroup(pnDatabaseConfigurationLayout.createParallelGroup(javax.swing.GroupLayout.Alignment.LEADING, false)
                            .addComponent(lbDbPlatformTypeLabel, javax.swing.GroupLayout.DEFAULT_SIZE, javax.swing.GroupLayout.DEFAULT_SIZE, Short.MAX_VALUE)
                            .addComponent(lbDbNameLabel, javax.swing.GroupLayout.DEFAULT_SIZE, javax.swing.GroupLayout.DEFAULT_SIZE, Short.MAX_VALUE)
                            .addComponent(lbDbLocationLabel))
                        .addPreferredGap(javax.swing.LayoutStyle.ComponentPlacement.UNRELATED)
                        .addGroup(pnDatabaseConfigurationLayout.createParallelGroup(javax.swing.GroupLayout.Alignment.TRAILING)
                            .addComponent(lbDbNameValue, javax.swing.GroupLayout.Alignment.LEADING, javax.swing.GroupLayout.DEFAULT_SIZE, javax.swing.GroupLayout.DEFAULT_SIZE, Short.MAX_VALUE)
                            .addComponent(lbDbPlatformValue, javax.swing.GroupLayout.DEFAULT_SIZE, javax.swing.GroupLayout.DEFAULT_SIZE, Short.MAX_VALUE)
                            .addComponent(lbDbLocationValue, javax.swing.GroupLayout.Alignment.LEADING, javax.swing.GroupLayout.DEFAULT_SIZE, javax.swing.GroupLayout.DEFAULT_SIZE, Short.MAX_VALUE)))
                    .addGroup(pnDatabaseConfigurationLayout.createSequentialGroup()
                        .addComponent(bnDbConfigure)
                        .addGap(18, 18, 18)
                        .addComponent(bnTestConfigure)
                        .addPreferredGap(javax.swing.LayoutStyle.ComponentPlacement.RELATED)
                        .addComponent(testStatusLabel, javax.swing.GroupLayout.PREFERRED_SIZE, 671, javax.swing.GroupLayout.PREFERRED_SIZE)
                        .addContainerGap(165, Short.MAX_VALUE))))
        );
        pnDatabaseConfigurationLayout.setVerticalGroup(
            pnDatabaseConfigurationLayout.createParallelGroup(javax.swing.GroupLayout.Alignment.LEADING)
            .addGroup(pnDatabaseConfigurationLayout.createSequentialGroup()
                .addGap(7, 7, 7)
                .addGroup(pnDatabaseConfigurationLayout.createParallelGroup(javax.swing.GroupLayout.Alignment.LEADING, false)
                    .addComponent(lbDbPlatformTypeLabel, javax.swing.GroupLayout.DEFAULT_SIZE, javax.swing.GroupLayout.DEFAULT_SIZE, Short.MAX_VALUE)
                    .addComponent(lbDbPlatformValue, javax.swing.GroupLayout.PREFERRED_SIZE, 14, javax.swing.GroupLayout.PREFERRED_SIZE))
                .addPreferredGap(javax.swing.LayoutStyle.ComponentPlacement.RELATED)
                .addGroup(pnDatabaseConfigurationLayout.createParallelGroup(javax.swing.GroupLayout.Alignment.LEADING, false)
                    .addComponent(lbDbNameLabel, javax.swing.GroupLayout.DEFAULT_SIZE, javax.swing.GroupLayout.DEFAULT_SIZE, Short.MAX_VALUE)
                    .addComponent(lbDbNameValue, javax.swing.GroupLayout.PREFERRED_SIZE, 14, javax.swing.GroupLayout.PREFERRED_SIZE))
                .addPreferredGap(javax.swing.LayoutStyle.ComponentPlacement.RELATED)
                .addGroup(pnDatabaseConfigurationLayout.createParallelGroup(javax.swing.GroupLayout.Alignment.LEADING, false)
                    .addComponent(lbDbLocationLabel, javax.swing.GroupLayout.DEFAULT_SIZE, javax.swing.GroupLayout.DEFAULT_SIZE, Short.MAX_VALUE)
                    .addComponent(lbDbLocationValue, javax.swing.GroupLayout.PREFERRED_SIZE, 14, javax.swing.GroupLayout.PREFERRED_SIZE))
                .addPreferredGap(javax.swing.LayoutStyle.ComponentPlacement.RELATED, 10, Short.MAX_VALUE)
                .addGroup(pnDatabaseConfigurationLayout.createParallelGroup(javax.swing.GroupLayout.Alignment.BASELINE)
                    .addComponent(bnDbConfigure)
                    .addComponent(bnTestConfigure)
                    .addComponent(testStatusLabel, javax.swing.GroupLayout.PREFERRED_SIZE, javax.swing.GroupLayout.DEFAULT_SIZE, javax.swing.GroupLayout.PREFERRED_SIZE))
                .addGap(8, 8, 8))
        );

        pnCorrelationProperties.setBorder(javax.swing.BorderFactory.createTitledBorder(org.openide.util.NbBundle.getMessage(GlobalSettingsPanel.class, "GlobalSettingsPanel.pnCorrelationProperties.border.title"))); // NOI18N
        pnCorrelationProperties.setPreferredSize(new java.awt.Dimension(674, 93));

        org.openide.awt.Mnemonics.setLocalizedText(bnManageTypes, org.openide.util.NbBundle.getMessage(GlobalSettingsPanel.class, "GlobalSettingsPanel.bnManageProperties.text")); // NOI18N
        bnManageTypes.addActionListener(new java.awt.event.ActionListener() {
            public void actionPerformed(java.awt.event.ActionEvent evt) {
                bnManageTypesActionPerformed(evt);
            }
        });

        correlationPropertiesScrollPane.setBorder(null);

        correlationPropertiesTextArea.setEditable(false);
        correlationPropertiesTextArea.setBackground(new java.awt.Color(240, 240, 240));
        correlationPropertiesTextArea.setColumns(20);
        correlationPropertiesTextArea.setLineWrap(true);
        correlationPropertiesTextArea.setRows(1);
        correlationPropertiesTextArea.setText(org.openide.util.NbBundle.getMessage(GlobalSettingsPanel.class, "GlobalSettingsPanel.correlationPropertiesTextArea.text")); // NOI18N
        correlationPropertiesTextArea.setToolTipText("");
        correlationPropertiesTextArea.setWrapStyleWord(true);
        correlationPropertiesTextArea.setBorder(null);
        correlationPropertiesTextArea.setOpaque(false);
        correlationPropertiesScrollPane.setViewportView(correlationPropertiesTextArea);

        javax.swing.GroupLayout pnCorrelationPropertiesLayout = new javax.swing.GroupLayout(pnCorrelationProperties);
        pnCorrelationProperties.setLayout(pnCorrelationPropertiesLayout);
        pnCorrelationPropertiesLayout.setHorizontalGroup(
            pnCorrelationPropertiesLayout.createParallelGroup(javax.swing.GroupLayout.Alignment.LEADING)
            .addGroup(pnCorrelationPropertiesLayout.createSequentialGroup()
                .addContainerGap()
                .addGroup(pnCorrelationPropertiesLayout.createParallelGroup(javax.swing.GroupLayout.Alignment.LEADING)
                    .addGroup(pnCorrelationPropertiesLayout.createSequentialGroup()
                        .addComponent(bnManageTypes)
                        .addGap(0, 0, Short.MAX_VALUE))
                    .addComponent(correlationPropertiesScrollPane))
                .addContainerGap())
        );
        pnCorrelationPropertiesLayout.setVerticalGroup(
            pnCorrelationPropertiesLayout.createParallelGroup(javax.swing.GroupLayout.Alignment.LEADING)
            .addGroup(javax.swing.GroupLayout.Alignment.TRAILING, pnCorrelationPropertiesLayout.createSequentialGroup()
<<<<<<< HEAD
                .addComponent(correlationPropertiesScrollPane, javax.swing.GroupLayout.DEFAULT_SIZE, 25, Short.MAX_VALUE)
=======
                .addComponent(correlationPropertiesScrollPane, javax.swing.GroupLayout.DEFAULT_SIZE, 28, Short.MAX_VALUE)
>>>>>>> 888f70ea
                .addPreferredGap(javax.swing.LayoutStyle.ComponentPlacement.RELATED)
                .addComponent(bnManageTypes)
                .addGap(8, 8, 8))
        );

        organizationPanel.setBorder(javax.swing.BorderFactory.createTitledBorder(org.openide.util.NbBundle.getMessage(GlobalSettingsPanel.class, "GlobalSettingsPanel.organizationPanel.border.title"))); // NOI18N

        org.openide.awt.Mnemonics.setLocalizedText(manageOrganizationButton, org.openide.util.NbBundle.getMessage(GlobalSettingsPanel.class, "GlobalSettingsPanel.manageOrganizationButton.text")); // NOI18N
        manageOrganizationButton.addActionListener(new java.awt.event.ActionListener() {
            public void actionPerformed(java.awt.event.ActionEvent evt) {
                manageOrganizationButtonActionPerformed(evt);
            }
        });

        organizationScrollPane.setBorder(null);

        organizationTextArea.setEditable(false);
        organizationTextArea.setBackground(new java.awt.Color(240, 240, 240));
        organizationTextArea.setColumns(20);
        organizationTextArea.setLineWrap(true);
        organizationTextArea.setRows(2);
        organizationTextArea.setText(org.openide.util.NbBundle.getMessage(GlobalSettingsPanel.class, "GlobalSettingsPanel.organizationTextArea.text")); // NOI18N
        organizationTextArea.setWrapStyleWord(true);
        organizationTextArea.setBorder(null);
        organizationTextArea.setOpaque(false);
        organizationScrollPane.setViewportView(organizationTextArea);

        javax.swing.GroupLayout organizationPanelLayout = new javax.swing.GroupLayout(organizationPanel);
        organizationPanel.setLayout(organizationPanelLayout);
        organizationPanelLayout.setHorizontalGroup(
            organizationPanelLayout.createParallelGroup(javax.swing.GroupLayout.Alignment.LEADING)
            .addGroup(organizationPanelLayout.createSequentialGroup()
                .addContainerGap()
                .addGroup(organizationPanelLayout.createParallelGroup(javax.swing.GroupLayout.Alignment.LEADING)
                    .addComponent(organizationScrollPane)
                    .addGroup(organizationPanelLayout.createSequentialGroup()
                        .addComponent(manageOrganizationButton)
                        .addGap(0, 0, Short.MAX_VALUE)))
                .addContainerGap())
        );
        organizationPanelLayout.setVerticalGroup(
            organizationPanelLayout.createParallelGroup(javax.swing.GroupLayout.Alignment.LEADING)
            .addGroup(javax.swing.GroupLayout.Alignment.TRAILING, organizationPanelLayout.createSequentialGroup()
                .addContainerGap()
                .addComponent(organizationScrollPane, javax.swing.GroupLayout.PREFERRED_SIZE, javax.swing.GroupLayout.DEFAULT_SIZE, javax.swing.GroupLayout.PREFERRED_SIZE)
                .addPreferredGap(javax.swing.LayoutStyle.ComponentPlacement.RELATED)
                .addComponent(manageOrganizationButton)
                .addGap(8, 8, 8))
        );

        casesPanel.setBorder(javax.swing.BorderFactory.createTitledBorder(org.openide.util.NbBundle.getMessage(GlobalSettingsPanel.class, "GlobalSettingsPanel.casesPanel.border.title"))); // NOI18N
        casesPanel.setName("Case Details"); // NOI18N

        org.openide.awt.Mnemonics.setLocalizedText(showCasesButton, org.openide.util.NbBundle.getMessage(GlobalSettingsPanel.class, "GlobalSettingsPanel.showCasesButton.text")); // NOI18N
        showCasesButton.addActionListener(new java.awt.event.ActionListener() {
            public void actionPerformed(java.awt.event.ActionEvent evt) {
                showCasesButtonActionPerformed(evt);
            }
        });

        casesScrollPane.setBorder(null);

        casesTextArea.setEditable(false);
        casesTextArea.setBackground(new java.awt.Color(240, 240, 240));
        casesTextArea.setColumns(20);
        casesTextArea.setLineWrap(true);
        casesTextArea.setRows(2);
        casesTextArea.setText(org.openide.util.NbBundle.getMessage(GlobalSettingsPanel.class, "GlobalSettingsPanel.casesTextArea.text")); // NOI18N
        casesTextArea.setWrapStyleWord(true);
        casesTextArea.setBorder(null);
        casesTextArea.setOpaque(false);
        casesScrollPane.setViewportView(casesTextArea);

        javax.swing.GroupLayout casesPanelLayout = new javax.swing.GroupLayout(casesPanel);
        casesPanel.setLayout(casesPanelLayout);
        casesPanelLayout.setHorizontalGroup(
            casesPanelLayout.createParallelGroup(javax.swing.GroupLayout.Alignment.LEADING)
            .addGroup(casesPanelLayout.createSequentialGroup()
                .addContainerGap()
                .addGroup(casesPanelLayout.createParallelGroup(javax.swing.GroupLayout.Alignment.LEADING)
                    .addComponent(casesScrollPane)
                    .addGroup(casesPanelLayout.createSequentialGroup()
                        .addComponent(showCasesButton)
                        .addGap(0, 0, Short.MAX_VALUE)))
                .addContainerGap())
        );
        casesPanelLayout.setVerticalGroup(
            casesPanelLayout.createParallelGroup(javax.swing.GroupLayout.Alignment.LEADING)
            .addGroup(javax.swing.GroupLayout.Alignment.TRAILING, casesPanelLayout.createSequentialGroup()
                .addContainerGap()
                .addComponent(casesScrollPane, javax.swing.GroupLayout.PREFERRED_SIZE, javax.swing.GroupLayout.DEFAULT_SIZE, javax.swing.GroupLayout.PREFERRED_SIZE)
                .addPreferredGap(javax.swing.LayoutStyle.ComponentPlacement.RELATED)
                .addComponent(showCasesButton)
                .addGap(8, 8, 8))
        );

        tbOops.setEditable(false);
        tbOops.setFont(tbOops.getFont().deriveFont(tbOops.getFont().getStyle() | java.awt.Font.BOLD, tbOops.getFont().getSize()-1));
        tbOops.setText(org.openide.util.NbBundle.getMessage(GlobalSettingsPanel.class, "GlobalSettingsPanel.tbOops.text")); // NOI18N
        tbOops.setBorder(null);

        ingestRunningWarningLabel.setIcon(new javax.swing.ImageIcon(getClass().getResource("/org/sleuthkit/autopsy/modules/filetypeid/warning16.png"))); // NOI18N
        org.openide.awt.Mnemonics.setLocalizedText(ingestRunningWarningLabel, org.openide.util.NbBundle.getMessage(GlobalSettingsPanel.class, "GlobalSettingsPanel.ingestRunningWarningLabel.text")); // NOI18N

        javax.swing.GroupLayout jPanel1Layout = new javax.swing.GroupLayout(jPanel1);
        jPanel1.setLayout(jPanel1Layout);
        jPanel1Layout.setHorizontalGroup(
            jPanel1Layout.createParallelGroup(javax.swing.GroupLayout.Alignment.LEADING)
            .addComponent(lbCentralRepository, javax.swing.GroupLayout.DEFAULT_SIZE, javax.swing.GroupLayout.DEFAULT_SIZE, Short.MAX_VALUE)
            .addGroup(jPanel1Layout.createSequentialGroup()
                .addGroup(jPanel1Layout.createParallelGroup(javax.swing.GroupLayout.Alignment.LEADING)
                    .addComponent(pnDatabaseConfiguration, javax.swing.GroupLayout.DEFAULT_SIZE, javax.swing.GroupLayout.DEFAULT_SIZE, Short.MAX_VALUE)
<<<<<<< HEAD
                    .addComponent(pnCorrelationProperties, javax.swing.GroupLayout.DEFAULT_SIZE, 1016, Short.MAX_VALUE)
=======
                    .addComponent(pnCorrelationProperties, javax.swing.GroupLayout.DEFAULT_SIZE, 1010, Short.MAX_VALUE)
>>>>>>> 888f70ea
                    .addComponent(organizationPanel, javax.swing.GroupLayout.Alignment.TRAILING, javax.swing.GroupLayout.DEFAULT_SIZE, javax.swing.GroupLayout.DEFAULT_SIZE, Short.MAX_VALUE)
                    .addComponent(casesPanel, javax.swing.GroupLayout.DEFAULT_SIZE, javax.swing.GroupLayout.DEFAULT_SIZE, Short.MAX_VALUE)
                    .addGroup(jPanel1Layout.createSequentialGroup()
                        .addComponent(cbUseCentralRepo, javax.swing.GroupLayout.PREFERRED_SIZE, 162, javax.swing.GroupLayout.PREFERRED_SIZE)
                        .addPreferredGap(javax.swing.LayoutStyle.ComponentPlacement.UNRELATED)
                        .addComponent(ingestRunningWarningLabel, javax.swing.GroupLayout.DEFAULT_SIZE, javax.swing.GroupLayout.DEFAULT_SIZE, Short.MAX_VALUE))
                    .addGroup(jPanel1Layout.createSequentialGroup()
                        .addContainerGap()
                        .addComponent(tbOops, javax.swing.GroupLayout.PREFERRED_SIZE, 974, javax.swing.GroupLayout.PREFERRED_SIZE)))
                .addContainerGap())
        );
        jPanel1Layout.setVerticalGroup(
            jPanel1Layout.createParallelGroup(javax.swing.GroupLayout.Alignment.LEADING)
            .addGroup(jPanel1Layout.createSequentialGroup()
                .addComponent(lbCentralRepository)
                .addPreferredGap(javax.swing.LayoutStyle.ComponentPlacement.RELATED)
                .addGroup(jPanel1Layout.createParallelGroup(javax.swing.GroupLayout.Alignment.BASELINE)
                    .addComponent(cbUseCentralRepo)
                    .addComponent(ingestRunningWarningLabel))
                .addPreferredGap(javax.swing.LayoutStyle.ComponentPlacement.UNRELATED)
                .addComponent(pnDatabaseConfiguration, javax.swing.GroupLayout.PREFERRED_SIZE, javax.swing.GroupLayout.DEFAULT_SIZE, javax.swing.GroupLayout.PREFERRED_SIZE)
                .addGap(0, 0, 0)
                .addComponent(pnCorrelationProperties, javax.swing.GroupLayout.PREFERRED_SIZE, javax.swing.GroupLayout.DEFAULT_SIZE, javax.swing.GroupLayout.PREFERRED_SIZE)
                .addGap(0, 0, 0)
                .addComponent(organizationPanel, javax.swing.GroupLayout.PREFERRED_SIZE, javax.swing.GroupLayout.DEFAULT_SIZE, javax.swing.GroupLayout.PREFERRED_SIZE)
                .addGap(0, 0, 0)
                .addComponent(casesPanel, javax.swing.GroupLayout.PREFERRED_SIZE, javax.swing.GroupLayout.DEFAULT_SIZE, javax.swing.GroupLayout.PREFERRED_SIZE)
                .addGap(0, 0, 0)
                .addComponent(tbOops, javax.swing.GroupLayout.PREFERRED_SIZE, javax.swing.GroupLayout.DEFAULT_SIZE, javax.swing.GroupLayout.PREFERRED_SIZE)
                .addContainerGap())
        );

        casesPanel.getAccessibleContext().setAccessibleName(org.openide.util.NbBundle.getMessage(GlobalSettingsPanel.class, "GlobalSettingsPanel.Case Details.AccessibleContext.accessibleName")); // NOI18N

        jScrollPane1.setViewportView(jPanel1);

        javax.swing.GroupLayout layout = new javax.swing.GroupLayout(this);
        this.setLayout(layout);
        layout.setHorizontalGroup(
            layout.createParallelGroup(javax.swing.GroupLayout.Alignment.LEADING)
            .addComponent(jScrollPane1, javax.swing.GroupLayout.DEFAULT_SIZE, javax.swing.GroupLayout.DEFAULT_SIZE, Short.MAX_VALUE)
        );
        layout.setVerticalGroup(
            layout.createParallelGroup(javax.swing.GroupLayout.Alignment.LEADING)
            .addComponent(jScrollPane1, javax.swing.GroupLayout.DEFAULT_SIZE, 512, Short.MAX_VALUE)
        );
    }// </editor-fold>//GEN-END:initComponents

    private void bnManageTypesActionPerformed(java.awt.event.ActionEvent evt) {//GEN-FIRST:event_bnManageTypesActionPerformed
        store();
        ManageCorrelationPropertiesDialog manageCorrelationDialog = new ManageCorrelationPropertiesDialog();
        firePropertyChange(OptionsPanelController.PROP_VALID, null, null);
    }//GEN-LAST:event_bnManageTypesActionPerformed

    private void bnDbConfigureActionPerformed(java.awt.event.ActionEvent evt) {//GEN-FIRST:event_bnDbConfigureActionPerformed
        store();
        boolean changed = invokeCrChoice(this, null);
        if (changed) {
            load(); // reload db settings content and update buttons
            firePropertyChange(OptionsPanelController.PROP_CHANGED, null, null);
        }
    }//GEN-LAST:event_bnDbConfigureActionPerformed

    private void manageOrganizationButtonActionPerformed(java.awt.event.ActionEvent evt) {//GEN-FIRST:event_manageOrganizationButtonActionPerformed
        store();
        ManageOrganizationsDialog manageOrganizationsDialog = new ManageOrganizationsDialog();
    }//GEN-LAST:event_manageOrganizationButtonActionPerformed

    private void showCasesButtonActionPerformed(java.awt.event.ActionEvent evt) {//GEN-FIRST:event_showCasesButtonActionPerformed
        store();
        ManageCasesDialog.displayManageCasesDialog();
    }//GEN-LAST:event_showCasesButtonActionPerformed

    private void cbUseCentralRepoActionPerformed(java.awt.event.ActionEvent evt) {//GEN-FIRST:event_cbUseCentralRepoActionPerformed
        //if saved setting is disabled checkbox should be disabled already 
        store();
        load();
        this.ingestStateUpdated(Case.isCaseOpen());
        firePropertyChange(OptionsPanelController.PROP_CHANGED, null, null);
    }//GEN-LAST:event_cbUseCentralRepoActionPerformed

    private void bnTestConfigureActionPerformed(java.awt.event.ActionEvent evt) {//GEN-FIRST:event_bnTestConfigureActionPerformed
        testCurrentConfiguration();
    }//GEN-LAST:event_bnTestConfigureActionPerformed

    @Override
    @Messages({"GlobalSettingsPanel.validationerrMsg.mustConfigure=Configure the database to enable this module."})
    public void load() {
        tbOops.setText("");
        enableButtonSubComponents(false);
        CentralRepoDbChoice selectedChoice = CentralRepoDbManager.getSavedDbChoice();
        cbUseCentralRepo.setSelected(CentralRepoDbUtil.allowUseOfCentralRepository()); // NON-NLS

        lbDbPlatformValue.setText(selectedChoice.getTitle());
        CentralRepoPlatforms selectedDb = selectedChoice.getDbPlatform();

        if (selectedChoice == null || selectedDb == CentralRepoPlatforms.DISABLED) {
            lbDbNameValue.setText("");
            lbDbLocationValue.setText("");
            tbOops.setText(Bundle.GlobalSettingsPanel_validationerrMsg_mustConfigure());
        } else {
            enableButtonSubComponents(cbUseCentralRepo.isSelected());
            if (selectedDb == CentralRepoPlatforms.POSTGRESQL) {
                try {
                    PostgresCentralRepoSettings dbSettingsPg = new PostgresCentralRepoSettings();
                    lbDbNameValue.setText(dbSettingsPg.getDbName());
                    lbDbLocationValue.setText(dbSettingsPg.getHost());
                } catch (CentralRepoException e) {
                    logger.log(Level.WARNING, "Unable to load settings into global panel for postgres settings", e);
                }
            } else if (selectedDb == CentralRepoPlatforms.SQLITE) {
                SqliteCentralRepoSettings dbSettingsSqlite = new SqliteCentralRepoSettings();
                lbDbNameValue.setText(dbSettingsSqlite.getDbName());
                lbDbLocationValue.setText(dbSettingsSqlite.getDbDirectory());
            }
        }
    }

    @Override
    public void store() { // Click OK or Apply on Options Panel
        CentralRepoDbUtil.setUseCentralRepo(cbUseCentralRepo.isSelected());
    }

    /**
     * This method validates that the dialog/panel is filled out correctly for
     * our usage.
     *
     * @return True if it is okay, false otherwise.
     */
    public boolean valid() {
        return !cbUseCentralRepo.isSelected() || !lbDbPlatformValue.getText().equals(CentralRepoDbChoice.DISABLED.toString());
    }

    @Override
    public void saveSettings() { // Click OK on Global Settings Panel
        store();
    }

    @Override
    @SuppressWarnings("FinalizeDeclaration")
    protected void finalize() throws Throwable {
        IngestManager.getInstance().removeIngestJobEventListener(ingestJobEventListener);
        super.finalize();

    }

    /**
     * An ingest job event listener that disables the options panel while an
     * ingest job is running.
     */
    private class IngestJobEventPropertyChangeListener implements PropertyChangeListener {

        /**
         * Listens for local ingest job started, completed or cancel events and
         * enables/disables the options panel according to the job state.
         *
         * @param event
         */
        @Override
        public void propertyChange(PropertyChangeEvent event) {
            if (isLocalIngestJobEvent(event)) {
                EventQueue.invokeLater(new Runnable() {
                    @Override
                    public void run() {
                        ingestStateUpdated(Case.isCaseOpen());
                    }
                });
            }
        }
    };

    /**
     * Check that the supplied event is a local IngestJobEvent whose type is
     * STARTED, CANCELLED, or COMPLETED.
     *
     * @param event The PropertyChangeEvent to check against.
     *
     * @return True is the event is a local IngestJobEvent whose type is
     *         STARTED, CANCELLED, or COMPLETED; otherwise false.
     */
    private boolean isLocalIngestJobEvent(PropertyChangeEvent event) {
        if (event instanceof AutopsyEvent) {
            if (((AutopsyEvent) event).getSourceType() == AutopsyEvent.SourceType.LOCAL) {
                String eventType = event.getPropertyName();
                return (eventType.equals(IngestManager.IngestJobEvent.STARTED.toString())
                        || eventType.equals(IngestManager.IngestJobEvent.CANCELLED.toString())
                        || eventType.equals(IngestManager.IngestJobEvent.COMPLETED.toString()));
            }
        }
        return false;
    }

    @Messages({"GlobalSettingsPanel.validationErrMsg.ingestRunning=You cannot change settings while ingest is running."})
    private void ingestStateUpdated(boolean caseIsOpen) {
        if (!SwingUtilities.isEventDispatchThread()) {
            SwingUtilities.invokeLater(() -> {
                ingestStateUpdated(caseIsOpen);
            });

            return;
        }

        cbUseCentralRepo.setEnabled(!caseIsOpen);
        if (IngestManager.getInstance().isIngestRunning()) {
            tbOops.setText(Bundle.GlobalSettingsPanel_validationErrMsg_ingestRunning());
            tbOops.setVisible(true);
            enableButtonSubComponents(cbUseCentralRepo.isSelected());
        } else {
            load();
        }

        enableDatabaseConfigureButton(cbUseCentralRepo.isSelected() && !caseIsOpen);
    }
    
    

    /**
     * Enable the Configure button
     *
     * @param enable
     *
     * @return True
     */
    private void enableDatabaseConfigureButton(Boolean enable) {
        boolean ingestRunning = IngestManager.getInstance().isIngestRunning();
        ingestRunningWarningLabel.setVisible(ingestRunning);

        pnDatabaseConfiguration.setEnabled(enable && !ingestRunning);
        bnDbConfigure.setEnabled(enable && !ingestRunning);
        bnTestConfigure.setEnabled(enable && !ingestRunning);
        lbDbLocationLabel.setEnabled(enable && !ingestRunning);
        lbDbLocationValue.setEnabled(enable && !ingestRunning);
        lbDbNameLabel.setEnabled(enable && !ingestRunning);
        lbDbNameValue.setEnabled(enable && !ingestRunning);
        lbDbPlatformTypeLabel.setEnabled(enable && !ingestRunning);
        lbDbPlatformValue.setEnabled(enable && !ingestRunning);
        tbOops.setEnabled(enable && !ingestRunning);
    }

    /**
     * Wrapper around each of the enableComponentXYZButton methods to
     * enable/disable them all at the same time.
     *
     * @param enable
     *
     * @return True
     */
    private boolean enableButtonSubComponents(Boolean enable) {
        boolean ingestRunning = IngestManager.getInstance().isIngestRunning();
        pnCorrelationProperties.setEnabled(enable && !ingestRunning);
        bnManageTypes.setEnabled(enable && !ingestRunning);
        correlationPropertiesTextArea.setEnabled(enable && !ingestRunning);
        organizationPanel.setEnabled(enable && !ingestRunning);
        organizationTextArea.setEnabled(enable && !ingestRunning);
        manageOrganizationButton.setEnabled(enable && !ingestRunning);
        showCasesButton.setEnabled(enable && !ingestRunning);
        casesPanel.setEnabled(enable && !ingestRunning);
        casesTextArea.setEnabled(enable && !ingestRunning);
        return true;
    }

    // Variables declaration - do not modify//GEN-BEGIN:variables
    private javax.swing.JButton bnDbConfigure;
    private javax.swing.JButton bnManageTypes;
    private javax.swing.JButton bnTestConfigure;
    private javax.swing.JPanel casesPanel;
    private javax.swing.JScrollPane casesScrollPane;
    private javax.swing.JTextArea casesTextArea;
    private javax.swing.JCheckBox cbUseCentralRepo;
    private javax.swing.JScrollPane correlationPropertiesScrollPane;
    private javax.swing.JTextArea correlationPropertiesTextArea;
    private javax.swing.JLabel ingestRunningWarningLabel;
    private javax.swing.JPanel jPanel1;
    private javax.swing.JScrollPane jScrollPane1;
    private javax.swing.JLabel lbCentralRepository;
    private javax.swing.JLabel lbDbLocationLabel;
    private javax.swing.JLabel lbDbLocationValue;
    private javax.swing.JLabel lbDbNameLabel;
    private javax.swing.JLabel lbDbNameValue;
    private javax.swing.JLabel lbDbPlatformTypeLabel;
    private javax.swing.JLabel lbDbPlatformValue;
    private javax.swing.JButton manageOrganizationButton;
    private javax.swing.JPanel organizationPanel;
    private javax.swing.JScrollPane organizationScrollPane;
    private javax.swing.JTextArea organizationTextArea;
    private javax.swing.JPanel pnCorrelationProperties;
    private javax.swing.JPanel pnDatabaseConfiguration;
    private javax.swing.JButton showCasesButton;
    private javax.swing.JTextField tbOops;
    private javax.swing.JLabel testStatusLabel;
    // End of variables declaration//GEN-END:variables
}<|MERGE_RESOLUTION|>--- conflicted
+++ resolved
@@ -464,11 +464,7 @@
         pnCorrelationPropertiesLayout.setVerticalGroup(
             pnCorrelationPropertiesLayout.createParallelGroup(javax.swing.GroupLayout.Alignment.LEADING)
             .addGroup(javax.swing.GroupLayout.Alignment.TRAILING, pnCorrelationPropertiesLayout.createSequentialGroup()
-<<<<<<< HEAD
                 .addComponent(correlationPropertiesScrollPane, javax.swing.GroupLayout.DEFAULT_SIZE, 25, Short.MAX_VALUE)
-=======
-                .addComponent(correlationPropertiesScrollPane, javax.swing.GroupLayout.DEFAULT_SIZE, 28, Short.MAX_VALUE)
->>>>>>> 888f70ea
                 .addPreferredGap(javax.swing.LayoutStyle.ComponentPlacement.RELATED)
                 .addComponent(bnManageTypes)
                 .addGap(8, 8, 8))
@@ -581,11 +577,7 @@
             .addGroup(jPanel1Layout.createSequentialGroup()
                 .addGroup(jPanel1Layout.createParallelGroup(javax.swing.GroupLayout.Alignment.LEADING)
                     .addComponent(pnDatabaseConfiguration, javax.swing.GroupLayout.DEFAULT_SIZE, javax.swing.GroupLayout.DEFAULT_SIZE, Short.MAX_VALUE)
-<<<<<<< HEAD
                     .addComponent(pnCorrelationProperties, javax.swing.GroupLayout.DEFAULT_SIZE, 1016, Short.MAX_VALUE)
-=======
-                    .addComponent(pnCorrelationProperties, javax.swing.GroupLayout.DEFAULT_SIZE, 1010, Short.MAX_VALUE)
->>>>>>> 888f70ea
                     .addComponent(organizationPanel, javax.swing.GroupLayout.Alignment.TRAILING, javax.swing.GroupLayout.DEFAULT_SIZE, javax.swing.GroupLayout.DEFAULT_SIZE, Short.MAX_VALUE)
                     .addComponent(casesPanel, javax.swing.GroupLayout.DEFAULT_SIZE, javax.swing.GroupLayout.DEFAULT_SIZE, Short.MAX_VALUE)
                     .addGroup(jPanel1Layout.createSequentialGroup()
