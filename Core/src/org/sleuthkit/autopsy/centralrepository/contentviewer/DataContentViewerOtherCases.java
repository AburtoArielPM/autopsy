--- conflicted
+++ resolved
@@ -459,13 +459,8 @@
                                     .filter(attrType -> attrType.getId() == CorrelationAttributeInstance.FILES_TYPE_ID)
                                     .findAny()
                                     .get();
-<<<<<<< HEAD
-
-                    ret.add(new CorrelationAttributeInstance(fileAttributeType, md5));
-=======
                     //The Central Repository is not enabled
                     ret.add(new CorrelationAttributeInstance(fileAttributeType, md5, null, null, "", "", TskData.FileKnown.UNKNOWN, this.file.getId()));
->>>>>>> 599b1f50
                 } catch (EamDbException ex) {
                     LOGGER.log(Level.SEVERE, "Error connecting to DB", ex); // NON-NLS
                 } catch (CorrelationAttributeNormalizationException ex) {
