/*
 * Central Repository
 *
 * Copyright 2015-2018 Basis Technology Corp.
 * Contact: carrier <at> sleuthkit <dot> org
 *
 * Licensed under the Apache License, Version 2.0 (the "License");
 * you may not use this file except in compliance with the License.
 * You may obtain a copy of the License at
 *
 *     http://www.apache.org/licenses/LICENSE-2.0
 *
 * Unless required by applicable law or agreed to in writing, software
 * distributed under the License is distributed on an "AS IS" BASIS,
 * WITHOUT WARRANTIES OR CONDITIONS OF ANY KIND, either express or implied.
 * See the License for the specific language governing permissions and
 * limitations under the License.
 */
package org.sleuthkit.autopsy.centralrepository.contentviewer;

import java.awt.Component;
import java.awt.FontMetrics;
import java.awt.event.ActionEvent;
import java.awt.event.ActionListener;
import java.io.BufferedWriter;
import java.io.File;
import java.io.IOException;
import java.nio.file.Files;
import java.text.DateFormat;
import java.text.ParseException;
import java.text.SimpleDateFormat;
import java.util.ArrayList;
import java.util.Calendar;
import java.util.Collection;
import java.util.HashMap;
import java.util.List;
import java.util.Locale;
import java.util.Map;
import java.util.Objects;
import java.util.logging.Level;
import org.sleuthkit.autopsy.coreutils.Logger;
import javax.swing.JFileChooser;
import javax.swing.JMenuItem;
import javax.swing.JOptionPane;
import static javax.swing.JOptionPane.DEFAULT_OPTION;
import static javax.swing.JOptionPane.PLAIN_MESSAGE;
import static javax.swing.JOptionPane.ERROR_MESSAGE;
import javax.swing.JPanel;
import javax.swing.filechooser.FileNameExtensionFilter;
import javax.swing.table.TableCellRenderer;
import javax.swing.table.TableColumn;
import javax.swing.table.TableColumnModel;
import org.joda.time.DateTimeZone;
import org.joda.time.LocalDateTime;
import org.openide.nodes.Node;
import org.openide.util.NbBundle.Messages;
import org.openide.util.lookup.ServiceProvider;
import org.sleuthkit.autopsy.casemodule.Case;
import org.sleuthkit.autopsy.casemodule.NoCurrentCaseException;
import org.sleuthkit.autopsy.centralrepository.AddEditCentralRepoCommentAction;
import org.sleuthkit.autopsy.corecomponentinterfaces.DataContentViewer;
import org.sleuthkit.autopsy.centralrepository.datamodel.CorrelationAttribute;
import org.sleuthkit.autopsy.centralrepository.datamodel.CorrelationAttributeInstance;
import org.sleuthkit.autopsy.centralrepository.datamodel.EamArtifactUtil;
import org.sleuthkit.autopsy.centralrepository.datamodel.CorrelationCase;
import org.sleuthkit.autopsy.centralrepository.datamodel.EamDbException;
import org.sleuthkit.datamodel.AbstractFile;
import org.sleuthkit.datamodel.BlackboardArtifact;
import org.sleuthkit.datamodel.BlackboardArtifactTag;
import org.sleuthkit.datamodel.Content;
import org.sleuthkit.datamodel.ContentTag;
import org.sleuthkit.datamodel.TskCoreException;
import org.sleuthkit.datamodel.TskException;
import org.sleuthkit.autopsy.centralrepository.datamodel.EamDb;
import org.sleuthkit.autopsy.centralrepository.datamodel.EamDbUtil;
import org.sleuthkit.datamodel.SleuthkitCase;
import org.sleuthkit.datamodel.TskData;

/**
 * View correlation results from other cases
 */
@SuppressWarnings("PMD.SingularField") // UI widgets cause lots of false positives
@ServiceProvider(service = DataContentViewer.class, position = 8)
@Messages({"DataContentViewerOtherCases.title=Other Occurrences",
    "DataContentViewerOtherCases.toolTip=Displays instances of the selected file/artifact from other occurrences.",})
public class DataContentViewerOtherCases extends JPanel implements DataContentViewer {

    private static final long serialVersionUID = -1L;

    private static final Logger logger = Logger.getLogger(DataContentViewerOtherCases.class.getName());

    private static final int DEFAULT_MIN_CELL_WIDTH = 15;
    private static final int CELL_TEXT_WIDTH_PADDING = 5;

    private final DataContentViewerOtherCasesTableModel tableModel;
    private final Collection<CorrelationAttribute> correlationAttributes;
    /**
     * Could be null.
     */
    private AbstractFile file;

    /**
     * Creates new form DataContentViewerOtherCases
     */
    public DataContentViewerOtherCases() {
        this.tableModel = new DataContentViewerOtherCasesTableModel();
        this.correlationAttributes = new ArrayList<>();

        initComponents();
        customizeComponents();
        reset();
    }

    private void customizeComponents() {
        ActionListener actList = new ActionListener() {
            @Override
            public void actionPerformed(ActionEvent e) {
                JMenuItem jmi = (JMenuItem) e.getSource();
                if (jmi.equals(selectAllMenuItem)) {
                    otherCasesTable.selectAll();
                } else if (jmi.equals(showCaseDetailsMenuItem)) {
                    showCaseDetails(otherCasesTable.getSelectedRow());
                } else if (jmi.equals(exportToCSVMenuItem)) {
                    try {
                        saveToCSV();
                    } catch (NoCurrentCaseException ex) {
                        logger.log(Level.SEVERE, "Exception while getting open case.", ex); // NON-NLS
                    }
                } else if (jmi.equals(showCommonalityMenuItem)) {
                    showCommonalityDetails();
                } else if (jmi.equals(addCommentMenuItem)) {
                    try {
<<<<<<< HEAD
                        OtherOccurrenceNodeInstanceData selectedNode = (OtherOccurrenceNodeInstanceData) tableModel.getRow(otherCasesTable.getSelectedRow());
                        AddEditCentralRepoCommentAction action = AddEditCentralRepoCommentAction.createAddEditCommentAction(selectedNode.createCorrelationAttribute());
                        String currentComment = action.addEditCentralRepoComment();
                        selectedNode.updateComment(currentComment);
                        otherCasesTable.repaint();
=======
                        OtherOccurrenceNodeData selectedNode = (OtherOccurrenceNodeData) tableModel.getRow(otherCasesTable.getSelectedRow());
                        AddEditCentralRepoCommentAction action = new AddEditCentralRepoCommentAction(selectedNode.createCorrelationAttribute());
                        action.actionPerformed(null);
                        String currentComment = action.getComment();
                        if (currentComment != null) {
                            selectedNode.updateComment(action.getComment());
                            otherCasesTable.repaint();
                        }
>>>>>>> 7c179408
                    } catch (EamDbException ex) {
                        logger.log(Level.SEVERE, "Error performing Add/Edit Central Repository Comment action", ex);
                    }
                }
            }
        };

        exportToCSVMenuItem.addActionListener(actList);
        selectAllMenuItem.addActionListener(actList);
        showCaseDetailsMenuItem.addActionListener(actList);
        showCommonalityMenuItem.addActionListener(actList);
        addCommentMenuItem.addActionListener(actList);

        // Set background of every nth row as light grey.
        TableCellRenderer renderer = new DataContentViewerOtherCasesTableCellRenderer();
        otherCasesTable.setDefaultRenderer(Object.class, renderer);

    }

    @Messages({"DataContentViewerOtherCases.correlatedArtifacts.isEmpty=There are no files or artifacts to correlate.",
        "# {0} - commonality percentage",
        "# {1} - correlation type",
        "# {2} - correlation value",
        "DataContentViewerOtherCases.correlatedArtifacts.byType={0}% of data sources have {2} (type: {1})\n",
        "DataContentViewerOtherCases.correlatedArtifacts.title=Attribute Frequency",
        "DataContentViewerOtherCases.correlatedArtifacts.failed=Failed to get frequency details."})
    /**
     * Show how common the selected correlationAttributes are with details
     * dialog.
     */
    private void showCommonalityDetails() {
        if (correlationAttributes.isEmpty()) {
            JOptionPane.showConfirmDialog(showCommonalityMenuItem,
                    Bundle.DataContentViewerOtherCases_correlatedArtifacts_isEmpty(),
                    Bundle.DataContentViewerOtherCases_correlatedArtifacts_title(),
                    DEFAULT_OPTION, PLAIN_MESSAGE);
        } else {
            StringBuilder msg = new StringBuilder(correlationAttributes.size());
            int percentage;
            try {
                EamDb dbManager = EamDb.getInstance();
                for (CorrelationAttribute eamArtifact : correlationAttributes) {
                    percentage = dbManager.getFrequencyPercentage(eamArtifact);
                    msg.append(Bundle.DataContentViewerOtherCases_correlatedArtifacts_byType(percentage,
                            eamArtifact.getCorrelationType().getDisplayName(),
                            eamArtifact.getCorrelationValue()));
                }
                JOptionPane.showConfirmDialog(showCommonalityMenuItem,
                        msg.toString(),
                        Bundle.DataContentViewerOtherCases_correlatedArtifacts_title(),
                        DEFAULT_OPTION, PLAIN_MESSAGE);
            } catch (EamDbException ex) {
                logger.log(Level.SEVERE, "Error getting commonality details.", ex);
                JOptionPane.showConfirmDialog(showCommonalityMenuItem,
                        Bundle.DataContentViewerOtherCases_correlatedArtifacts_failed(),
                        Bundle.DataContentViewerOtherCases_correlatedArtifacts_title(),
                        DEFAULT_OPTION, ERROR_MESSAGE);
            }
        }
    }

    @Messages({"DataContentViewerOtherCases.caseDetailsDialog.notSelected=No Row Selected",
        "DataContentViewerOtherCases.caseDetailsDialog.noDetails=No details for this case.",
        "DataContentViewerOtherCases.caseDetailsDialog.noDetailsReference=No case details for Global reference properties.",
        "DataContentViewerOtherCases.caseDetailsDialog.noCaseNameError=Error",
        "DataContentViewerOtherCases.noOpenCase.errMsg=No open case available."})
    private void showCaseDetails(int selectedRowViewIdx) {

        String caseDisplayName = Bundle.DataContentViewerOtherCases_caseDetailsDialog_noCaseNameError();
        try {
            if (-1 != selectedRowViewIdx) {
                EamDb dbManager = EamDb.getInstance();
                int selectedRowModelIdx = otherCasesTable.convertRowIndexToModel(selectedRowViewIdx);
                OtherOccurrenceNodeInstanceData nodeData = (OtherOccurrenceNodeInstanceData) tableModel.getRow(selectedRowModelIdx);
                CorrelationCase eamCasePartial = nodeData.getCorrelationAttributeInstance().getCorrelationCase();
                if (eamCasePartial == null) {
                    JOptionPane.showConfirmDialog(showCaseDetailsMenuItem,
                            Bundle.DataContentViewerOtherCases_caseDetailsDialog_noDetailsReference(),
                            caseDisplayName,
                            DEFAULT_OPTION, PLAIN_MESSAGE);
                    return;
                }
                caseDisplayName = eamCasePartial.getDisplayName();
                // query case details
                CorrelationCase eamCase = dbManager.getCaseByUUID(eamCasePartial.getCaseUUID());
                if (eamCase == null) {
                    JOptionPane.showConfirmDialog(showCaseDetailsMenuItem,
                            Bundle.DataContentViewerOtherCases_caseDetailsDialog_noDetails(),
                            caseDisplayName,
                            DEFAULT_OPTION, PLAIN_MESSAGE);
                    return;
                }

                // display case details
                JOptionPane.showConfirmDialog(showCaseDetailsMenuItem,
                        eamCase.getCaseDetailsOptionsPaneDialog(),
                        caseDisplayName,
                        DEFAULT_OPTION, PLAIN_MESSAGE);
            } else {
                JOptionPane.showConfirmDialog(showCaseDetailsMenuItem,
                        Bundle.DataContentViewerOtherCases_caseDetailsDialog_notSelected(),
                        caseDisplayName,
                        DEFAULT_OPTION, PLAIN_MESSAGE);
            }
        } catch (EamDbException ex) {
            logger.log(Level.SEVERE, "Error loading case details", ex);
            JOptionPane.showConfirmDialog(showCaseDetailsMenuItem,
                    Bundle.DataContentViewerOtherCases_caseDetailsDialog_noDetails(),
                    caseDisplayName,
                    DEFAULT_OPTION, PLAIN_MESSAGE);
        }
    }

    private void saveToCSV() throws NoCurrentCaseException {
        if (0 != otherCasesTable.getSelectedRowCount()) {
            Calendar now = Calendar.getInstance();
            String fileName = String.format("%1$tY%1$tm%1$te%1$tI%1$tM%1$tS_other_data_sources.csv", now);
            CSVFileChooser.setCurrentDirectory(new File(Case.getCurrentCaseThrows().getExportDirectory()));
            CSVFileChooser.setSelectedFile(new File(fileName));
            CSVFileChooser.setFileFilter(new FileNameExtensionFilter("csv file", "csv"));

            int returnVal = CSVFileChooser.showSaveDialog(otherCasesTable);
            if (returnVal == JFileChooser.APPROVE_OPTION) {

                File selectedFile = CSVFileChooser.getSelectedFile();
                if (!selectedFile.getName().endsWith(".csv")) { // NON-NLS
                    selectedFile = new File(selectedFile.toString() + ".csv"); // NON-NLS
                }

                writeSelectedRowsToFileAsCSV(selectedFile);
            }
        }
    }

    private void writeSelectedRowsToFileAsCSV(File destFile) {
        StringBuilder content;
        int[] selectedRowViewIndices = otherCasesTable.getSelectedRows();
        int colCount = tableModel.getColumnCount();

        try (BufferedWriter writer = Files.newBufferedWriter(destFile.toPath())) {

            // write column names
            content = new StringBuilder("");
            for (int colIdx = 0; colIdx < colCount; colIdx++) {
                content.append('"').append(tableModel.getColumnName(colIdx)).append('"');
                if (colIdx < (colCount - 1)) {
                    content.append(",");
                }
            }

            content.append(System.getProperty("line.separator"));
            writer.write(content.toString());

            // write rows
            for (int rowViewIdx : selectedRowViewIndices) {
                content = new StringBuilder("");
                for (int colIdx = 0; colIdx < colCount; colIdx++) {
                    int rowModelIdx = otherCasesTable.convertRowIndexToModel(rowViewIdx);
                    content.append('"').append(tableModel.getValueAt(rowModelIdx, colIdx)).append('"');
                    if (colIdx < (colCount - 1)) {
                        content.append(",");
                    }
                }
                content.append(System.getProperty("line.separator"));
                writer.write(content.toString());
            }

        } catch (IOException ex) {
            logger.log(Level.SEVERE, "Error writing selected rows to CSV.", ex);
        }
    }

    /**
     * Reset the UI and clear cached data.
     */
    private void reset() {
        // start with empty table
        tableModel.clearTable();
        correlationAttributes.clear();
        earliestCaseDate.setText(Bundle.DataContentViewerOtherCases_earliestCaseNotAvailable());
    }

    @Override
    public String getTitle() {
        return Bundle.DataContentViewerOtherCases_title();
    }

    @Override
    public String getToolTip() {
        return Bundle.DataContentViewerOtherCases_toolTip();
    }

    @Override
    public DataContentViewer createInstance() {
        return new DataContentViewerOtherCases();
    }

    @Override
    public Component getComponent() {
        return this;
    }

    @Override
    public void resetComponent() {
        reset();
    }

    @Override
    public int isPreferred(Node node) {
        return 1;
    }

    /**
     * Get the associated BlackboardArtifact from a node, if it exists.
     *
     * @param node The node
     *
     * @return The associated BlackboardArtifact, or null
     */
    private BlackboardArtifact getBlackboardArtifactFromNode(Node node) {
        BlackboardArtifactTag nodeBbArtifactTag = node.getLookup().lookup(BlackboardArtifactTag.class);
        BlackboardArtifact nodeBbArtifact = node.getLookup().lookup(BlackboardArtifact.class);

        if (nodeBbArtifactTag != null) {
            return nodeBbArtifactTag.getArtifact();
        } else if (nodeBbArtifact != null) {
            return nodeBbArtifact;
        }

        return null;
    }

    /**
     * Get the associated AbstractFile from a node, if it exists.
     *
     * @param node The node
     *
     * @return The associated AbstractFile, or null
     */
    private AbstractFile getAbstractFileFromNode(Node node) {
        BlackboardArtifactTag nodeBbArtifactTag = node.getLookup().lookup(BlackboardArtifactTag.class);
        ContentTag nodeContentTag = node.getLookup().lookup(ContentTag.class);
        BlackboardArtifact nodeBbArtifact = node.getLookup().lookup(BlackboardArtifact.class);
        AbstractFile nodeAbstractFile = node.getLookup().lookup(AbstractFile.class);

        if (nodeBbArtifactTag != null) {
            Content content = nodeBbArtifactTag.getContent();
            if (content instanceof AbstractFile) {
                return (AbstractFile) content;
            }
        } else if (nodeContentTag != null) {
            Content content = nodeContentTag.getContent();
            if (content instanceof AbstractFile) {
                return (AbstractFile) content;
            }
        } else if (nodeBbArtifact != null) {
            Content content;
            try {
                content = nodeBbArtifact.getSleuthkitCase().getContentById(nodeBbArtifact.getObjectID());
            } catch (TskCoreException ex) {
                logger.log(Level.SEVERE, "Error retrieving blackboard artifact", ex); // NON-NLS
                return null;
            }

            if (content instanceof AbstractFile) {
                return (AbstractFile) content;
            }
        } else if (nodeAbstractFile != null) {
            return nodeAbstractFile;
        }

        return null;
    }

    /**
     * Determine what attributes can be used for correlation based on the node.
     * If EamDB is not enabled, get the default Files correlation.
     *
     * @param node The node to correlate
     *
     * @return A list of attributes that can be used for correlation
     */
    private Collection<CorrelationAttribute> getCorrelationAttributesFromNode(Node node) {
        Collection<CorrelationAttribute> ret = new ArrayList<>();

        // correlate on blackboard artifact attributes if they exist and supported
        BlackboardArtifact bbArtifact = getBlackboardArtifactFromNode(node);
        if (bbArtifact != null && EamDb.isEnabled()) {
            ret.addAll(EamArtifactUtil.getCorrelationAttributeFromBlackboardArtifact(bbArtifact, false, false));
        }

        // we can correlate based on the MD5 if it is enabled      
        if (this.file != null && EamDb.isEnabled()) {
            try {

                List<CorrelationAttribute.Type> artifactTypes = EamDb.getInstance().getDefinedCorrelationTypes();
                String md5 = this.file.getMd5Hash();
                if (md5 != null && !md5.isEmpty() && null != artifactTypes && !artifactTypes.isEmpty()) {
                    for (CorrelationAttribute.Type aType : artifactTypes) {
                        if (aType.getId() == CorrelationAttribute.FILES_TYPE_ID) {
                            ret.add(new CorrelationAttribute(aType, md5));
                            break;
                        }
                    }
                }
            } catch (EamDbException ex) {
                logger.log(Level.SEVERE, "Error connecting to DB", ex); // NON-NLS
            }

        } else {
            try {
                // If EamDb not enabled, get the Files default correlation type to allow Other Occurances to be enabled.   
                if (this.file != null) {
                    String md5 = this.file.getMd5Hash();
                    if (md5 != null && !md5.isEmpty()) {
                        ret.add(new CorrelationAttribute(CorrelationAttribute.getDefaultCorrelationTypes().get(0), md5));
                    }
                }
            } catch (EamDbException ex) {
                logger.log(Level.SEVERE, "Error connecting to DB", ex); // NON-NLS
            }
        }

        return ret;
    }

    @Messages({"DataContentViewerOtherCases.earliestCaseNotAvailable= Not Enabled."})
    /**
     * Gets the list of Eam Cases and determines the earliest case creation
     * date. Sets the label to display the earliest date string to the user.
     */
    private void setEarliestCaseDate() {
        String dateStringDisplay = Bundle.DataContentViewerOtherCases_earliestCaseNotAvailable();

        if (EamDb.isEnabled()) {
            LocalDateTime earliestDate = LocalDateTime.now(DateTimeZone.UTC);
            DateFormat datetimeFormat = new SimpleDateFormat("yyyy/MM/dd HH:mm:ss", Locale.US);
            try {
                EamDb dbManager = EamDb.getInstance();
                List<CorrelationCase> cases = dbManager.getCases();
                for (CorrelationCase aCase : cases) {
                    LocalDateTime caseDate = LocalDateTime.fromDateFields(datetimeFormat.parse(aCase.getCreationDate()));

                    if (caseDate.isBefore(earliestDate)) {
                        earliestDate = caseDate;
                        dateStringDisplay = aCase.getCreationDate();
                    }

                }

            } catch (EamDbException ex) {
                logger.log(Level.SEVERE, "Error getting list of cases from database.", ex); // NON-NLS
            } catch (ParseException ex) {
                logger.log(Level.SEVERE, "Error parsing date of cases from database.", ex); // NON-NLS
            }

        }
        earliestCaseDate.setText(dateStringDisplay);
    }

    /**
     * Query the central repo database (if enabled) and the case database to
     * find all artifact instances correlated to the given central repository
     * artifact. If the central repo is not enabled, this will only return files
     * from the current case with matching MD5 hashes.
     *
     * @param corAttr        CorrelationAttribute to query for
     * @param dataSourceName Data source to filter results
     * @param deviceId       Device Id to filter results
     *
     * @return A collection of correlated artifact instances
     */
    private Map<UniquePathKey, OtherOccurrenceNodeInstanceData> getCorrelatedInstances(CorrelationAttribute corAttr, String dataSourceName, String deviceId) {
        // @@@ Check exception
        try {
            final Case openCase = Case.getCurrentCase();
            String caseUUID = openCase.getName();

            HashMap<UniquePathKey, OtherOccurrenceNodeInstanceData> nodeDataMap = new HashMap<>();

            if (EamDb.isEnabled()) {
                List<CorrelationAttributeInstance> instances = EamDb.getInstance().getArtifactInstancesByTypeValue(corAttr.getCorrelationType(), corAttr.getCorrelationValue());

                for (CorrelationAttributeInstance artifactInstance : instances) {

                    // Only add the attribute if it isn't the object the user selected.
                    // We consider it to be a different object if at least one of the following is true:
                    // - the case UUID is different
                    // - the data source name is different
                    // - the data source device ID is different
                    // - the file path is different
                    if (!artifactInstance.getCorrelationCase().getCaseUUID().equals(caseUUID)
                            || !artifactInstance.getCorrelationDataSource().getName().equals(dataSourceName)
                            || !artifactInstance.getCorrelationDataSource().getDeviceID().equals(deviceId)
                            || !artifactInstance.getFilePath().equalsIgnoreCase(file.getParentPath() + file.getName())) {

                        OtherOccurrenceNodeInstanceData newNode = new OtherOccurrenceNodeInstanceData(artifactInstance, corAttr.getCorrelationType(), corAttr.getCorrelationValue());
                        UniquePathKey uniquePathKey = new UniquePathKey(newNode);
                        nodeDataMap.put(uniquePathKey, newNode);
                    }
                }
            }

            if (corAttr.getCorrelationType().getDisplayName().equals("Files")) {
                List<AbstractFile> caseDbFiles = getCaseDbMatches(corAttr, openCase);

                for (AbstractFile caseDbFile : caseDbFiles) {
                    addOrUpdateNodeData(openCase, nodeDataMap, caseDbFile);
                }
            }

            return nodeDataMap;
        } catch (EamDbException ex) {
            logger.log(Level.SEVERE, "Error getting artifact instances from database.", ex); // NON-NLS
        } catch (NoCurrentCaseException ex) {
            logger.log(Level.SEVERE, "Exception while getting open case.", ex); // NON-NLS
        } catch (TskCoreException ex) {
            // do nothing. 
            // @@@ Review this behavior
            logger.log(Level.SEVERE, "Exception while querying open case.", ex); // NON-NLS
        }

        return new HashMap<>(0);
    }

    /**
     * Get all other abstract files in the current case with the same MD5 as the
     * selected node.
     *
     * @param corAttr  The CorrelationAttribute containing the MD5 to search for
     * @param openCase The current case
     *
     * @return List of matching AbstractFile objects
     *
     * @throws NoCurrentCaseException
     * @throws TskCoreException
     * @throws EamDbException
     */
    private List<AbstractFile> getCaseDbMatches(CorrelationAttribute corAttr, Case openCase) throws NoCurrentCaseException, TskCoreException, EamDbException {
        String md5 = corAttr.getCorrelationValue();
        SleuthkitCase tsk = openCase.getSleuthkitCase();
        List<AbstractFile> matches = tsk.findAllFilesWhere(String.format("md5 = '%s'", new Object[]{md5}));

        List<AbstractFile> caseDbArtifactInstances = new ArrayList<>();
        for (AbstractFile fileMatch : matches) {
            if (this.file.equals(fileMatch)) {
                continue; // If this is the file the user clicked on
            }
            caseDbArtifactInstances.add(fileMatch);
        }
        return caseDbArtifactInstances;

    }

    /**
     * Adds the file to the nodeDataMap map if it does not already exist
     *
     * @param autopsyCase
     * @param nodeDataMap
     * @param newFile
     *
     * @throws TskCoreException
     * @throws EamDbException
     */
    private void addOrUpdateNodeData(final Case autopsyCase, Map<UniquePathKey, OtherOccurrenceNodeInstanceData> nodeDataMap, AbstractFile newFile) throws TskCoreException, EamDbException {

        OtherOccurrenceNodeInstanceData newNode = new OtherOccurrenceNodeInstanceData(newFile, autopsyCase);

        // If the caseDB object has a notable tag associated with it, update
        // the known status to BAD
        if (newNode.getKnown() != TskData.FileKnown.BAD) {
            List<ContentTag> fileMatchTags = autopsyCase.getServices().getTagsManager().getContentTagsByContent(newFile);
            for (ContentTag tag : fileMatchTags) {
                TskData.FileKnown tagKnownStatus = tag.getName().getKnownStatus();
                if (tagKnownStatus.equals(TskData.FileKnown.BAD)) {
                    newNode.updateKnown(TskData.FileKnown.BAD);
                    break;
                }
            }
        }

        // Make a key to see if the file is already in the map
        UniquePathKey uniquePathKey = new UniquePathKey(newNode);

        // If this node is already in the list, the only thing we need to do is
        // update the known status to BAD if the caseDB version had known status BAD.
        // Otherwise this is a new node so add the new node to the map.
        if (nodeDataMap.containsKey(uniquePathKey)) {
            if (newNode.getKnown() == TskData.FileKnown.BAD) {
                OtherOccurrenceNodeInstanceData prevInstance = nodeDataMap.get(uniquePathKey);
                prevInstance.updateKnown(newNode.getKnown());
            }
        } else {
            nodeDataMap.put(uniquePathKey, newNode);
        }
    }

    @Override
    public boolean isSupported(Node node) {

        // Is supported if one of the following is true:
        // - The central repo is enabled and the node has correlatable content
        //   (either through the MD5 hash of the associated file or through a BlackboardArtifact)
        // - The central repo is disabled and the backing file has a valid MD5 hash
        this.file = this.getAbstractFileFromNode(node);
        if (EamDb.isEnabled()) {
            return this.file != null
                    && this.file.getSize() > 0
                    && !getCorrelationAttributesFromNode(node).isEmpty();
        } else {
            return this.file != null
                    && this.file.getSize() > 0
                    && ((this.file.getMd5Hash() != null) && (!this.file.getMd5Hash().isEmpty()));
        }
    }

    @Override
    @Messages({"DataContentViewerOtherCases.table.nodbconnection=Cannot connect to central repository database."})
    public void setNode(Node node) {

        reset(); // reset the table to empty.
        if (node == null) {
            return;
        }
        //could be null
        this.file = this.getAbstractFileFromNode(node);
        populateTable(node);
    }

    /**
     * Load the correlatable data into the table model. If there is no data
     * available display the message on the status panel.
     *
     * @param node The node being viewed.
     */
    @Messages({
        "DataContentViewerOtherCases.table.noArtifacts=Item has no attributes with which to search.",
        "DataContentViewerOtherCases.table.noResultsFound=No results found."
    })
    private void populateTable(Node node) {
        String dataSourceName = "";
        String deviceId = "";
        try {
            if (this.file != null) {
                Content dataSource = this.file.getDataSource();
                dataSourceName = dataSource.getName();
                deviceId = Case.getCurrentCaseThrows().getSleuthkitCase().getDataSource(dataSource.getId()).getDeviceId();
            }
        } catch (TskException | NoCurrentCaseException ex) {
            // do nothing. 
            // @@@ Review this behavior
        }

        // get the attributes we can correlate on
        correlationAttributes.addAll(getCorrelationAttributesFromNode(node));
        for (CorrelationAttribute corAttr : correlationAttributes) {
            Map<UniquePathKey, OtherOccurrenceNodeInstanceData> correlatedNodeDataMap = new HashMap<>(0);

            // get correlation and reference set instances from DB
            correlatedNodeDataMap.putAll(getCorrelatedInstances(corAttr, dataSourceName, deviceId));

            correlatedNodeDataMap.values().forEach((nodeData) -> {
                tableModel.addNodeData(nodeData);

            });
        }

        if (correlationAttributes.isEmpty()) {
            tableModel.addNodeData(new OtherOccurrenceNodeMessageData(Bundle.DataContentViewerOtherCases_table_noArtifacts()));
            setColumnWidthToText(0, Bundle.DataContentViewerOtherCases_table_noArtifacts());
        } else if (0 == tableModel.getRowCount()) {
            tableModel.addNodeData(new OtherOccurrenceNodeMessageData(Bundle.DataContentViewerOtherCases_table_noResultsFound()));
            setColumnWidthToText(0, Bundle.DataContentViewerOtherCases_table_noResultsFound());
        } else {
            setColumnWidths();
        }
        setEarliestCaseDate();
    }

    /**
     * Adjust a given column for the text provided.
     *
     * @param columnIndex The index of the column to adjust.
     * @param text        The text whose length will be used to adjust the
     *                    column width.
     */
    private void setColumnWidthToText(int columnIndex, String text) {
        TableColumn column = otherCasesTable.getColumnModel().getColumn(columnIndex);
        FontMetrics fontMetrics = otherCasesTable.getFontMetrics(otherCasesTable.getFont());
        int stringWidth = fontMetrics.stringWidth(text);
        column.setMinWidth(stringWidth + CELL_TEXT_WIDTH_PADDING);
    }

    /**
     * Adjust column widths to their preferred values.
     */
    private void setColumnWidths() {
        for (int idx = 0; idx < tableModel.getColumnCount(); idx++) {
            TableColumn column = otherCasesTable.getColumnModel().getColumn(idx);
            column.setMinWidth(DEFAULT_MIN_CELL_WIDTH);
            int columnWidth = tableModel.getColumnPreferredWidth(idx);
            if (columnWidth > 0) {
                column.setPreferredWidth(columnWidth);
            }
        }
    }

    /**
     * This method is called from within the constructor to initialize the form.
     * WARNING: Do NOT modify this code. The content of this method is always
     * regenerated by the Form Editor.
     */
    @SuppressWarnings("unchecked")
    // <editor-fold defaultstate="collapsed" desc="Generated Code">//GEN-BEGIN:initComponents
    private void initComponents() {

        rightClickPopupMenu = new javax.swing.JPopupMenu();
        selectAllMenuItem = new javax.swing.JMenuItem();
        exportToCSVMenuItem = new javax.swing.JMenuItem();
        showCaseDetailsMenuItem = new javax.swing.JMenuItem();
        showCommonalityMenuItem = new javax.swing.JMenuItem();
        addCommentMenuItem = new javax.swing.JMenuItem();
        CSVFileChooser = new javax.swing.JFileChooser();
        otherCasesPanel = new javax.swing.JPanel();
        tableContainerPanel = new javax.swing.JPanel();
        tableScrollPane = new javax.swing.JScrollPane();
        otherCasesTable = new javax.swing.JTable();
        earliestCaseLabel = new javax.swing.JLabel();
        earliestCaseDate = new javax.swing.JLabel();
        tableStatusPanel = new javax.swing.JPanel();

        rightClickPopupMenu.addPopupMenuListener(new javax.swing.event.PopupMenuListener() {
            public void popupMenuCanceled(javax.swing.event.PopupMenuEvent evt) {
            }
            public void popupMenuWillBecomeInvisible(javax.swing.event.PopupMenuEvent evt) {
            }
            public void popupMenuWillBecomeVisible(javax.swing.event.PopupMenuEvent evt) {
                rightClickPopupMenuPopupMenuWillBecomeVisible(evt);
            }
        });

        org.openide.awt.Mnemonics.setLocalizedText(selectAllMenuItem, org.openide.util.NbBundle.getMessage(DataContentViewerOtherCases.class, "DataContentViewerOtherCases.selectAllMenuItem.text")); // NOI18N
        rightClickPopupMenu.add(selectAllMenuItem);

        org.openide.awt.Mnemonics.setLocalizedText(exportToCSVMenuItem, org.openide.util.NbBundle.getMessage(DataContentViewerOtherCases.class, "DataContentViewerOtherCases.exportToCSVMenuItem.text")); // NOI18N
        rightClickPopupMenu.add(exportToCSVMenuItem);

        org.openide.awt.Mnemonics.setLocalizedText(showCaseDetailsMenuItem, org.openide.util.NbBundle.getMessage(DataContentViewerOtherCases.class, "DataContentViewerOtherCases.showCaseDetailsMenuItem.text")); // NOI18N
        rightClickPopupMenu.add(showCaseDetailsMenuItem);

        org.openide.awt.Mnemonics.setLocalizedText(showCommonalityMenuItem, org.openide.util.NbBundle.getMessage(DataContentViewerOtherCases.class, "DataContentViewerOtherCases.showCommonalityMenuItem.text")); // NOI18N
        rightClickPopupMenu.add(showCommonalityMenuItem);

        org.openide.awt.Mnemonics.setLocalizedText(addCommentMenuItem, org.openide.util.NbBundle.getMessage(DataContentViewerOtherCases.class, "DataContentViewerOtherCases.addCommentMenuItem.text")); // NOI18N
        rightClickPopupMenu.add(addCommentMenuItem);

        setMinimumSize(new java.awt.Dimension(1500, 10));
        setOpaque(false);
        setPreferredSize(new java.awt.Dimension(1500, 44));

        otherCasesPanel.setPreferredSize(new java.awt.Dimension(1500, 144));

        tableContainerPanel.setPreferredSize(new java.awt.Dimension(1500, 63));

        tableScrollPane.setPreferredSize(new java.awt.Dimension(1500, 30));

        otherCasesTable.setAutoCreateRowSorter(true);
        otherCasesTable.setModel(tableModel);
        otherCasesTable.setToolTipText(org.openide.util.NbBundle.getMessage(DataContentViewerOtherCases.class, "DataContentViewerOtherCases.table.toolTip.text")); // NOI18N
        otherCasesTable.setComponentPopupMenu(rightClickPopupMenu);
        otherCasesTable.setSelectionMode(javax.swing.ListSelectionModel.SINGLE_INTERVAL_SELECTION);
        tableScrollPane.setViewportView(otherCasesTable);

        org.openide.awt.Mnemonics.setLocalizedText(earliestCaseLabel, org.openide.util.NbBundle.getMessage(DataContentViewerOtherCases.class, "DataContentViewerOtherCases.earliestCaseLabel.text")); // NOI18N
        earliestCaseLabel.setToolTipText(org.openide.util.NbBundle.getMessage(DataContentViewerOtherCases.class, "DataContentViewerOtherCases.earliestCaseLabel.toolTipText")); // NOI18N

        org.openide.awt.Mnemonics.setLocalizedText(earliestCaseDate, org.openide.util.NbBundle.getMessage(DataContentViewerOtherCases.class, "DataContentViewerOtherCases.earliestCaseDate.text")); // NOI18N

        tableStatusPanel.setPreferredSize(new java.awt.Dimension(1500, 16));

        javax.swing.GroupLayout tableStatusPanelLayout = new javax.swing.GroupLayout(tableStatusPanel);
        tableStatusPanel.setLayout(tableStatusPanelLayout);
        tableStatusPanelLayout.setHorizontalGroup(
            tableStatusPanelLayout.createParallelGroup(javax.swing.GroupLayout.Alignment.LEADING)
            .addGap(0, 0, Short.MAX_VALUE)
        );
        tableStatusPanelLayout.setVerticalGroup(
            tableStatusPanelLayout.createParallelGroup(javax.swing.GroupLayout.Alignment.LEADING)
            .addGap(0, 16, Short.MAX_VALUE)
        );

        javax.swing.GroupLayout tableContainerPanelLayout = new javax.swing.GroupLayout(tableContainerPanel);
        tableContainerPanel.setLayout(tableContainerPanelLayout);
        tableContainerPanelLayout.setHorizontalGroup(
            tableContainerPanelLayout.createParallelGroup(javax.swing.GroupLayout.Alignment.LEADING)
            .addGroup(javax.swing.GroupLayout.Alignment.TRAILING, tableContainerPanelLayout.createSequentialGroup()
                .addComponent(tableStatusPanel, javax.swing.GroupLayout.DEFAULT_SIZE, 1282, Short.MAX_VALUE)
                .addGap(218, 218, 218))
            .addComponent(tableScrollPane, javax.swing.GroupLayout.DEFAULT_SIZE, javax.swing.GroupLayout.DEFAULT_SIZE, Short.MAX_VALUE)
            .addGroup(tableContainerPanelLayout.createSequentialGroup()
                .addComponent(earliestCaseLabel)
                .addPreferredGap(javax.swing.LayoutStyle.ComponentPlacement.RELATED)
                .addComponent(earliestCaseDate)
                .addContainerGap(javax.swing.GroupLayout.DEFAULT_SIZE, Short.MAX_VALUE))
        );
        tableContainerPanelLayout.setVerticalGroup(
            tableContainerPanelLayout.createParallelGroup(javax.swing.GroupLayout.Alignment.LEADING)
            .addGroup(javax.swing.GroupLayout.Alignment.TRAILING, tableContainerPanelLayout.createSequentialGroup()
                .addComponent(tableScrollPane, javax.swing.GroupLayout.DEFAULT_SIZE, 27, Short.MAX_VALUE)
                .addGap(2, 2, 2)
                .addGroup(tableContainerPanelLayout.createParallelGroup(javax.swing.GroupLayout.Alignment.BASELINE)
                    .addComponent(earliestCaseLabel)
                    .addComponent(earliestCaseDate))
                .addGap(0, 0, 0)
                .addComponent(tableStatusPanel, javax.swing.GroupLayout.PREFERRED_SIZE, javax.swing.GroupLayout.DEFAULT_SIZE, javax.swing.GroupLayout.PREFERRED_SIZE)
                .addGap(0, 0, 0))
        );

        javax.swing.GroupLayout otherCasesPanelLayout = new javax.swing.GroupLayout(otherCasesPanel);
        otherCasesPanel.setLayout(otherCasesPanelLayout);
        otherCasesPanelLayout.setHorizontalGroup(
            otherCasesPanelLayout.createParallelGroup(javax.swing.GroupLayout.Alignment.LEADING)
            .addGap(0, 1500, Short.MAX_VALUE)
            .addGroup(otherCasesPanelLayout.createParallelGroup(javax.swing.GroupLayout.Alignment.LEADING)
                .addComponent(tableContainerPanel, javax.swing.GroupLayout.Alignment.TRAILING, javax.swing.GroupLayout.DEFAULT_SIZE, javax.swing.GroupLayout.DEFAULT_SIZE, Short.MAX_VALUE))
        );
        otherCasesPanelLayout.setVerticalGroup(
            otherCasesPanelLayout.createParallelGroup(javax.swing.GroupLayout.Alignment.LEADING)
            .addGap(0, 483, Short.MAX_VALUE)
            .addGroup(otherCasesPanelLayout.createParallelGroup(javax.swing.GroupLayout.Alignment.LEADING)
                .addGroup(otherCasesPanelLayout.createSequentialGroup()
                    .addComponent(tableContainerPanel, javax.swing.GroupLayout.DEFAULT_SIZE, 59, Short.MAX_VALUE)
                    .addGap(0, 0, 0)))
        );

        javax.swing.GroupLayout layout = new javax.swing.GroupLayout(this);
        this.setLayout(layout);
        layout.setHorizontalGroup(
            layout.createParallelGroup(javax.swing.GroupLayout.Alignment.LEADING)
            .addComponent(otherCasesPanel, javax.swing.GroupLayout.DEFAULT_SIZE, javax.swing.GroupLayout.DEFAULT_SIZE, Short.MAX_VALUE)
        );
        layout.setVerticalGroup(
            layout.createParallelGroup(javax.swing.GroupLayout.Alignment.LEADING)
            .addComponent(otherCasesPanel, javax.swing.GroupLayout.DEFAULT_SIZE, 59, Short.MAX_VALUE)
        );
    }// </editor-fold>//GEN-END:initComponents

    private void rightClickPopupMenuPopupMenuWillBecomeVisible(javax.swing.event.PopupMenuEvent evt) {//GEN-FIRST:event_rightClickPopupMenuPopupMenuWillBecomeVisible
        boolean enableCentralRepoActions = false;

        if (EamDbUtil.useCentralRepo() && otherCasesTable.getSelectedRowCount() == 1) {
            int rowIndex = otherCasesTable.getSelectedRow();
            OtherOccurrenceNodeData selectedNode = (OtherOccurrenceNodeData) tableModel.getRow(rowIndex);
            if (selectedNode instanceof OtherOccurrenceNodeInstanceData) {
                OtherOccurrenceNodeInstanceData instanceData = (OtherOccurrenceNodeInstanceData) selectedNode;
                enableCentralRepoActions = instanceData.isCentralRepoNode();
            }
        }

        addCommentMenuItem.setVisible(enableCentralRepoActions);
        showCaseDetailsMenuItem.setVisible(enableCentralRepoActions);
        showCommonalityMenuItem.setVisible(enableCentralRepoActions);
    }//GEN-LAST:event_rightClickPopupMenuPopupMenuWillBecomeVisible

    // Variables declaration - do not modify//GEN-BEGIN:variables
    private javax.swing.JFileChooser CSVFileChooser;
    private javax.swing.JMenuItem addCommentMenuItem;
    private javax.swing.JLabel earliestCaseDate;
    private javax.swing.JLabel earliestCaseLabel;
    private javax.swing.JMenuItem exportToCSVMenuItem;
    private javax.swing.JPanel otherCasesPanel;
    private javax.swing.JTable otherCasesTable;
    private javax.swing.JPopupMenu rightClickPopupMenu;
    private javax.swing.JMenuItem selectAllMenuItem;
    private javax.swing.JMenuItem showCaseDetailsMenuItem;
    private javax.swing.JMenuItem showCommonalityMenuItem;
    private javax.swing.JPanel tableContainerPanel;
    private javax.swing.JScrollPane tableScrollPane;
    private javax.swing.JPanel tableStatusPanel;
    // End of variables declaration//GEN-END:variables

    /**
     * Used as a key to ensure we eliminate duplicates from the result set by
     * not overwriting CR correlation instances.
     */
    static final class UniquePathKey {

        private final String dataSourceID;
        private final String filePath;
        private final String type;

        UniquePathKey(OtherOccurrenceNodeInstanceData nodeData) {
            super();
            dataSourceID = nodeData.getDeviceID();
            if (nodeData.getFilePath() != null) {
                filePath = nodeData.getFilePath().toLowerCase();
            } else {
                filePath = null;
            }
            type = nodeData.getType();
        }

        @Override
        public boolean equals(Object other) {
            if (other instanceof UniquePathKey) {
                UniquePathKey otherKey = (UniquePathKey) (other);
                return (Objects.equals(otherKey.dataSourceID, this.dataSourceID)
                        && Objects.equals(otherKey.filePath, this.filePath)
                        && Objects.equals(otherKey.type, this.type));
            }
            return false;
        }

        @Override
        public int hashCode() {
            //int hash = 7;
            //hash = 67 * hash + this.dataSourceID.hashCode();
            //hash = 67 * hash + this.filePath.hashCode();
            return Objects.hash(dataSourceID, filePath, type);
        }
    }

}<|MERGE_RESOLUTION|>--- conflicted
+++ resolved
@@ -130,14 +130,7 @@
                     showCommonalityDetails();
                 } else if (jmi.equals(addCommentMenuItem)) {
                     try {
-<<<<<<< HEAD
                         OtherOccurrenceNodeInstanceData selectedNode = (OtherOccurrenceNodeInstanceData) tableModel.getRow(otherCasesTable.getSelectedRow());
-                        AddEditCentralRepoCommentAction action = AddEditCentralRepoCommentAction.createAddEditCommentAction(selectedNode.createCorrelationAttribute());
-                        String currentComment = action.addEditCentralRepoComment();
-                        selectedNode.updateComment(currentComment);
-                        otherCasesTable.repaint();
-=======
-                        OtherOccurrenceNodeData selectedNode = (OtherOccurrenceNodeData) tableModel.getRow(otherCasesTable.getSelectedRow());
                         AddEditCentralRepoCommentAction action = new AddEditCentralRepoCommentAction(selectedNode.createCorrelationAttribute());
                         action.actionPerformed(null);
                         String currentComment = action.getComment();
@@ -145,7 +138,6 @@
                             selectedNode.updateComment(action.getComment());
                             otherCasesTable.repaint();
                         }
->>>>>>> 7c179408
                     } catch (EamDbException ex) {
                         logger.log(Level.SEVERE, "Error performing Add/Edit Central Repository Comment action", ex);
                     }
