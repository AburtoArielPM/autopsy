/*
 * Central Repository
 *
 * Copyright 2017-2020 Basis Technology Corp.
 * Contact: carrier <at> sleuthkit <dot> org
 *
 * Licensed under the Apache License, Version 2.0 (the "License");
 * you may not use this file except in compliance with the License.
 * You may obtain a copy of the License at
 *
 *     http://www.apache.org/licenses/LICENSE-2.0
 *
 * Unless required by applicable law or agreed to in writing, software
 * distributed under the License is distributed on an "AS IS" BASIS,
 * WITHOUT WARRANTIES OR CONDITIONS OF ANY KIND, either express or implied.
 * See the License for the specific language governing permissions and
 * limitations under the License.
 */
package org.sleuthkit.autopsy.centralrepository.datamodel;

import java.util.ArrayList;
import java.util.HashSet;
import java.util.List;
import java.util.Set;
import java.util.logging.Level;
import org.openide.util.NbBundle.Messages;
import org.sleuthkit.autopsy.casemodule.Case;
import org.sleuthkit.autopsy.casemodule.NoCurrentCaseException;
import org.sleuthkit.autopsy.centralrepository.datamodel.CentralRepoAccount.CentralRepoAccountType;
import org.sleuthkit.autopsy.coreutils.Logger;
import org.sleuthkit.datamodel.AbstractFile;
import org.sleuthkit.datamodel.Account;
import org.sleuthkit.datamodel.BlackboardArtifact;
import org.sleuthkit.datamodel.BlackboardArtifact.ARTIFACT_TYPE;
import org.sleuthkit.datamodel.BlackboardAttribute;
import org.sleuthkit.datamodel.BlackboardAttribute.ATTRIBUTE_TYPE;
import org.sleuthkit.datamodel.CommunicationsUtils;
import org.sleuthkit.datamodel.HashUtility;
import org.sleuthkit.datamodel.TskCoreException;
import org.sleuthkit.datamodel.TskData;

/**
 * Utility class for working with correlation attributes in the central
 * repository.
 */
public class CorrelationAttributeUtil {

    private static final Logger logger = Logger.getLogger(CorrelationAttributeUtil.class.getName());

    /**
     * Gets a string that is expected to be the same string that is stored in
     * the correlation_types table in the central repository as the display name
     * for the email address correlation attribute type. This string is
     * duplicated in the CorrelationAttributeInstance class.
     *
     * TODO (Jira-6088): We should not have multiple deifnitions of this string.
     *
     * @return The display name of the email address correlation attribute type.
     */
    @Messages({"CorrelationAttributeUtil.emailaddresses.text=Email Addresses"})
    private static String getEmailAddressAttrDisplayName() {
        return Bundle.CorrelationAttributeUtil_emailaddresses_text();
    }

    // Defines which artifact types act as the sources for CR data.
    // Most notably, does not include KEYWORD HIT, CALLLOGS, MESSAGES, CONTACTS
    // TSK_INTERESTING_ARTIFACT_HIT (See JIRA-6129 for more details on the
    // interesting artifact hit).
    
    // IMPORTANT: This set should be updated for new artifacts types that need to
    // be inserted into the CR.
    private static final Set<Integer> SOURCE_TYPES_FOR_CR_INSERT = new HashSet<Integer>() {{
        add(ARTIFACT_TYPE.TSK_WEB_BOOKMARK.getTypeID());
        add(ARTIFACT_TYPE.TSK_WEB_COOKIE.getTypeID());
        add(ARTIFACT_TYPE.TSK_WEB_DOWNLOAD.getTypeID());
        add(ARTIFACT_TYPE.TSK_WEB_HISTORY.getTypeID());
        add(ARTIFACT_TYPE.TSK_DEVICE_ATTACHED.getTypeID());
        add(ARTIFACT_TYPE.TSK_WIFI_NETWORK.getTypeID());
        add(ARTIFACT_TYPE.TSK_WIFI_NETWORK_ADAPTER.getTypeID());
        add(ARTIFACT_TYPE.TSK_BLUETOOTH_PAIRING.getTypeID());
        add(ARTIFACT_TYPE.TSK_BLUETOOTH_ADAPTER.getTypeID());
        add(ARTIFACT_TYPE.TSK_DEVICE_INFO.getTypeID());
        add(ARTIFACT_TYPE.TSK_SIM_ATTACHED.getTypeID());
        add(ARTIFACT_TYPE.TSK_WEB_FORM_ADDRESS.getTypeID());
        add(ARTIFACT_TYPE.TSK_ACCOUNT.getTypeID());
    }};

    /**
     * Makes zero to many correlation attribute instances from the attributes of
     * artifacts that have correlatable data. The intention of this method is to
     * use the results to save to the CR, not to correlate with them. If you 
     * want to correlate, please use makeCorrAttrsForCorrelation. An artifact that can
     * have correlatable data != An artifact that should be the source of data
     * in the CR, so results may be un-necessarily incomplete.
     * 
     * @param artifact              An artifact.
     *
     * @return A list, possibly empty, of correlation attribute instances for
     *          the artifact.
     */
    public static List<CorrelationAttributeInstance> makeCorrAttrsToSave(BlackboardArtifact artifact) {
        if(SOURCE_TYPES_FOR_CR_INSERT.contains(artifact.getArtifactTypeID())) {
            // Restrict the correlation attributes to use for saving.
            // The artifacts which are suitable for saving are a subset of the
            // artifacts that are suitable for correlating.
            return makeCorrAttrsForCorrelation(artifact);
        }
        // Return an empty collection.
        return new ArrayList<>();
    }

    /**
     * Makes zero to many correlation attribute instances from the attributes of
     * artifacts that have correlatable data. The intention of this method is to
     * use the results to correlate with, not to save. If you 
     * want to save, please use makeCorrAttrsToSave. An artifact that can
     * have correlatable data != An artifact that should be the source of data
     * in the CR, so results may be too lenient.
     *
     * IMPORTANT: The correlation attribute instances are NOT added to the
     * central repository by this method.
     *
     * TODO (Jira-6088): The methods in this low-level, utility class should
     * throw exceptions instead of logging them. The reason for this is that the
     * clients of the utility class, not the utility class itself, should be in
     * charge of error handling policy, per the Autopsy Coding Standard. Note
     * that clients of several of these methods currently cannot determine
     * whether receiving a null return value is an error or not, plus null
     * checking is easy to forget, while catching exceptions is enforced.
     *
     * @param artifact              An artifact.
     *
     * @return A list, possibly empty, of correlation attribute instances for
     *          the artifact.
     */
    public static List<CorrelationAttributeInstance> makeCorrAttrsForCorrelation(BlackboardArtifact artifact) {
        List<CorrelationAttributeInstance> correlationAttrs = new ArrayList<>();
        try {
            BlackboardArtifact sourceArtifact = getCorrAttrSourceArtifact(artifact);
            if (sourceArtifact != null) {
                int artifactTypeID = sourceArtifact.getArtifactTypeID();
                if (artifactTypeID == ARTIFACT_TYPE.TSK_KEYWORD_HIT.getTypeID()) {
                    BlackboardAttribute setNameAttr = sourceArtifact.getAttribute(new BlackboardAttribute.Type(BlackboardAttribute.ATTRIBUTE_TYPE.TSK_SET_NAME));
                    if (setNameAttr != null && CorrelationAttributeUtil.getEmailAddressAttrDisplayName().equals(setNameAttr.getValueString())) {
                        makeCorrAttrFromArtifactAttr(correlationAttrs, sourceArtifact, BlackboardAttribute.ATTRIBUTE_TYPE.TSK_KEYWORD, CorrelationAttributeInstance.EMAIL_TYPE_ID);
                    }
                } else if (artifactTypeID == ARTIFACT_TYPE.TSK_WEB_BOOKMARK.getTypeID()
                        || artifactTypeID == ARTIFACT_TYPE.TSK_WEB_COOKIE.getTypeID()
                        || artifactTypeID == ARTIFACT_TYPE.TSK_WEB_DOWNLOAD.getTypeID()
                        || artifactTypeID == ARTIFACT_TYPE.TSK_WEB_HISTORY.getTypeID()) {
                    makeCorrAttrFromArtifactAttr(correlationAttrs, sourceArtifact, BlackboardAttribute.ATTRIBUTE_TYPE.TSK_DOMAIN, CorrelationAttributeInstance.DOMAIN_TYPE_ID);

                } else if (artifactTypeID == ARTIFACT_TYPE.TSK_DEVICE_ATTACHED.getTypeID()) {
                    makeCorrAttrFromArtifactAttr(correlationAttrs, sourceArtifact, BlackboardAttribute.ATTRIBUTE_TYPE.TSK_DEVICE_ID, CorrelationAttributeInstance.USBID_TYPE_ID);
                    makeCorrAttrFromArtifactAttr(correlationAttrs, sourceArtifact, BlackboardAttribute.ATTRIBUTE_TYPE.TSK_MAC_ADDRESS, CorrelationAttributeInstance.MAC_TYPE_ID);

                } else if (artifactTypeID == ARTIFACT_TYPE.TSK_WIFI_NETWORK.getTypeID()) {
                    makeCorrAttrFromArtifactAttr(correlationAttrs, sourceArtifact, BlackboardAttribute.ATTRIBUTE_TYPE.TSK_SSID, CorrelationAttributeInstance.SSID_TYPE_ID);

                } else if (artifactTypeID == ARTIFACT_TYPE.TSK_WIFI_NETWORK_ADAPTER.getTypeID()
                        || artifactTypeID == ARTIFACT_TYPE.TSK_BLUETOOTH_PAIRING.getTypeID()
                        || artifactTypeID == ARTIFACT_TYPE.TSK_BLUETOOTH_ADAPTER.getTypeID()) {
                    makeCorrAttrFromArtifactAttr(correlationAttrs, sourceArtifact, BlackboardAttribute.ATTRIBUTE_TYPE.TSK_MAC_ADDRESS, CorrelationAttributeInstance.MAC_TYPE_ID);

                } else if (artifactTypeID == ARTIFACT_TYPE.TSK_DEVICE_INFO.getTypeID()) {
                    makeCorrAttrFromArtifactAttr(correlationAttrs, sourceArtifact, BlackboardAttribute.ATTRIBUTE_TYPE.TSK_IMEI, CorrelationAttributeInstance.IMEI_TYPE_ID);
                    makeCorrAttrFromArtifactAttr(correlationAttrs, sourceArtifact, BlackboardAttribute.ATTRIBUTE_TYPE.TSK_IMSI, CorrelationAttributeInstance.IMSI_TYPE_ID);
                    makeCorrAttrFromArtifactAttr(correlationAttrs, sourceArtifact, BlackboardAttribute.ATTRIBUTE_TYPE.TSK_ICCID, CorrelationAttributeInstance.ICCID_TYPE_ID);

                } else if (artifactTypeID == ARTIFACT_TYPE.TSK_SIM_ATTACHED.getTypeID()) {
                    makeCorrAttrFromArtifactAttr(correlationAttrs, sourceArtifact, BlackboardAttribute.ATTRIBUTE_TYPE.TSK_IMSI, CorrelationAttributeInstance.IMSI_TYPE_ID);
                    makeCorrAttrFromArtifactAttr(correlationAttrs, sourceArtifact, BlackboardAttribute.ATTRIBUTE_TYPE.TSK_ICCID, CorrelationAttributeInstance.ICCID_TYPE_ID);

                } else if (artifactTypeID == ARTIFACT_TYPE.TSK_WEB_FORM_ADDRESS.getTypeID()) {
                    makeCorrAttrFromArtifactAttr(correlationAttrs, sourceArtifact, BlackboardAttribute.ATTRIBUTE_TYPE.TSK_PHONE_NUMBER, CorrelationAttributeInstance.PHONE_TYPE_ID);
                    makeCorrAttrFromArtifactAttr(correlationAttrs, sourceArtifact, BlackboardAttribute.ATTRIBUTE_TYPE.TSK_EMAIL, CorrelationAttributeInstance.EMAIL_TYPE_ID);

                } else if (artifactTypeID == ARTIFACT_TYPE.TSK_ACCOUNT.getTypeID()) {
                    makeCorrAttrFromAcctArtifact(correlationAttrs, sourceArtifact);

                } else if (artifactTypeID == ARTIFACT_TYPE.TSK_CONTACT.getTypeID()
                        || artifactTypeID == ARTIFACT_TYPE.TSK_CALLLOG.getTypeID()
                        || artifactTypeID == ARTIFACT_TYPE.TSK_MESSAGE.getTypeID()) {
                    makeCorrAttrsFromCommunicationArtifacts(correlationAttrs, sourceArtifact);
                }
            }
        } catch (CentralRepoException ex) {
            logger.log(Level.SEVERE, String.format("Error querying central repository (%s)", artifact), ex); // NON-NLS
            return correlationAttrs;
        } catch (TskCoreException ex) {
            logger.log(Level.SEVERE, String.format("Error getting querying case database (%s)", artifact), ex); // NON-NLS
            return correlationAttrs;
        } catch (NoCurrentCaseException ex) {
            logger.log(Level.SEVERE, "Error getting current case", ex); // NON-NLS
            return correlationAttrs;
        }
        return correlationAttrs;
    }

    /**
     * Makes a correlation attribute instance from a phone number attribute of an
     * artifact.
     *
     * @param artifact An artifact with a phone number attribute.
     *
     * @return The correlation instance artifact or null, if the phone number is
     *         not a valid correlation attribute.
     *
     * @throws TskCoreException     If there is an error querying the case
     *                              database.
     * @throws CentralRepoException If there is an error querying the central
     *                              repository.
     */
    private static void makeCorrAttrsFromCommunicationArtifacts(List<CorrelationAttributeInstance> corrAttrInstances, BlackboardArtifact artifact) throws TskCoreException, CentralRepoException {
        CorrelationAttributeInstance corrAttr = null;

        /*
         * Extract the phone number from the artifact attribute.
         */
        String value = null;
        if (null != artifact.getAttribute(new BlackboardAttribute.Type(BlackboardAttribute.ATTRIBUTE_TYPE.TSK_PHONE_NUMBER))) {
            value = artifact.getAttribute(new BlackboardAttribute.Type(BlackboardAttribute.ATTRIBUTE_TYPE.TSK_PHONE_NUMBER)).getValueString();
        } else if (null != artifact.getAttribute(new BlackboardAttribute.Type(BlackboardAttribute.ATTRIBUTE_TYPE.TSK_PHONE_NUMBER_FROM))) {
            value = artifact.getAttribute(new BlackboardAttribute.Type(BlackboardAttribute.ATTRIBUTE_TYPE.TSK_PHONE_NUMBER_FROM)).getValueString();
        } else if (null != artifact.getAttribute(new BlackboardAttribute.Type(BlackboardAttribute.ATTRIBUTE_TYPE.TSK_PHONE_NUMBER_TO))) {
            value = artifact.getAttribute(new BlackboardAttribute.Type(BlackboardAttribute.ATTRIBUTE_TYPE.TSK_PHONE_NUMBER_TO)).getValueString();
        }

        /*
         * Normalize the phone number.
         */
        if (value != null) {
            if(CommunicationsUtils.isValidPhoneNumber(value)) {
                value = CommunicationsUtils.normalizePhoneNum(value);
                corrAttr = makeCorrAttr(artifact, CentralRepository.getInstance().getCorrelationTypeById(CorrelationAttributeInstance.PHONE_TYPE_ID), value);
                if(corrAttr != null) {
                    corrAttrInstances.add(corrAttr);
                }
            }
        }
    }

    /**
     * Gets the associated artifact of a "meta-artifact" such as an interesting
     * artifact hit artifact.
     *
     * @param artifact An artifact.
     *
     * @return The associated artifact if the input artifact is a
     *         "meta-artifact", otherwise the input artifact.
     *
     * @throws NoCurrentCaseException If there is no open case.
     * @throws TskCoreException       If there is an error querying thew case
     *                                database.
     */
    private static BlackboardArtifact getCorrAttrSourceArtifact(BlackboardArtifact artifact) throws NoCurrentCaseException, TskCoreException {
        BlackboardArtifact sourceArtifact = null;
        if (BlackboardArtifact.ARTIFACT_TYPE.TSK_INTERESTING_ARTIFACT_HIT.getTypeID() == artifact.getArtifactTypeID()) {
            BlackboardAttribute assocArtifactAttr = artifact.getAttribute(new BlackboardAttribute.Type(BlackboardAttribute.ATTRIBUTE_TYPE.TSK_ASSOCIATED_ARTIFACT));
            if (assocArtifactAttr != null) {
                sourceArtifact = Case.getCurrentCaseThrows().getSleuthkitCase().getBlackboardArtifact(assocArtifactAttr.getValueLong());
            }
        } else {
            sourceArtifact = artifact;
        }
        return sourceArtifact;
    }

    /**
     * Makes a correlation attribute instance for an account artifact.
     *
     * Also creates an account in the CR DB if it doesn't exist.
     *
     * IMPORTANT: The correlation attribute instance is NOT added to the central
     * repository by this method.
     *
     * @param corrAttrInstances A list of correlation attribute instances.
     * @param acctArtifact      An account artifact.
     *
     * @return The correlation attribute instance.
     */
    private static void makeCorrAttrFromAcctArtifact(List<CorrelationAttributeInstance> corrAttrInstances, BlackboardArtifact acctArtifact) throws TskCoreException, CentralRepoException {

        // Get the account type from the artifact
        BlackboardAttribute accountTypeAttribute = acctArtifact.getAttribute(new BlackboardAttribute.Type(BlackboardAttribute.ATTRIBUTE_TYPE.TSK_ACCOUNT_TYPE));
        String accountTypeStr = accountTypeAttribute.getValueString();
<<<<<<< HEAD

=======
        
        // @@TODO Vik-6136: CR currently does not know of custom account types.  
        // Ensure there is a predefined account type for this account.
        Account.Type predefinedAccountType = Account.Type.PREDEFINED_ACCOUNT_TYPES.stream().filter(type -> type.getTypeName().equalsIgnoreCase(accountTypeStr)).findAny().orElse(null);
             
>>>>>>> 84fb91e2
        // do not create any correlation attribute instance for a Device account
        if (Account.Type.DEVICE.getTypeName().equalsIgnoreCase(accountTypeStr) == false && predefinedAccountType != null) {

            // Get the corresponding CentralRepoAccountType from the database.
            CentralRepoAccountType crAccountType = CentralRepository.getInstance().getAccountTypeByName(accountTypeStr);

            int corrTypeId = crAccountType.getCorrelationTypeId();
            CorrelationAttributeInstance.Type corrType = CentralRepository.getInstance().getCorrelationTypeById(corrTypeId);

            // Get the account identifier
            BlackboardAttribute accountIdAttribute = acctArtifact.getAttribute(new BlackboardAttribute.Type(BlackboardAttribute.ATTRIBUTE_TYPE.TSK_ID));
            String accountIdStr = accountIdAttribute.getValueString();

            // add/get the account and get its accountId.
            CentralRepoAccount crAccount = CentralRepository.getInstance().getOrCreateAccount(crAccountType, accountIdStr);

            CorrelationAttributeInstance corrAttr = makeCorrAttr(acctArtifact, corrType, accountIdStr);
            if (corrAttr != null) {
                // set the account_id in correlation attribute
                corrAttr.setAccountId(crAccount.getAccountId());
                corrAttrInstances.add(corrAttr);
            }
        }
    }

    /**
     * Makes a correlation attribute instance from a specified attribute of an
     * artifact. The correlation attribute instance is added to an input list.
     *
     * @param corrAttrInstances A list of correlation attribute instances.
     * @param artifact          An artifact.
     * @param artAttrType       The type of the atrribute of the artifact that
     *                          is to be made into a correlatin attribute
     *                          instance.
     * @param typeId            The type ID for the desired correlation
     *                          attribute instance.
     *
     * @throws CentralRepoException If there is an error querying the central
     *                              repository.
     * @throws TskCoreException     If there is an error querying the case
     *                              database.
     */
    private static void makeCorrAttrFromArtifactAttr(List<CorrelationAttributeInstance> corrAttrInstances, BlackboardArtifact artifact, ATTRIBUTE_TYPE artAttrType, int typeId) throws CentralRepoException, TskCoreException {
        BlackboardAttribute attribute = artifact.getAttribute(new BlackboardAttribute.Type(artAttrType));
        if (attribute != null) {
            String value = attribute.getValueString();
            if ((null != value) && (value.isEmpty() == false)) {
                CorrelationAttributeInstance inst = makeCorrAttr(artifact, CentralRepository.getInstance().getCorrelationTypeById(typeId), value);
                if (inst != null) {
                    corrAttrInstances.add(inst);
                }
            }
        }
    }

    /**
     * Makes a correlation attribute instance of a given type from an artifact.
     *
     * @param artifact        The artifact.
     * @param correlationType the correlation attribute type.
     * @param value           The correlation attribute value.
     *
     * TODO (Jira-6088): The methods in this low-level, utility class should
     * throw exceptions instead of logging them. The reason for this is that the
     * clients of the utility class, not the utility class itself, should be in
     * charge of error handling policy, per the Autopsy Coding Standard. Note
     * that clients of several of these methods currently cannot determine
     * whether receiving a null return value is an error or not, plus null
     * checking is easy to forget, while catching exceptions is enforced.
     *
     * @return The correlation attribute instance or null, if an error occurred.
     */
    private static CorrelationAttributeInstance makeCorrAttr(BlackboardArtifact artifact, CorrelationAttributeInstance.Type correlationType, String value) {
        try {
            Case currentCase = Case.getCurrentCaseThrows();
            AbstractFile bbSourceFile = currentCase.getSleuthkitCase().getAbstractFileById(artifact.getObjectID());
            if (null == bbSourceFile) {
                logger.log(Level.SEVERE, "Error creating artifact instance. Abstract File was null."); // NON-NLS
                return null;
            }

            CorrelationCase correlationCase = CentralRepository.getInstance().getCase(Case.getCurrentCaseThrows());
            return new CorrelationAttributeInstance(
                    correlationType,
                    value,
                    correlationCase,
                    CorrelationDataSource.fromTSKDataSource(correlationCase, bbSourceFile.getDataSource()),
                    bbSourceFile.getParentPath() + bbSourceFile.getName(),
                    "",
                    TskData.FileKnown.UNKNOWN,
                    bbSourceFile.getId());

        } catch (TskCoreException ex) {
            logger.log(Level.SEVERE, String.format("Error getting querying case database (%s)", artifact), ex); // NON-NLS
            return null;
        } catch (CentralRepoException ex) {
            logger.log(Level.SEVERE, String.format("Error querying central repository (%s)", artifact), ex); // NON-NLS
            return null;
        } catch (CorrelationAttributeNormalizationException ex) {
            logger.log(Level.WARNING, String.format("Error creating correlation attribute instance (%s)", artifact), ex); // NON-NLS
            return null;
        } catch (NoCurrentCaseException ex) {
            logger.log(Level.SEVERE, "Error getting current case", ex); // NON-NLS
            return null;
        }
    }

    /**
     * Gets the correlation attribute instance for a file.
     *
     * @param file The file.
     *
     * TODO (Jira-6088): The methods in this low-level, utility class should
     * throw exceptions instead of logging them. The reason for this is that the
     * clients of the utility class, not the utility class itself, should be in
     * charge of error handling policy, per the Autopsy Coding Standard. Note
     * that clients of several of these methods currently cannot determine
     * whether receiving a null return value is an error or not, plus null
     * checking is easy to forget, while catching exceptions is enforced.
     *
     * @return The correlation attribute instance or null, if no such
     *         correlation attribute instance was found or an error occurred.
     */
    public static CorrelationAttributeInstance getCorrAttrForFile(AbstractFile file) {

        if (!isSupportedAbstractFileType(file)) {
            return null;
        }

        CorrelationAttributeInstance.Type type;
        CorrelationCase correlationCase;
        CorrelationDataSource correlationDataSource;

        try {
            type = CentralRepository.getInstance().getCorrelationTypeById(CorrelationAttributeInstance.FILES_TYPE_ID);
            correlationCase = CentralRepository.getInstance().getCase(Case.getCurrentCaseThrows());
            if (null == correlationCase) {
                //if the correlationCase is not in the Central repo then attributes generated in relation to it will not be
                return null;
            }
            correlationDataSource = CorrelationDataSource.fromTSKDataSource(correlationCase, file.getDataSource());
        } catch (TskCoreException ex) {
            logger.log(Level.SEVERE, String.format("Error getting querying case database (%s)", file), ex); // NON-NLS
            return null;
        } catch (CentralRepoException ex) {
            logger.log(Level.SEVERE, String.format("Error querying central repository (%s)", file), ex); // NON-NLS
            return null;
        } catch (NoCurrentCaseException ex) {
            logger.log(Level.SEVERE, "Error getting current case", ex); // NON-NLS
            return null;
        }

        CorrelationAttributeInstance correlationAttributeInstance;
        try {
            correlationAttributeInstance = CentralRepository.getInstance().getCorrelationAttributeInstance(type, correlationCase, correlationDataSource, file.getId());
        } catch (CentralRepoException ex) {
            logger.log(Level.SEVERE, String.format("Error querying central repository (%s)", file), ex); // NON-NLS
            return null;
        } catch (CorrelationAttributeNormalizationException ex) {
            logger.log(Level.WARNING, String.format("Error creating correlation attribute instance (%s)", file), ex); // NON-NLS
            return null;
        }

        /*
         * If no correlation attribute instance was found when querying by file
         * object ID, try searching by file path instead. This is necessary
         * because file object IDs were not stored in the central repository in
         * early versions of its schema.
         */
        if (correlationAttributeInstance == null && file.getMd5Hash() != null) {
            String filePath = (file.getParentPath() + file.getName()).toLowerCase();
            try {
                correlationAttributeInstance = CentralRepository.getInstance().getCorrelationAttributeInstance(type, correlationCase, correlationDataSource, file.getMd5Hash(), filePath);
            } catch (CentralRepoException ex) {
                logger.log(Level.SEVERE, String.format("Error querying central repository (%s)", file), ex); // NON-NLS
                return null;
            } catch (CorrelationAttributeNormalizationException ex) {
                logger.log(Level.WARNING, String.format("Error creating correlation attribute instance (%s)", file), ex); // NON-NLS
                return null;
            }
        }

        return correlationAttributeInstance;
    }

    /**
     * Makes a correlation attribute instance for a file.
     *
     * IMPORTANT: The correlation attribute instance is NOT added to the central
     * repository by this method.
     *
     * TODO (Jira-6088): The methods in this low-level, utility class should
     * throw exceptions instead of logging them. The reason for this is that the
     * clients of the utility class, not the utility class itself, should be in
     * charge of error handling policy, per the Autopsy Coding Standard. Note
     * that clients of several of these methods currently cannot determine
     * whether receiving a null return value is an error or not, plus null
     * checking is easy to forget, while catching exceptions is enforced.
     *
     * @param file The file.
     *
     * @return The correlation attribute instance or null, if an error occurred.
     */
    public static CorrelationAttributeInstance makeCorrAttrFromFile(AbstractFile file) {

        if (!isSupportedAbstractFileType(file)) {
            return null;
        }

        // We need a hash to make the correlation artifact instance.
        String md5 = file.getMd5Hash();
        if (md5 == null || md5.isEmpty() || HashUtility.isNoDataMd5(md5)) {
            return null;
        }

        try {
            CorrelationAttributeInstance.Type filesType = CentralRepository.getInstance().getCorrelationTypeById(CorrelationAttributeInstance.FILES_TYPE_ID);

            CorrelationCase correlationCase = CentralRepository.getInstance().getCase(Case.getCurrentCaseThrows());
            return new CorrelationAttributeInstance(
                    filesType,
                    file.getMd5Hash(),
                    correlationCase,
                    CorrelationDataSource.fromTSKDataSource(correlationCase, file.getDataSource()),
                    file.getParentPath() + file.getName(),
                    "",
                    TskData.FileKnown.UNKNOWN,
                    file.getId());

        } catch (TskCoreException ex) {
            logger.log(Level.SEVERE, String.format("Error querying case database (%s)", file), ex); // NON-NLS
            return null;
        } catch (CentralRepoException ex) {
            logger.log(Level.SEVERE, String.format("Error querying central repository (%s)", file), ex); // NON-NLS
            return null;
        } catch (CorrelationAttributeNormalizationException ex) {
            logger.log(Level.WARNING, String.format("Error creating correlation attribute instance (%s)", file), ex); // NON-NLS
            return null;
        } catch (NoCurrentCaseException ex) {
            logger.log(Level.SEVERE, "Error getting current case", ex); // NON-NLS
            return null;
        }
    }

    /**
     * Checks whether or not a file is of a type that can be added to the
     * central repository as a correlation attribute instance.
     *
     * @param file A file.
     *
     * @return True or false.
     */
    public static boolean isSupportedAbstractFileType(AbstractFile file) {
        if (file == null) {
            return false;
        }
        switch (file.getType()) {
            case UNALLOC_BLOCKS:
            case UNUSED_BLOCKS:
            case SLACK:
            case VIRTUAL_DIR:
            case LOCAL_DIR:
                return false;
            case CARVED:
            case DERIVED:
            case LOCAL:
            case LAYOUT_FILE:
                return true;
            case FS:
                return file.isMetaFlagSet(TskData.TSK_FS_META_FLAG_ENUM.ALLOC);
            default:
                logger.log(Level.WARNING, "Unexpected file type {0}", file.getType().getName());
                return false;
        }
    }

    /**
     * Prevent instantiation of this utility class.
     */
    private CorrelationAttributeUtil() {
    }

}<|MERGE_RESOLUTION|>--- conflicted
+++ resolved
@@ -284,15 +284,11 @@
         // Get the account type from the artifact
         BlackboardAttribute accountTypeAttribute = acctArtifact.getAttribute(new BlackboardAttribute.Type(BlackboardAttribute.ATTRIBUTE_TYPE.TSK_ACCOUNT_TYPE));
         String accountTypeStr = accountTypeAttribute.getValueString();
-<<<<<<< HEAD
-
-=======
         
         // @@TODO Vik-6136: CR currently does not know of custom account types.  
         // Ensure there is a predefined account type for this account.
         Account.Type predefinedAccountType = Account.Type.PREDEFINED_ACCOUNT_TYPES.stream().filter(type -> type.getTypeName().equalsIgnoreCase(accountTypeStr)).findAny().orElse(null);
              
->>>>>>> 84fb91e2
         // do not create any correlation attribute instance for a Device account
         if (Account.Type.DEVICE.getTypeName().equalsIgnoreCase(accountTypeStr) == false && predefinedAccountType != null) {
 
