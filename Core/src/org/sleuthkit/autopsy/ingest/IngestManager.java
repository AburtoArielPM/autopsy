/*
 * Autopsy Forensic Browser
 *
 * Copyright 2012-2021 Basis Technology Corp.
 * Contact: carrier <at> sleuthkit <dot> org
 *
 * Licensed under the Apache License, Version 2.0 (the "License");
 * you may not use this file except in compliance with the License.
 * You may obtain a copy of the License at
 *
 *     http://www.apache.org/licenses/LICENSE-2.0
 *
 * Unless required by applicable law or agreed to in writing, software
 * distributed under the License is distributed on an "AS IS" BASIS,
 * WITHOUT WARRANTIES OR CONDITIONS OF ANY KIND, either express or implied.
 * See the License for the specific language governing permissions and
 * limitations under the License.
 */
package org.sleuthkit.autopsy.ingest;

import com.google.common.util.concurrent.ThreadFactoryBuilder;
import java.awt.EventQueue;
import java.beans.PropertyChangeEvent;
import java.beans.PropertyChangeListener;
import java.io.Serializable;
import java.lang.reflect.InvocationTargetException;
import java.util.ArrayList;
import java.util.Collection;
import java.util.Collections;
import java.util.Date;
import java.util.EnumSet;
import java.util.HashMap;
import java.util.HashSet;
import java.util.List;
import java.util.Map;
import java.util.Set;
import java.util.concurrent.Callable;
import java.util.concurrent.ConcurrentHashMap;
import java.util.concurrent.ExecutorService;
import java.util.concurrent.Executors;
import java.util.concurrent.Future;
import java.util.concurrent.atomic.AtomicLong;
import java.util.logging.Level;
import java.util.stream.Collectors;
import java.util.stream.Stream;
import javax.annotation.concurrent.GuardedBy;
import javax.annotation.concurrent.Immutable;
import javax.annotation.concurrent.ThreadSafe;
import javax.swing.JOptionPane;
import javax.swing.SwingUtilities;
import org.netbeans.api.progress.ProgressHandle;
import org.openide.util.Cancellable;
import org.openide.util.NbBundle;
import org.openide.windows.WindowManager;
import org.sleuthkit.autopsy.casemodule.Case;
import org.sleuthkit.autopsy.casemodule.NoCurrentCaseException;
import org.sleuthkit.autopsy.core.RuntimeProperties;
import org.sleuthkit.autopsy.core.ServicesMonitor;
import org.sleuthkit.autopsy.core.UserPreferences;
import org.sleuthkit.autopsy.coreutils.Logger;
import org.sleuthkit.autopsy.coreutils.MessageNotifyUtil;
import org.sleuthkit.autopsy.events.AutopsyEvent;
import org.sleuthkit.autopsy.events.AutopsyEventException;
import org.sleuthkit.autopsy.events.AutopsyEventPublisher;
import org.sleuthkit.autopsy.ingest.events.BlackboardPostEvent;
import org.sleuthkit.autopsy.ingest.events.ContentChangedEvent;
import org.sleuthkit.autopsy.ingest.events.DataSourceAnalysisCompletedEvent;
import org.sleuthkit.autopsy.ingest.events.DataSourceAnalysisStartedEvent;
import org.sleuthkit.autopsy.ingest.events.FileAnalyzedEvent;
import org.sleuthkit.datamodel.AbstractFile;
import org.sleuthkit.datamodel.Content;
import org.sleuthkit.datamodel.DataSource;
import org.sleuthkit.datamodel.TskCoreException;

/**
 * Manages the creation and execution of ingest jobs, i.e., the processing of
 * data sources by ingest modules.
 *
 * Every ingest job that is submitted to the ingest manager is passed to an
 * ingest task scheduler to be broken down into data source level and file level
 * ingest job tasks. The ingest job tasks that are put into queues for execution
 * by the ingest manager's executors. The process of starting an ingest job is
 * handled by a single-threaded executor, the processing of data source level
 * ingest tasks is handled by another single-threaded executor, and the
 * processing of file level ingest jobs is handled by an executor with a
 * configurable number of threads.
 *
 * The ingest manager publishes two kinds of application events: ingest job
 * events and ingest module events. Ingest job events are published when an
 * ingest job changes states, e.g., an ingest job is started or completed.
 * Ingest module events are published on behalf of ingest modules working on an
 * ingest job, when content or an artifact is added to the current case. Each of
 * the two event types is handled by a separate event publisher with its own
 * remote event channel, but all event publishing is handled by a dedicated,
 * single-threaded executor.
 *
 * The ingest manager uses an ingest monitor to determine when system resources
 * are under pressure. If the ingest monitor detects such a situation, it calls
 * back to the ingest manager to cancel all ingest jobs in progress.
 *
 * The ingest manager uses a service monitor to watch for service outages. If a
 * key services goes down, the ingest manager cancels all ingest jobs in
 * progress.
 *
 * The ingest manager provides access to a top component that is used as in
 * "inbox" by ingest modules for the purpose of posting messages for the user. A
 * count of the posts is used to enforce a cap on the number of messages posted,
 * to avoid bogging down the application.
 *
 * The ingest manager supports reporting of ingest processing progress by
 * collecting snapshots of the activities of the ingest threads, overall ingest
 * job progress, and ingest module run times.
 */
@ThreadSafe
public class IngestManager implements IngestProgressSnapshotProvider {

    private final static Logger logger = Logger.getLogger(IngestManager.class.getName());
    private final static String INGEST_JOB_EVENT_CHANNEL_NAME = "%s-Ingest-Job-Events"; //NON-NLS
    private final static Set<String> INGEST_JOB_EVENT_NAMES = Stream.of(IngestJobEvent.values()).map(IngestJobEvent::toString).collect(Collectors.toSet());
    private final static String INGEST_MODULE_EVENT_CHANNEL_NAME = "%s-Ingest-Module-Events"; //NON-NLS
    private final static Set<String> INGEST_MODULE_EVENT_NAMES = Stream.of(IngestModuleEvent.values()).map(IngestModuleEvent::toString).collect(Collectors.toSet());
    private final static int MAX_ERROR_MESSAGE_POSTS = 200;
    @GuardedBy("IngestManager.class")
    private static IngestManager instance;
    private final int numberOfFileIngestThreads;
    private final AtomicLong nextIngestManagerTaskId = new AtomicLong(0L);
    private final ExecutorService startIngestJobsExecutor = Executors.newSingleThreadExecutor(new ThreadFactoryBuilder().setNameFormat("IM-start-ingest-jobs-%d").build()); //NON-NLS;
    @GuardedBy("startIngestJobFutures")
    private final Map<Long, Future<Void>> startIngestJobFutures = new ConcurrentHashMap<>();
    @GuardedBy("ingestJobsById")
    private final Map<Long, IngestJob> ingestJobsById = new HashMap<>();
    private final ExecutorService dataSourceLevelIngestJobTasksExecutor;
    private final ExecutorService fileLevelIngestJobTasksExecutor;
    private final ExecutorService resultIngestTasksExecutor;
    private final ExecutorService eventPublishingExecutor = Executors.newSingleThreadExecutor(new ThreadFactoryBuilder().setNameFormat("IM-ingest-events-%d").build()); //NON-NLS;
    private final IngestMonitor ingestMonitor = new IngestMonitor();
    private final ServicesMonitor servicesMonitor = ServicesMonitor.getInstance();
    private final AutopsyEventPublisher jobEventPublisher = new AutopsyEventPublisher();
    private final AutopsyEventPublisher moduleEventPublisher = new AutopsyEventPublisher();
    private final Object ingestMessageBoxLock = new Object();
    private final AtomicLong ingestErrorMessagePosts = new AtomicLong(0L);
    private final ConcurrentHashMap<Long, IngestThreadActivitySnapshot> ingestThreadActivitySnapshots = new ConcurrentHashMap<>();
    private final ConcurrentHashMap<String, Long> ingestModuleRunTimes = new ConcurrentHashMap<>();
    private volatile IngestMessageTopComponent ingestMessageBox;
    private volatile boolean caseIsOpen;

    /**
     * Gets the manager of the creation and execution of ingest jobs, i.e., the
     * processing of data sources by ingest modules.
     *
     * @return A singleton ingest manager object.
     */
    public synchronized static IngestManager getInstance() {
        if (null == instance) {
            instance = new IngestManager();
            instance.subscribeToServiceMonitorEvents();
            instance.subscribeToCaseEvents();
        }
        return instance;
    }

    /**
     * Constructs a manager of the creation and execution of ingest jobs, i.e.,
     * the processing of data sources by ingest modules.
     */
    private IngestManager() {
        /*
         * Submit a single Runnable ingest manager task for processing data
         * source level ingest job tasks to the data source level ingest job
         * tasks executor.
         */
        dataSourceLevelIngestJobTasksExecutor = Executors.newSingleThreadExecutor(new ThreadFactoryBuilder().setNameFormat("IM-data-source-ingest-%d").build()); //NON-NLS;        
        long threadId = nextIngestManagerTaskId.incrementAndGet();
        dataSourceLevelIngestJobTasksExecutor.submit(new ExecuteIngestJobTasksTask(threadId, IngestTasksScheduler.getInstance().getDataSourceIngestTaskQueue()));
        ingestThreadActivitySnapshots.put(threadId, new IngestThreadActivitySnapshot(threadId));

        /*
         * Submit a configurable number of Runnable ingest manager tasks for
         * processing file level ingest job tasks to the file level ingest job
         * tasks executor.
         */
        numberOfFileIngestThreads = UserPreferences.numberOfFileIngestThreads();
        fileLevelIngestJobTasksExecutor = Executors.newFixedThreadPool(numberOfFileIngestThreads, new ThreadFactoryBuilder().setNameFormat("IM-file-ingest-%d").build()); //NON-NLS
        for (int i = 0; i < numberOfFileIngestThreads; ++i) {
            threadId = nextIngestManagerTaskId.incrementAndGet();
            fileLevelIngestJobTasksExecutor.submit(new ExecuteIngestJobTasksTask(threadId, IngestTasksScheduler.getInstance().getFileIngestTaskQueue()));
            ingestThreadActivitySnapshots.put(threadId, new IngestThreadActivitySnapshot(threadId));
        }
        
        resultIngestTasksExecutor = Executors.newSingleThreadExecutor(new ThreadFactoryBuilder().setNameFormat("IM-results-ingest-%d").build()); //NON-NLS;        
        threadId = nextIngestManagerTaskId.incrementAndGet();
        dataSourceLevelIngestJobTasksExecutor.submit(new ExecuteIngestJobTasksTask(threadId, IngestTasksScheduler.getInstance().getResultIngestTaskQueue()));        
        // RJCTODO
        // ingestThreadActivitySnapshots.put(threadId, new IngestThreadActivitySnapshot(threadId));
        // RJCTODO: Where is the shut down code?
    }

    /**
     * Subscribes the ingest manager to events published by its service monitor.
     * The event handler cancels all ingest jobs if a key service goes down.
     */
    private void subscribeToServiceMonitorEvents() {
        PropertyChangeListener propChangeListener = (PropertyChangeEvent evt) -> {
            if (evt.getNewValue().equals(ServicesMonitor.ServiceStatus.DOWN.toString())) {
                /*
                 * The application services considered to be key services are
                 * only necessary for multi-user cases.
                 */
                try {
                    if (Case.getCurrentCaseThrows().getCaseType() != Case.CaseType.MULTI_USER_CASE) {
                        return;
                    }
                } catch (NoCurrentCaseException noCaseOpenException) {
                    return;
                }

                String serviceDisplayName = ServicesMonitor.Service.valueOf(evt.getPropertyName()).getDisplayName();
                logger.log(Level.SEVERE, "Service {0} is down, cancelling all running ingest jobs", serviceDisplayName); //NON-NLS
                if (isIngestRunning() && RuntimeProperties.runningWithGUI()) {
                    EventQueue.invokeLater(new Runnable() {
                        @Override
                        public void run() {
                            JOptionPane.showMessageDialog(WindowManager.getDefault().getMainWindow(),
                                    NbBundle.getMessage(this.getClass(), "IngestManager.cancellingIngest.msgDlg.text"),
                                    NbBundle.getMessage(this.getClass(), "IngestManager.serviceIsDown.msgDlg.text", serviceDisplayName),
                                    JOptionPane.ERROR_MESSAGE);
                        }
                    });
                }
                cancelAllIngestJobs(IngestJob.CancellationReason.SERVICES_DOWN);
            }
        };

        /*
         * The key services for multi-user cases are currently the case database
         * server and the Solr server. The Solr server is a key service not
         * because search is essential, but because the coordination service
         * (ZooKeeper) is running embedded within the Solr server.
         */
        Set<String> servicesList = new HashSet<>();
        servicesList.add(ServicesMonitor.Service.REMOTE_CASE_DATABASE.toString());
        servicesList.add(ServicesMonitor.Service.REMOTE_KEYWORD_SEARCH.toString());
        this.servicesMonitor.addSubscriber(servicesList, propChangeListener);
    }

    /**
     * Subscribes the ingest manager to current case (current case
     * opened/closed) events.
     */
    private void subscribeToCaseEvents() {
        Case.addEventTypeSubscriber(EnumSet.of(Case.Events.CURRENT_CASE), (PropertyChangeEvent event) -> {
            if (event.getNewValue() != null) {
                handleCaseOpened();
            } else {
                handleCaseClosed();
            }
        });
    }

    /*
     * Handles a current case opened event by clearing the ingest messages inbox
     * and opening a remote event channel for the current case.
     *
     * Note that current case change events are published in a strictly
     * serialized manner, i.e., one event at a time, synchronously.
     */
    void handleCaseOpened() {
        caseIsOpen = true;
        clearIngestMessageBox();
        try {
            Case openedCase = Case.getCurrentCaseThrows();
            String channelPrefix = openedCase.getName();
            if (Case.CaseType.MULTI_USER_CASE == openedCase.getCaseType()) {
                jobEventPublisher.openRemoteEventChannel(String.format(INGEST_JOB_EVENT_CHANNEL_NAME, channelPrefix));
                moduleEventPublisher.openRemoteEventChannel(String.format(INGEST_MODULE_EVENT_CHANNEL_NAME, channelPrefix));
            }
        } catch (NoCurrentCaseException | AutopsyEventException ex) {
            logger.log(Level.SEVERE, "Failed to open remote events channel", ex); //NON-NLS
            MessageNotifyUtil.Notify.error(NbBundle.getMessage(IngestManager.class, "IngestManager.OpenEventChannel.Fail.Title"),
                    NbBundle.getMessage(IngestManager.class, "IngestManager.OpenEventChannel.Fail.ErrMsg"));
        }
    }

    /*
     * Handles a current case closed event by cancelling all ingest jobs for the
     * case, closing the remote event channel for the case, and clearing the
     * ingest messages inbox.
     *
     * Note that current case change events are published in a strictly
     * serialized manner, i.e., one event at a time, synchronously.
     */
    void handleCaseClosed() {
        /*
         * TODO (JIRA-2227): IngestManager should wait for cancelled ingest jobs
         * to complete when a case is closed.
         */
        this.cancelAllIngestJobs(IngestJob.CancellationReason.CASE_CLOSED);
        jobEventPublisher.closeRemoteEventChannel();
        moduleEventPublisher.closeRemoteEventChannel();
        caseIsOpen = false;
        clearIngestMessageBox();
    }

    /**
     * Creates an ingest stream from the given ingest settings for a data
     * source.
     *
     * @param dataSource The data source
     * @param settings   The ingest job settings.
     *
     * @return The newly created ingest stream.
     *
     * @throws TskCoreException if there was an error starting the ingest job.
     */
    public IngestStream openIngestStream(DataSource dataSource, IngestJobSettings settings) throws TskCoreException {
        IngestJob job = new IngestJob(dataSource, IngestJob.Mode.STREAMING, settings);
        IngestJobInputStream stream = new IngestJobInputStream(job);
        if (stream.getIngestJobStartResult().getJob() != null) {
            return stream;
        } else if (stream.getIngestJobStartResult().getModuleErrors().isEmpty()) {
            for (IngestModuleError error : stream.getIngestJobStartResult().getModuleErrors()) {
                logger.log(Level.SEVERE, String.format("%s ingest module startup error for %s", error.getModuleDisplayName(), dataSource.getName()), error.getThrowable());
            }
            throw new TskCoreException("Error starting ingest modules");
        } else {
            throw new TskCoreException("Error starting ingest modules", stream.getIngestJobStartResult().getStartupException());
        }
    }

    /**
     * Gets the number of file ingest threads the ingest manager is using to do
     * ingest jobs.
     *
     * @return The number of file ingest threads.
     */
    public int getNumberOfFileIngestThreads() {
        return numberOfFileIngestThreads;
    }

    /**
     * Queues an ingest job for for one or more data sources.
     *
     * @param dataSources The data sources to analyze.
     * @param settings    The settings for the ingest job.
     */
    public void queueIngestJob(Collection<Content> dataSources, IngestJobSettings settings) {
        if (caseIsOpen) {
            IngestJob job = new IngestJob(dataSources, settings);
            if (job.hasIngestPipeline()) {
                long taskId = nextIngestManagerTaskId.incrementAndGet();
                Future<Void> task = startIngestJobsExecutor.submit(new StartIngestJobTask(taskId, job));
                synchronized (startIngestJobFutures) {
                    startIngestJobFutures.put(taskId, task);
                }
            }
        }
    }

    /**
     * Queues an ingest job for for a data source. Either all of the files in
     * the data source or a given subset of the files will be analyzed.
     *
     * @param dataSource The data source to analyze.
     * @param files      A subset of the files for the data source.
     * @param settings   The settings for the ingest job.
     */
    public void queueIngestJob(Content dataSource, List<AbstractFile> files, IngestJobSettings settings) {
        if (caseIsOpen) {
            IngestJob job = new IngestJob(dataSource, files, settings);
            if (job.hasIngestPipeline()) {
                long taskId = nextIngestManagerTaskId.incrementAndGet();
                Future<Void> task = startIngestJobsExecutor.submit(new StartIngestJobTask(taskId, job));
                synchronized (startIngestJobFutures) {
                    startIngestJobFutures.put(taskId, task);
                }
            }
        }
    }

    /**
     * Immediately starts an ingest job for one or more data sources.
     *
     * @param dataSources The data sources to process.
     * @param settings    The settings for the ingest job.
     *
     * @return The IngestJobStartResult describing the results of attempting to
     *         start the ingest job.
     */
    public IngestJobStartResult beginIngestJob(Collection<Content> dataSources, IngestJobSettings settings) {
        if (caseIsOpen) {
            IngestJob job = new IngestJob(dataSources, settings);
            if (job.hasIngestPipeline()) {
                return startIngestJob(job);
            }
            return new IngestJobStartResult(null, new IngestManagerException("No ingest pipeline created, likely due to no ingest modules being enabled"), null); //NON-NLS
        }
        return new IngestJobStartResult(null, new IngestManagerException("No case open"), null); //NON-NLS
    }

    /**
     * Starts an ingest job for one or more data sources.
     *
     * @param job The ingest job to start.
     *
     * @return An IngestJobStartResult describing the results of attempting to
     *         start the ingest job.
     */
    @NbBundle.Messages({
        "IngestManager.startupErr.dlgTitle=Ingest Module Startup Failure",
        "IngestManager.startupErr.dlgMsg=Unable to start up one or more ingest modules, ingest cancelled.",
        "IngestManager.startupErr.dlgSolution=Please disable the failed modules or fix the errors before restarting ingest.",
        "IngestManager.startupErr.dlgErrorList=Errors:"
    })
    IngestJobStartResult startIngestJob(IngestJob job) {

        // initialize IngestMessageInbox, if it hasn't been initialized yet. This can't be done in
        // the constructor because that ends up freezing the UI on startup (JIRA-7345).
        if (SwingUtilities.isEventDispatchThread()) {
            initIngestMessageInbox();
        } else {
            try {
                SwingUtilities.invokeAndWait(() -> initIngestMessageInbox());
            } catch (InterruptedException ex) {
                // ignore interruptions
            } catch (InvocationTargetException ex) {
                logger.log(Level.WARNING, "There was an error starting ingest message inbox", ex);
            }
        }

        List<IngestModuleError> errors = null;
        Case openCase;
        try {
            openCase = Case.getCurrentCaseThrows();
        } catch (NoCurrentCaseException ex) {
            return new IngestJobStartResult(null, new IngestManagerException("Exception while getting open case.", ex), Collections.<IngestModuleError>emptyList()); //NON-NLS
        }
        if (openCase.getCaseType() == Case.CaseType.MULTI_USER_CASE) {
            try {
                if (!servicesMonitor.getServiceStatus(ServicesMonitor.Service.REMOTE_CASE_DATABASE.toString()).equals(ServicesMonitor.ServiceStatus.UP.toString())) {
                    if (RuntimeProperties.runningWithGUI()) {
                        EventQueue.invokeLater(new Runnable() {
                            @Override
                            public void run() {
                                String serviceDisplayName = ServicesMonitor.Service.REMOTE_CASE_DATABASE.getDisplayName();
                                JOptionPane.showMessageDialog(WindowManager.getDefault().getMainWindow(),
                                        NbBundle.getMessage(this.getClass(), "IngestManager.cancellingIngest.msgDlg.text"),
                                        NbBundle.getMessage(this.getClass(), "IngestManager.serviceIsDown.msgDlg.text", serviceDisplayName),
                                        JOptionPane.ERROR_MESSAGE);
                            }
                        });
                    }
                    return new IngestJobStartResult(null, new IngestManagerException("Ingest aborted. Remote database is down"), Collections.<IngestModuleError>emptyList()); //NON-NLS
                }
            } catch (ServicesMonitor.ServicesMonitorException ex) {
                return new IngestJobStartResult(null, new IngestManagerException("Database server is down", ex), Collections.<IngestModuleError>emptyList()); //NON-NLS
            }
        }

        if (!ingestMonitor.isRunning()) {
            ingestMonitor.start();
        }

        synchronized (ingestJobsById) {
            ingestJobsById.put(job.getId(), job);
        }
        IngestManager.logger.log(Level.INFO, "Starting ingest job {0}", job.getId()); //NON-NLS
        errors = job.start();
        if (errors.isEmpty()) {
            this.fireIngestJobStarted(job.getId());
        } else {
            synchronized (ingestJobsById) {
                this.ingestJobsById.remove(job.getId());
            }
            for (IngestModuleError error : errors) {
                logger.log(Level.SEVERE, String.format("Error starting %s ingest module for job %d", error.getModuleDisplayName(), job.getId()), error.getThrowable()); //NON-NLS
            }
            IngestManager.logger.log(Level.SEVERE, "Ingest job {0} could not be started", job.getId()); //NON-NLS
            if (RuntimeProperties.runningWithGUI()) {
                final StringBuilder message = new StringBuilder(1024);
                message.append(Bundle.IngestManager_startupErr_dlgMsg()).append("\n"); //NON-NLS
                message.append(Bundle.IngestManager_startupErr_dlgSolution()).append("\n\n"); //NON-NLS
                message.append(Bundle.IngestManager_startupErr_dlgErrorList()).append("\n"); //NON-NLS
                for (IngestModuleError error : errors) {
                    String moduleName = error.getModuleDisplayName();
                    String errorMessage = error.getThrowable().getLocalizedMessage();
                    message.append(moduleName).append(": ").append(errorMessage).append("\n"); //NON-NLS
                }
                message.append("\n\n");
                EventQueue.invokeLater(() -> {
                    JOptionPane.showMessageDialog(WindowManager.getDefault().getMainWindow(), message, Bundle.IngestManager_startupErr_dlgTitle(), JOptionPane.ERROR_MESSAGE);
                });
            }
            return new IngestJobStartResult(null, new IngestManagerException("Errors occurred while starting ingest"), errors); //NON-NLS
        }

        return new IngestJobStartResult(job, null, errors);
    }

    /**
     * Cleans up for a completed ingest job.
     *
     * @param job The completed job.
     */
    void finishIngestJob(IngestJob job) {
        long jobId = job.getId();
        synchronized (ingestJobsById) {
            ingestJobsById.remove(jobId);
        }
        if (!job.isCancelled()) {
            IngestManager.logger.log(Level.INFO, "Ingest job {0} completed", jobId); //NON-NLS
            fireIngestJobCompleted(jobId);
        } else {
            IngestManager.logger.log(Level.INFO, "Ingest job {0} cancelled", jobId); //NON-NLS
            fireIngestJobCancelled(jobId);
        }
    }

    /**
     * Queries whether or not any ingest jobs are in progress at the time of the
     * call.
     *
     * @return True or false.
     */
    public boolean isIngestRunning() {
        synchronized (ingestJobsById) {
            return !ingestJobsById.isEmpty();
        }
    }

    /**
     * Cancels all ingest jobs in progress.
     *
     * @param reason The cancellation reason.
     */
    public void cancelAllIngestJobs(IngestJob.CancellationReason reason) {
        synchronized (startIngestJobFutures) {
            startIngestJobFutures.values().forEach((handle) -> {
                handle.cancel(true);
            });
        }
        synchronized (ingestJobsById) {
            this.ingestJobsById.values().forEach((job) -> {
                job.cancel(reason);
            });
        }
    }

    /**
     * Adds an ingest job event property change listener.
     *
     * @param listener The PropertyChangeListener to be added.
     */
    public void addIngestJobEventListener(final PropertyChangeListener listener) {
        jobEventPublisher.addSubscriber(INGEST_JOB_EVENT_NAMES, listener);
    }

    /**
     * Adds an ingest job event property change listener for the given event
     * types.
     *
     * @param eventTypes The event types to listen for
     * @param listener   The PropertyChangeListener to be added
     */
    public void addIngestJobEventListener(Set<IngestJobEvent> eventTypes, final PropertyChangeListener listener) {
        eventTypes.forEach((IngestJobEvent event) -> {
            jobEventPublisher.addSubscriber(event.toString(), listener);
        });
    }

    /**
     * Removes an ingest job event property change listener.
     *
     * @param listener The PropertyChangeListener to be removed.
     */
    public void removeIngestJobEventListener(final PropertyChangeListener listener) {
        jobEventPublisher.removeSubscriber(INGEST_JOB_EVENT_NAMES, listener);
    }

    /**
     * Removes an ingest job event property change listener.
     *
     * @param eventTypes The event types to stop listening for
     * @param listener   The PropertyChangeListener to be removed.
     */
    public void removeIngestJobEventListener(Set<IngestJobEvent> eventTypes, final PropertyChangeListener listener) {
        eventTypes.forEach((IngestJobEvent event) -> {
            jobEventPublisher.removeSubscriber(event.toString(), listener);
        });
    }

    /**
     * Adds an ingest module event property change listener.
     *
     * @param listener The PropertyChangeListener to be added.
     */
    public void addIngestModuleEventListener(final PropertyChangeListener listener) {
        moduleEventPublisher.addSubscriber(INGEST_MODULE_EVENT_NAMES, listener);
    }

    /**
     * Adds an ingest module event property change listener for given event
     * types.
     *
     * @param eventTypes The event types to listen for
     * @param listener   The PropertyChangeListener to be removed.
     */
    public void addIngestModuleEventListener(Set<IngestModuleEvent> eventTypes, final PropertyChangeListener listener) {
        eventTypes.forEach((IngestModuleEvent event) -> {
            moduleEventPublisher.addSubscriber(event.toString(), listener);
        });
    }

    /**
     * Removes an ingest module event property change listener.
     *
     * @param listener The PropertyChangeListener to be removed.
     */
    public void removeIngestModuleEventListener(final PropertyChangeListener listener) {
        moduleEventPublisher.removeSubscriber(INGEST_MODULE_EVENT_NAMES, listener);
    }

    /**
     * Removes an ingest module event property change listener.
     *
     * @param eventTypes The event types to stop listening for
     * @param listener   The PropertyChangeListener to be removed.
     */
    public void removeIngestModuleEventListener(Set<IngestModuleEvent> eventTypes, final PropertyChangeListener listener) {
        moduleEventPublisher.removeSubscriber(INGEST_MODULE_EVENT_NAMES, listener);
    }

    /**
     * Publishes an ingest job event signifying an ingest job started.
     *
     * @param ingestJobId The ingest job id.
     */
    void fireIngestJobStarted(long ingestJobId) {
        AutopsyEvent event = new AutopsyEvent(IngestJobEvent.STARTED.toString(), ingestJobId, null);
        eventPublishingExecutor.submit(new PublishEventTask(event, jobEventPublisher));
    }

    /**
     * Publishes an ingest event signifying an ingest job finished.
     *
     * @param ingestJobId The ingest job id.
     */
    void fireIngestJobCompleted(long ingestJobId) {
        AutopsyEvent event = new AutopsyEvent(IngestJobEvent.COMPLETED.toString(), ingestJobId, null);
        eventPublishingExecutor.submit(new PublishEventTask(event, jobEventPublisher));
    }

    /**
     * Publishes an ingest event signifying an ingest job was canceled.
     *
     * @param ingestJobId The ingest job id.
     */
    void fireIngestJobCancelled(long ingestJobId) {
        AutopsyEvent event = new AutopsyEvent(IngestJobEvent.CANCELLED.toString(), ingestJobId, null);
        eventPublishingExecutor.submit(new PublishEventTask(event, jobEventPublisher));
    }

    /**
     * Publishes an ingest job event signifying analysis of a data source
     * started.
     *
     * @param ingestJobId           The ingest job id.
     * @param dataSourceIngestJobId The data source ingest job id.
     * @param dataSource            The data source.
     */
    void fireDataSourceAnalysisStarted(long ingestJobId, long dataSourceIngestJobId, Content dataSource) {
        AutopsyEvent event = new DataSourceAnalysisStartedEvent(ingestJobId, dataSourceIngestJobId, dataSource);
        eventPublishingExecutor.submit(new PublishEventTask(event, jobEventPublisher));
    }

    /**
     * Publishes an ingest job event signifying analysis of a data source
     * finished.
     *
     * @param ingestJobId           The ingest job id.
     * @param dataSourceIngestJobId The data source ingest job id.
     * @param dataSource            The data source.
     */
    void fireDataSourceAnalysisCompleted(long ingestJobId, long dataSourceIngestJobId, Content dataSource) {
        AutopsyEvent event = new DataSourceAnalysisCompletedEvent(ingestJobId, dataSourceIngestJobId, dataSource, DataSourceAnalysisCompletedEvent.Reason.ANALYSIS_COMPLETED);
        eventPublishingExecutor.submit(new PublishEventTask(event, jobEventPublisher));
    }

    /**
     * Publishes an ingest job event signifying analysis of a data source was
     * canceled.
     *
     * @param ingestJobId           The ingest job id.
     * @param dataSourceIngestJobId The data source ingest job id.
     * @param dataSource            The data source.
     */
    void fireDataSourceAnalysisCancelled(long ingestJobId, long dataSourceIngestJobId, Content dataSource) {
        AutopsyEvent event = new DataSourceAnalysisCompletedEvent(ingestJobId, dataSourceIngestJobId, dataSource, DataSourceAnalysisCompletedEvent.Reason.ANALYSIS_CANCELLED);
        eventPublishingExecutor.submit(new PublishEventTask(event, jobEventPublisher));
    }

    /**
     * Publishes an ingest module event signifying the ingest of a file was
     * completed.
     *
     * @param file The file.
     */
    void fireFileIngestDone(AbstractFile file) {
        AutopsyEvent event = new FileAnalyzedEvent(file);
        eventPublishingExecutor.submit(new PublishEventTask(event, moduleEventPublisher));
    }

    /**
     * Publishes an ingest module event signifying a blackboard post by an
     * ingest module.
     *
     * @param moduleDataEvent A ModuleDataEvent with the details of the
     *                        blackboard post.
     */
    void fireIngestModuleDataEvent(ModuleDataEvent moduleDataEvent) {
        AutopsyEvent event = new BlackboardPostEvent(moduleDataEvent);
        eventPublishingExecutor.submit(new PublishEventTask(event, moduleEventPublisher));
    }

    /**
     * Publishes an ingest module event signifying discovery of additional
     * content by an ingest module.
     *
     * @param moduleDataEvent A ModuleContentEvent with the details of the new
     *                        content.
     */
    void fireIngestModuleContentEvent(ModuleContentEvent moduleContentEvent) {
        AutopsyEvent event = new ContentChangedEvent(moduleContentEvent);
        eventPublishingExecutor.submit(new PublishEventTask(event, moduleEventPublisher));
    }

    /**
     * Causes the ingest manager to get the top component used to display ingest
     * inbox messages. Used to be called by the custom installer for this
     * package once the window system is initialized, but that results in a lot
     * of UI components being initialized, which freezes the UI for a long
     * period of time(JIRA-7345). Instead we are now initializing
     * IngestMessageInbox immediately prior to running first ingest job.
     */
    void initIngestMessageInbox() {
        synchronized (this.ingestMessageBoxLock) {
            ingestMessageBox = IngestMessageTopComponent.findInstance();
        }
    }

    /**
     * Posts a message to the ingest messages inbox.
     *
     * @param message The message to be posted.
     */
    void postIngestMessage(IngestMessage message) {
        synchronized (this.ingestMessageBoxLock) {
            if (ingestMessageBox != null && RuntimeProperties.runningWithGUI()) {
                if (message.getMessageType() != IngestMessage.MessageType.ERROR && message.getMessageType() != IngestMessage.MessageType.WARNING) {
                    ingestMessageBox.displayMessage(message);
                } else {
                    long errorPosts = ingestErrorMessagePosts.incrementAndGet();
                    if (errorPosts <= MAX_ERROR_MESSAGE_POSTS) {
                        ingestMessageBox.displayMessage(message);
                    } else if (errorPosts == MAX_ERROR_MESSAGE_POSTS + 1) {
                        IngestMessage errorMessageLimitReachedMessage = IngestMessage.createErrorMessage(
                                NbBundle.getMessage(this.getClass(), "IngestManager.IngestMessage.ErrorMessageLimitReached.title"),
                                NbBundle.getMessage(this.getClass(), "IngestManager.IngestMessage.ErrorMessageLimitReached.subject"),
                                NbBundle.getMessage(this.getClass(), "IngestManager.IngestMessage.ErrorMessageLimitReached.msg", MAX_ERROR_MESSAGE_POSTS));
                        ingestMessageBox.displayMessage(errorMessageLimitReachedMessage);
                    }
                }
            }
        }
    }

    /*
     * Clears the ingest messages inbox.
     */
    private void clearIngestMessageBox() {
        synchronized (this.ingestMessageBoxLock) {
            if (null != ingestMessageBox) {
                ingestMessageBox.clearMessages();
            }
            ingestErrorMessagePosts.set(0);
        }
    }

    /**
     * Updates the ingest progress snapshot when a new ingest module starts
     * working on a data source level ingest task.
     *
     * @param task              The data source ingest task.
     * @param currentModuleName The display name of the currently processing
     *                          module.
     */
<<<<<<< HEAD
    void setIngestTaskProgress(DataSourceIngestTask task, String ingestModuleDisplayName) {
        ingestThreadActivitySnapshots.put(task.getThreadId(), new IngestThreadActivitySnapshot(task.getThreadId(), task.getIngestPipeline().getId(), ingestModuleDisplayName, task.getDataSource()));
=======
    void setIngestTaskProgress(DataSourceIngestTask task, String currentModuleName) {
        IngestThreadActivitySnapshot prevSnap = ingestThreadActivitySnapshots.get(task.getThreadId());
        IngestThreadActivitySnapshot newSnap = new IngestThreadActivitySnapshot(task.getThreadId(), task.getIngestJobPipeline().getId(), currentModuleName, task.getDataSource());
        ingestThreadActivitySnapshots.put(task.getThreadId(), newSnap);

        /*
         * Update the total run time for the PREVIOUS ingest module in the
         * pipeline, which has now finished its processing for the task.
         */
        incrementModuleRunTime(prevSnap.getActivity(), newSnap.getStartTime().getTime() - prevSnap.getStartTime().getTime());
>>>>>>> de54f2a8
    }

    /**
     * Updates the ingest progress snapshot when a new ingest module starts
     * working on a file ingest task.
     *
     * @param task              The file ingest task.
     * @param currentModuleName The display name of the currently processing
     *                          module.
     */
    void setIngestTaskProgress(FileIngestTask task, String currentModuleName) {
        IngestThreadActivitySnapshot prevSnap = ingestThreadActivitySnapshots.get(task.getThreadId());
        IngestThreadActivitySnapshot newSnap;
        try {
<<<<<<< HEAD
            newSnap = new IngestThreadActivitySnapshot(task.getThreadId(), task.getIngestPipeline().getId(), ingestModuleDisplayName, task.getDataSource(), task.getFile());
        } catch (TskCoreException ex) {
            // In practice, this task would never have been enqueued or processed since the file
            // lookup would have failed.
            newSnap = new IngestThreadActivitySnapshot(task.getThreadId(), task.getIngestPipeline().getId(), ingestModuleDisplayName, task.getDataSource());
=======
            newSnap = new IngestThreadActivitySnapshot(task.getThreadId(), task.getIngestJobPipeline().getId(), currentModuleName, task.getDataSource(), task.getFile());
        } catch (TskCoreException ex) {
            logger.log(Level.SEVERE, "Error getting file from file ingest task", ex);
            newSnap = new IngestThreadActivitySnapshot(task.getThreadId(), task.getIngestJobPipeline().getId(), currentModuleName, task.getDataSource());
>>>>>>> de54f2a8
        }
        ingestThreadActivitySnapshots.put(task.getThreadId(), newSnap);

        /*
         * Update the total run time for the PREVIOUS ingest module in the
         * pipeline, which has now finished its processing for the task.
         */
        incrementModuleRunTime(prevSnap.getActivity(), newSnap.getStartTime().getTime() - prevSnap.getStartTime().getTime());
    }

    /**
     * Updates the ingest progress snapshot when an ingest task is completed.
     *
     * @param task The ingest task.
     */
    void setIngestTaskProgressCompleted(IngestTask task) {
        IngestThreadActivitySnapshot prevSnap = ingestThreadActivitySnapshots.get(task.getThreadId());
        IngestThreadActivitySnapshot newSnap = new IngestThreadActivitySnapshot(task.getThreadId());
        ingestThreadActivitySnapshots.put(task.getThreadId(), newSnap);

        /*
         * Update the total run time for the LAST ingest module in the pipeline,
         * which has now finished its processing for the task.
         */
        incrementModuleRunTime(prevSnap.getActivity(), newSnap.getStartTime().getTime() - prevSnap.getStartTime().getTime());
    }

    /**
     * Updates the cumulative run time for a given ingest module.
     *
     * @param moduleDisplayName The diplay name of the ingest module.
     * @param duration
     */
    void incrementModuleRunTime(String moduleDisplayName, Long duration) {
        if (moduleDisplayName.equals("IDLE")) { //NON-NLS
            return;
        }

        synchronized (ingestModuleRunTimes) {
            Long prevTimeL = ingestModuleRunTimes.get(moduleDisplayName);
            long prevTime = 0;
            if (prevTimeL != null) {
                prevTime = prevTimeL;
            }
            prevTime += duration;
            ingestModuleRunTimes.put(moduleDisplayName, prevTime);
        }
    }

    /**
     * Gets the cumulative run times for the ingest module.
     *
     * @return Map of module name to run time (in milliseconds)
     */
    @Override
    public Map<String, Long> getModuleRunTimes() {
        synchronized (ingestModuleRunTimes) {
            Map<String, Long> times = new HashMap<>(ingestModuleRunTimes);
            return times;
        }
    }

    /**
     * Gets snapshots of the current state of each ingest manager ingest task
     * (ingest thread).
     *
     * @return A collection of ingest manager ingest task snapshots.
     */
    @Override
    public List<IngestThreadActivitySnapshot> getIngestThreadActivitySnapshots() {
        return new ArrayList<>(ingestThreadActivitySnapshots.values());
    }

    /**
     * Gets snapshots of the state of all running ingest jobs.
     *
     * @return A list of ingest job state snapshots.
     */
    @Override
    public List<Snapshot> getIngestJobSnapshots() {
        List<Snapshot> snapShots = new ArrayList<>();
        synchronized (ingestJobsById) {
            ingestJobsById.values().forEach((job) -> {
                snapShots.addAll(job.getDataSourceIngestJobSnapshots());
            });
        }
        return snapShots;
    }

    /**
     * Gets the free disk space of the drive to which ingest data is being
     * written, as reported by the ingest monitor.
     *
     * @return Free disk space, -1 if unknown.
     */
    long getFreeDiskSpace() {
        if (ingestMonitor != null) {
            return ingestMonitor.getFreeSpace();
        } else {
            return -1;
        }
    }

    /**
     * Creates and starts an ingest job for a collection of data sources.
     */
    private final class StartIngestJobTask implements Callable<Void> {

        private final long threadId;
        private final IngestJob job;
        private ProgressHandle progress;

        StartIngestJobTask(long threadId, IngestJob job) {
            this.threadId = threadId;
            this.job = job;
        }

        @Override
        public Void call() {
            try {
                if (Thread.currentThread().isInterrupted()) {
                    synchronized (ingestJobsById) {
                        ingestJobsById.remove(job.getId());
                    }
                    return null;
                }

                if (RuntimeProperties.runningWithGUI()) {
                    final String displayName = NbBundle.getMessage(this.getClass(), "IngestManager.StartIngestJobsTask.run.displayName");
                    this.progress = ProgressHandle.createHandle(displayName, new Cancellable() {
                        @Override
                        public boolean cancel() {
                            if (progress != null) {
                                progress.setDisplayName(NbBundle.getMessage(this.getClass(), "IngestManager.StartIngestJobsTask.run.cancelling", displayName));
                            }
                            synchronized (startIngestJobFutures) {
                                Future<?> handle = startIngestJobFutures.remove(threadId);
                                handle.cancel(true);
                            }
                            return true;
                        }
                    });
                    progress.start();
                }

                startIngestJob(job);
                return null;

            } finally {
                if (null != progress) {
                    progress.finish();
                }
                synchronized (startIngestJobFutures) {
                    startIngestJobFutures.remove(threadId);
                }
            }
        }

    }

    /**
     * Executes ingest jobs by acting as a consumer for an ingest tasks queue.
     */
    private final class ExecuteIngestJobTasksTask implements Runnable {

        private final long threadId;
        private final BlockingIngestTaskQueue tasks;

        ExecuteIngestJobTasksTask(long threadId, BlockingIngestTaskQueue tasks) {
            this.threadId = threadId;
            this.tasks = tasks;
        }

        @Override
        public void run() {
            while (true) {
                try {
                    IngestTask task = tasks.getNextTask(); // Blocks.
                    task.execute(threadId);
                } catch (InterruptedException ex) {
                    break;
                }
                if (Thread.currentThread().isInterrupted()) {
                    break;
                }
            }
        }
    }

    /**
     * Publishes ingest events to both local and remote subscribers.
     */
    private static final class PublishEventTask implements Runnable {

        private final AutopsyEvent event;
        private final AutopsyEventPublisher publisher;

        /**
         * Constructs an object that publishes ingest events to both local and
         * remote subscribers.
         *
         * @param event     The event to publish.
         * @param publisher The event publisher.
         */
        PublishEventTask(AutopsyEvent event, AutopsyEventPublisher publisher) {
            this.event = event;
            this.publisher = publisher;
        }

        @Override
        public void run() {
            publisher.publish(event);
        }

    }

    /**
     * A snapshot of the current activity of an ingest job task execution task
     * running in an ingest thread.
     */
    @Immutable
    public static final class IngestThreadActivitySnapshot implements Serializable {

        private static final long serialVersionUID = 1L;

        private final long threadId;
        private final Date startTime;
        private final String activity;
        private final String dataSourceName;
        private final String fileName;
        private final long jobId;

        /**
         * A snapshot of the current activity of an idle ingest job task
         * execution task running in an ingest thread.
         *
         * @param threadId The ingest manager task/thread id for the
         *                 task/thread.
         */
        IngestThreadActivitySnapshot(long threadId) {
            this.threadId = threadId;
            startTime = new Date();
            this.activity = NbBundle.getMessage(this.getClass(), "IngestManager.IngestThreadActivitySnapshot.idleThread");
            this.dataSourceName = "";
            this.fileName = "";
            this.jobId = 0;
        }

        /**
         * A snapshot of the current activity of an ingest job data source level
         * task execution task running in an ingest thread.
         *
         * @param threadId   The ingest manager task/thread id for the
         *                   task/thread.
         * @param jobId      The ingest job id.
         * @param activity   A short description of the current activity.
         * @param dataSource The data source that is the subject of the task.
         */
        IngestThreadActivitySnapshot(long threadId, long jobId, String activity, Content dataSource) {
            this.threadId = threadId;
            this.jobId = jobId;
            startTime = new Date();
            this.activity = activity;
            this.dataSourceName = dataSource.getName();
            this.fileName = "";
        }

        /**
         * A snapshot of the current activity of an ingest job file level task
         * execution task running in an ingest thread.
         *
         * @param threadId   The ingest manager task/thread id for the
         *                   task/thread.
         * @param jobId      The ingest job id.
         * @param activity   A short description of the current activity.
         * @param dataSource The data source that is the source of the file that
         *                   is the subject of the task.
         * @param file       The file that is the subject of the task.
         */
        IngestThreadActivitySnapshot(long threadId, long jobId, String activity, Content dataSource, AbstractFile file) {
            this.threadId = threadId;
            this.jobId = jobId;
            startTime = new Date();
            this.activity = activity;
            this.dataSourceName = dataSource.getName();
            this.fileName = file.getName();
        }

        /**
         * Gets the ingest job id.
         *
         * @return The ingest job id.
         */
        long getIngestJobId() {
            return jobId;
        }

        /**
         * Gets the ingest manager task/thread id for the task/thread.
         *
         * @return The task/thread id.
         */
        long getThreadId() {
            return threadId;
        }

        /**
         * Gets the start date and time for the current activity.
         *
         * @return The start date and time.
         */
        Date getStartTime() {
            return startTime;
        }

        /**
         * Gets the THE short description of the current activity.
         *
         * @return The short description of the current activity.
         */
        String getActivity() {
            return activity;
        }

        /**
         * Gets the display name of the data source that is either the subject
         * of the task or is the source of the file that is the subject of the
         * task.
         *
         * @return The data source display name.
         */
        String getDataSourceName() {
            return dataSourceName;
        }

        /**
         * Gets the file, if any, that is the subject of the task.
         *
         * @return The fiel name, may be the empty string.
         */
        String getFileName() {
            return fileName;
        }

    }

    /**
     * Ingest job events.
     */
    public enum IngestJobEvent {

        /**
         * Property change event fired when an ingest job is started. The old
         * value of the PropertyChangeEvent object is set to the ingest job id,
         * and the new value is set to null.
         */
        STARTED,
        /**
         * Property change event fired when an ingest job is completed. The old
         * value of the PropertyChangeEvent object is set to the ingest job id,
         * and the new value is set to null.
         */
        COMPLETED,
        /**
         * Property change event fired when an ingest job is canceled. The old
         * value of the PropertyChangeEvent object is set to the ingest job id,
         * and the new value is set to null.
         */
        CANCELLED,
        /**
         * Property change event fired when analysis (ingest) of a data source
         * included in an ingest job is started. Both the old and new values of
         * the ProerptyChangeEvent are set to null - cast the
         * PropertyChangeEvent to
         * org.sleuthkit.autopsy.ingest.events.DataSourceAnalysisStartedEvent to
         * access event data.
         */
        DATA_SOURCE_ANALYSIS_STARTED,
        /**
         * Property change event fired when analysis (ingest) of a data source
         * included in an ingest job is completed. Both the old and new values
         * of the ProerptyChangeEvent are set to null - cast the
         * PropertyChangeEvent to
         * org.sleuthkit.autopsy.ingest.events.DataSourceAnalysisCompletedEvent
         * to access event data.
         */
        DATA_SOURCE_ANALYSIS_COMPLETED,
    }

    /**
     * Ingest module events.
     */
    public enum IngestModuleEvent {

        /**
         * Property change event fired when an ingest module adds new data to a
         * case, usually by posting to the blackboard. The old value of the
         * PropertyChangeEvent is a ModuleDataEvent object, and the new value is
         * set to null.
         */
        DATA_ADDED,
        /**
         * Property change event fired when an ingest module adds new content to
         * a case. For example, if a module adds an extracted or carved file to
         * a case, the module should fire this event. The old value of the
         * PropertyChangeEvent is a ModuleContentEvent object, and the new value
         * is set to null.
         */
        CONTENT_CHANGED,
        /**
         * Property change event fired when the ingest of a file is completed.
         * The old value of the PropertyChangeEvent is the Autopsy object ID of
         * the file. The new value is the AbstractFile for that ID.
         */
        FILE_DONE,
    }

    /**
     * An exception thrown by the ingest manager.
     */
    public final static class IngestManagerException extends Exception {

        private static final long serialVersionUID = 1L;

        /**
         * Creates an exception containing an error message.
         *
         * @param message The message.
         */
        private IngestManagerException(String message) {
            super(message);
        }

        /**
         * Creates an exception containing an error message and a cause.
         *
         * @param message The message
         * @param cause   The cause.
         */
        private IngestManagerException(String message, Throwable cause) {
            super(message, cause);
        }
    }

    /**
     * Adds an ingest job and ingest module event property change listener.
     *
     * @param listener The PropertyChangeListener to register.
     *
     * @deprecated Use addIngestJobEventListener() and/or
     * addIngestModuleEventListener().
     */
    @Deprecated
    public static void addPropertyChangeListener(final PropertyChangeListener listener) {
        instance.addIngestJobEventListener(listener);
        instance.addIngestModuleEventListener(listener);
    }

    /**
     * Removes an ingest job and ingest module event property change listener.
     *
     * @param listener The PropertyChangeListener to unregister.
     *
     * @deprecated Use removeIngestJobEventListener() and/or
     * removeIngestModuleEventListener().
     */
    @Deprecated
    public static void removePropertyChangeListener(final PropertyChangeListener listener) {
        instance.removeIngestJobEventListener(listener);
        instance.removeIngestModuleEventListener(listener);
    }

    /**
     * Starts an ingest job that will process a collection of data sources.
     *
     * @param dataSources The data sources to process.
     * @param settings    The settings for the ingest job.
     *
     * @return The ingest job that was started on success or null on failure.
     *
     * @deprecated. Use beginIngestJob() instead.
     */
    @Deprecated
    public synchronized IngestJob startIngestJob(Collection<Content> dataSources, IngestJobSettings settings) {
        return beginIngestJob(dataSources, settings).getJob();
    }

    /**
     * Cancels all ingest jobs in progress.
     *
     * @deprecated Use cancelAllIngestJobs(IngestJob.CancellationReason reason)
     * instead.
     */
    @Deprecated
    public void cancelAllIngestJobs() {
        cancelAllIngestJobs(IngestJob.CancellationReason.USER_CANCELLED);
    }

}<|MERGE_RESOLUTION|>--- conflicted
+++ resolved
@@ -793,54 +793,31 @@
      * @param currentModuleName The display name of the currently processing
      *                          module.
      */
-<<<<<<< HEAD
     void setIngestTaskProgress(DataSourceIngestTask task, String ingestModuleDisplayName) {
         ingestThreadActivitySnapshots.put(task.getThreadId(), new IngestThreadActivitySnapshot(task.getThreadId(), task.getIngestPipeline().getId(), ingestModuleDisplayName, task.getDataSource()));
-=======
-    void setIngestTaskProgress(DataSourceIngestTask task, String currentModuleName) {
-        IngestThreadActivitySnapshot prevSnap = ingestThreadActivitySnapshots.get(task.getThreadId());
-        IngestThreadActivitySnapshot newSnap = new IngestThreadActivitySnapshot(task.getThreadId(), task.getIngestJobPipeline().getId(), currentModuleName, task.getDataSource());
-        ingestThreadActivitySnapshots.put(task.getThreadId(), newSnap);
-
-        /*
-         * Update the total run time for the PREVIOUS ingest module in the
-         * pipeline, which has now finished its processing for the task.
-         */
-        incrementModuleRunTime(prevSnap.getActivity(), newSnap.getStartTime().getTime() - prevSnap.getStartTime().getTime());
->>>>>>> de54f2a8
     }
 
     /**
      * Updates the ingest progress snapshot when a new ingest module starts
      * working on a file ingest task.
      *
-     * @param task              The file ingest task.
-     * @param currentModuleName The display name of the currently processing
-     *                          module.
-     */
-    void setIngestTaskProgress(FileIngestTask task, String currentModuleName) {
+     * @param task              The file level ingest job task that was
+     *                                started
+     * @param ingestModuleDisplayName The dislpay name of the file level ingest
+     *                                module that has started processing the
+     *                                task.
+     */
+    void setIngestTaskProgress(FileIngestTask task, String ingestModuleDisplayName) {
         IngestThreadActivitySnapshot prevSnap = ingestThreadActivitySnapshots.get(task.getThreadId());
         IngestThreadActivitySnapshot newSnap;
         try {
-<<<<<<< HEAD
             newSnap = new IngestThreadActivitySnapshot(task.getThreadId(), task.getIngestPipeline().getId(), ingestModuleDisplayName, task.getDataSource(), task.getFile());
         } catch (TskCoreException ex) {
             // In practice, this task would never have been enqueued or processed since the file
             // lookup would have failed.
             newSnap = new IngestThreadActivitySnapshot(task.getThreadId(), task.getIngestPipeline().getId(), ingestModuleDisplayName, task.getDataSource());
-=======
-            newSnap = new IngestThreadActivitySnapshot(task.getThreadId(), task.getIngestJobPipeline().getId(), currentModuleName, task.getDataSource(), task.getFile());
-        } catch (TskCoreException ex) {
-            logger.log(Level.SEVERE, "Error getting file from file ingest task", ex);
-            newSnap = new IngestThreadActivitySnapshot(task.getThreadId(), task.getIngestJobPipeline().getId(), currentModuleName, task.getDataSource());
->>>>>>> de54f2a8
         }
         ingestThreadActivitySnapshots.put(task.getThreadId(), newSnap);
-
-        /*
-         * Update the total run time for the PREVIOUS ingest module in the
-         * pipeline, which has now finished its processing for the task.
-         */
         incrementModuleRunTime(prevSnap.getActivity(), newSnap.getStartTime().getTime() - prevSnap.getStartTime().getTime());
     }
 
