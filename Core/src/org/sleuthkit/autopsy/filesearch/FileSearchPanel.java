--- conflicted
+++ resolved
@@ -1,7 +1,7 @@
 /*
  * Autopsy Forensic Browser
  *
- * Copyright 2011-2019 Basis Technology Corp.
+ * Copyright 2011-2021 Basis Technology Corp.
  * Contact: carrier <at> sleuthkit <dot> org
  *
  * Licensed under the Apache License, Version 2.0 (the "License");
@@ -40,8 +40,6 @@
 import org.openide.NotifyDescriptor;
 import org.openide.nodes.Node;
 import org.openide.util.NbBundle;
-import org.openide.windows.TopComponent;
-import org.openide.windows.WindowManager;
 import org.sleuthkit.autopsy.casemodule.Case;
 import org.sleuthkit.autopsy.casemodule.NoCurrentCaseException;
 import org.sleuthkit.autopsy.corecomponents.DataResultTopComponent;
@@ -108,11 +106,6 @@
         DateSearchFilter dateFilter = new DateSearchFilter();
         KnownStatusSearchFilter knowStatusFilter = new KnownStatusSearchFilter();
         HashSearchFilter hashFilter = new HashSearchFilter();
-<<<<<<< HEAD
-=======
-        MimeTypeFilter mimeTypeFilter = new MimeTypeFilter();
-        DataSourceFilter dataSourceFilter = new DataSourceFilter();
->>>>>>> 8784853f
 
         panel2.add(new FilterArea(NbBundle.getMessage(this.getClass(), "FileSearchPanel.filterTitle.name"), nameFilter));
 
@@ -190,40 +183,11 @@
             if (this.isValidSearch()) {
                 // try to get the number of matches first
                 Case currentCase = Case.getCurrentCaseThrows(); // get the most updated case
-<<<<<<< HEAD
-                long totalMatches = 0;
-                List<AbstractFile> contentList = null;
-                try {
-                    SleuthkitCase tskDb = currentCase.getSleuthkitCase();
-                    contentList = tskDb.findAllFilesWhere(this.getQuery());
-
-                } catch (TskCoreException ex) {
-                    Logger logger = Logger.getLogger(this.getClass().getName());
-                    logger.log(Level.WARNING, "Error while trying to get the number of matches.", ex); //NON-NLS
-                }
-
-                if (contentList == null) {
-                    contentList = Collections.<AbstractFile>emptyList();
-                }
-
-                SearchNode sn = new SearchNode(contentList);
-                TableFilterNode tableFilterNode = new TableFilterNode(sn, true, sn.getName());
-                final TopComponent searchResultWin;
-                if (contentList.isEmpty()) {
-                    Node emptyNode = new TableFilterNode(new EmptyNode(Bundle.FileSearchPanel_emptyNode_display_text()), true);
-                    searchResultWin = DataResultTopComponent.createInstance(title, pathText,
-                            emptyNode, 0);
-                } else {
-                    searchResultWin = DataResultTopComponent.createInstance(title, pathText,
-                            tableFilterNode, contentList.size());
-                }
-=======
-                Node emptyNode = new TableFilterNode(new EmptyNode(Bundle.FileSearchPanel_searchingNode_display_text()), true);
+                 Node emptyNode = new TableFilterNode(new EmptyNode(Bundle.FileSearchPanel_searchingNode_display_text()), true);
                 String title = NbBundle.getMessage(this.getClass(), "FileSearchPanel.search.results.title", ++resultWindowCount);
                 String pathText = Bundle.FileSearchPanel_searchingPath_text();
                 final DataResultTopComponent searchResultWin = DataResultTopComponent.createInstance(title, pathText,
                         emptyNode, 0);
->>>>>>> 8784853f
                 searchResultWin.requestActive(); // make it the active top component
                 searchResultWin.setCursor(Cursor.getPredefinedCursor(Cursor.WAIT_CURSOR));
                 searchWorker = new SwingWorker<TableFilterNode, Void>() {
