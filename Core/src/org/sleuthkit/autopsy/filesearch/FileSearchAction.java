/*
 * Autopsy Forensic Browser
 *
 * Copyright 2011-2021 Basis Technology Corp.
 * Contact: carrier <at> sleuthkit <dot> org
 *
 * Licensed under the Apache License, Version 2.0 (the "License");
 * you may not use this file except in compliance with the License.
 * You may obtain a copy of the License at
 *
 *     http://www.apache.org/licenses/LICENSE-2.0
 *
 * Unless required by applicable law or agreed to in writing, software
 * distributed under the License is distributed on an "AS IS" BASIS,
 * WITHOUT WARRANTIES OR CONDITIONS OF ANY KIND, either express or implied.
 * See the License for the specific language governing permissions and
 * limitations under the License.
 */
package org.sleuthkit.autopsy.filesearch;

import java.awt.event.ActionEvent;
import java.beans.PropertyChangeEvent;
import java.util.EnumSet;
import org.openide.util.HelpCtx;
import org.openide.util.NbBundle;
import org.openide.util.actions.CallableSystemAction;
import org.sleuthkit.autopsy.casemodule.Case;
import org.sleuthkit.autopsy.directorytree.FileSearchProvider;

final class FileSearchAction extends CallableSystemAction implements FileSearchProvider {

    private static final long serialVersionUID = 1L;
    private static FileSearchAction instance = null;
    private static FileSearchDialog searchDialog;
    private static Long selectedDataSourceId;

    FileSearchAction() {
        super();
        setEnabled(Case.isCaseOpen());
        Case.addEventTypeSubscriber(EnumSet.of(Case.Events.CURRENT_CASE), (PropertyChangeEvent evt) -> {
            if (evt.getPropertyName().equals(Case.Events.CURRENT_CASE.toString())) {
                setEnabled(evt.getNewValue() != null);
                if (searchDialog != null && evt.getNewValue() != null){
                    searchDialog.resetCaseDependentFilters();
                }
            }
        });
    }

    public static FileSearchAction getDefault() {
        if (instance == null) {
            instance = new FileSearchAction();
        }
        return instance;
    }

    @Override
    public void actionPerformed(ActionEvent e) {
        if (searchDialog == null) {
            searchDialog = new FileSearchDialog();
<<<<<<< HEAD
        }
        //Preserve whatever the previously selected data source was
        selectedDataSourceId = null;
=======
        } 
>>>>>>> 7809c2a8
        searchDialog.setVisible(true);
    }

    @Override
    public void performAction() {
        if (searchDialog == null) {
            searchDialog = new FileSearchDialog();
        }
        //
        searchDialog.setSelectedDataSourceFilter(selectedDataSourceId);
        searchDialog.setVisible(true);
    }

    @Override
    public String getName() {
        return NbBundle.getMessage(this.getClass(), "FileSearchAction.getName.text");
    }

    @Override
    public HelpCtx getHelpCtx() {
        return HelpCtx.DEFAULT_HELP;
    }

    @Override
    protected boolean asynchronous() {
        return false;
    }

    @Override
    public void showDialog(long dataSourceId) {
        selectedDataSourceId = dataSourceId;
        performAction();

    }

    @Override
    public void showDialog() {
        selectedDataSourceId = null;
        performAction();
    }
}<|MERGE_RESOLUTION|>--- conflicted
+++ resolved
@@ -40,7 +40,7 @@
         Case.addEventTypeSubscriber(EnumSet.of(Case.Events.CURRENT_CASE), (PropertyChangeEvent evt) -> {
             if (evt.getPropertyName().equals(Case.Events.CURRENT_CASE.toString())) {
                 setEnabled(evt.getNewValue() != null);
-                if (searchDialog != null && evt.getNewValue() != null){
+                if (searchDialog != null && evt.getNewValue() != null) {
                     searchDialog.resetCaseDependentFilters();
                 }
             }
@@ -58,13 +58,9 @@
     public void actionPerformed(ActionEvent e) {
         if (searchDialog == null) {
             searchDialog = new FileSearchDialog();
-<<<<<<< HEAD
         }
         //Preserve whatever the previously selected data source was
         selectedDataSourceId = null;
-=======
-        } 
->>>>>>> 7809c2a8
         searchDialog.setVisible(true);
     }
 
