/*
 * Autopsy Forensic Browser
 *
 * Copyright 2018-2019 Basis Technology Corp.
 * Contact: carrier <at> sleuthkit <dot> org
 *
 * Licensed under the Apache License, Version 2.0 (the "License");
 * you may not use this file except in compliance with the License.
 * You may obtain a copy of the License at
 *
 *     http://www.apache.org/licenses/LICENSE-2.0
 *
 * Unless required by applicable law or agreed to in writing, software
 * distributed under the License is distributed on an "AS IS" BASIS,
 * WITHOUT WARRANTIES OR CONDITIONS OF ANY KIND, either express or implied.
 * See the License for the specific language governing permissions and
 * limitations under the License.
 */
package org.sleuthkit.autopsy.textextractors;

import com.ethteck.decodetect.core.Decodetect;
import com.ethteck.decodetect.core.DecodetectResult;
import java.io.BufferedInputStream;
import java.io.IOException;
import java.io.InputStream;
import java.io.InputStreamReader;
import java.io.Reader;
import java.nio.charset.Charset;
import java.nio.charset.CharsetDecoder;
import java.nio.charset.CharsetEncoder;
import java.nio.charset.StandardCharsets;
import java.nio.charset.UnsupportedCharsetException;
import java.util.List;
import java.util.logging.Level;
import org.apache.tika.parser.txt.CharsetDetector;
import org.apache.tika.parser.txt.CharsetMatch;
import org.sleuthkit.autopsy.coreutils.Logger;
import org.sleuthkit.datamodel.AbstractFile;
import org.sleuthkit.datamodel.Content;
import org.sleuthkit.datamodel.ReadContentInputStream;
import org.sleuthkit.datamodel.TskCoreException;

/**
 * Extract text from text files
 */
public final class TextFileExtractor implements TextExtractor {
    public static Charset UNKNOWN_CHARSET = new Charset("unknown", null) {
        @Override
        public boolean contains(Charset cs) {
            return false;
        }

        @Override
        public CharsetDecoder newDecoder() {
            return null;
        }

        @Override
        public CharsetEncoder newEncoder() {
            return null;
        }
    };

    // This value will be used as a threshold for determining which encoding
    // detection library to use. If CharsetDetector's own confidence is at least
    // MIN_MATCH_CONFIDENCE, CharsetDetector's result will be used for decoding.
    // Otherwise, Decodetect will be used.
    // - We had 35, but it was causing some Chrome Cache files to get flagged as UTF-16 with confidence 40. 
    //    They had a small amount of binary data and then ASCII. 
    static final private int MIN_CHARSETDETECT_MATCH_CONFIDENCE = 41;

    // This value determines whether we will consider Decodetect's top-scoring
    // result a legitimate match or if we will disregard its findings
    //
    // Possible values are 0 to 1, inclusive
    static final private double MIN_DECODETECT_MATCH_CONFIDENCE = 0.4;

    private static final Logger logger = Logger.getLogger(SqliteTextExtractor.class.getName());
    private final AbstractFile file;
    
    private Charset encoding = null;

    public TextFileExtractor(AbstractFile file) {
        this.file = file;
    }

    @Override
    public Reader getReader() {
        Charset enc = getEncoding();
        if (enc.equals(UNKNOWN_CHARSET)) {
            enc = StandardCharsets.UTF_8;
        }
        return getReader(enc);
    }

    private Reader getReader(Charset encoding) {
        return new InputStreamReader(new BufferedInputStream(new ReadContentInputStream(file)), encoding);
    }

    @Override
    public boolean isSupported() {
        return file.getMIMEType().equals("text/plain");
    }

<<<<<<< HEAD
    public class TextFileExtractorException extends Exception {
        public TextFileExtractorException(String msg, Throwable ex) {
            super(msg, ex);
        }
        public TextFileExtractorException(String msg) {
            super(msg);
        }
    }

    /**
     * Return the encoding of the file
     * @return Detected encoding or UNKNOWN_CHARSET 
     */
    public Charset getEncoding() {
        if (encoding != null)
            return encoding;
        
        // Encoding detection is hard. We use several libraries since the data passed in is often messy.
        
        // First try CharsetDetector (from Tika / ICU4J)
        // It is a rule-baesd detection approach
        try (InputStream stream = new BufferedInputStream(new ReadContentInputStream(file))) {
=======
    public static Charset getEncoding(Content content) {
        try (InputStream stream = new BufferedInputStream(new ReadContentInputStream(content))) {
            // Tika first
>>>>>>> c97ca1bc
            CharsetDetector detector = new CharsetDetector();
            detector.setText(stream);
            CharsetMatch tikaResult = detector.detect();
            if (tikaResult != null && tikaResult.getConfidence() >= MIN_CHARSETDETECT_MATCH_CONFIDENCE) {
                try {
                    encoding = Charset.forName(tikaResult.getName());
                    return encoding;
                } catch (UnsupportedCharsetException ex) {
                    logger.log(Level.WARNING, "Error converting CharsetDetector Result", ex);
                }
            }
        } catch (IOException ignored) {
            // IGNORE READ ERRORS HERE - Assume they were logged elsewhere
        }

        // If that did not work, then use DecoDetect, which is stastical 
        // We needed this for some Japanese text files that were incorrectly detected by CharsetDetector (with low confidence)
        // This will not always work with messy data that combines some binary and some ASCII.
        try {
            int maxBytes = 100000;
            int numBytes = maxBytes;
            if (file.getSize() < maxBytes) {
                numBytes = (int) file.getSize();
            }
            
            byte[] targetArray = new byte[numBytes];
            file.read(targetArray, 0, numBytes);
            List<DecodetectResult> results = Decodetect.DECODETECT.getResults(targetArray);
            if (!results.isEmpty()) {
                DecodetectResult topResult = results.get(0);
                if (topResult.getConfidence() >= MIN_DECODETECT_MATCH_CONFIDENCE) {
                    encoding = topResult.getEncoding();
                    return encoding;
                }
            }
        } catch (TskCoreException ex) {
            // IGNORE READ ERRORS HERE - Assume they were logged elsewhere
        }
        
        encoding = UNKNOWN_CHARSET;
        return encoding;
    }
}<|MERGE_RESOLUTION|>--- conflicted
+++ resolved
@@ -102,16 +102,6 @@
         return file.getMIMEType().equals("text/plain");
     }
 
-<<<<<<< HEAD
-    public class TextFileExtractorException extends Exception {
-        public TextFileExtractorException(String msg, Throwable ex) {
-            super(msg, ex);
-        }
-        public TextFileExtractorException(String msg) {
-            super(msg);
-        }
-    }
-
     /**
      * Return the encoding of the file
      * @return Detected encoding or UNKNOWN_CHARSET 
@@ -125,11 +115,6 @@
         // First try CharsetDetector (from Tika / ICU4J)
         // It is a rule-baesd detection approach
         try (InputStream stream = new BufferedInputStream(new ReadContentInputStream(file))) {
-=======
-    public static Charset getEncoding(Content content) {
-        try (InputStream stream = new BufferedInputStream(new ReadContentInputStream(content))) {
-            // Tika first
->>>>>>> c97ca1bc
             CharsetDetector detector = new CharsetDetector();
             detector.setText(stream);
             CharsetMatch tikaResult = detector.detect();
