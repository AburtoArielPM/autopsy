--- conflicted
+++ resolved
@@ -1057,24 +1057,14 @@
         try {
             // Test keyword set hits
             AnalysisResultDAO analysisResultDAO = MainDAO.getInstance().getAnalysisResultDAO();
-<<<<<<< HEAD
             KeywordHitSearchParam kwParam = new KeywordHitSearchParam(null, KEYWORD_SET_1, "", "", TskData.KeywordSearchQueryType.LITERAL);
-            AnalysisResultTableSearchResultsDTO results = analysisResultDAO.getKeywordHitsForTable(kwParam, 0, null, false);
-=======
-            KeywordHitSearchParam kwParam = new KeywordHitSearchParam(null, KEYWORD_SET_1, "", "");
             AnalysisResultTableSearchResultsDTO results = analysisResultDAO.getKeywordHitsForTable(kwParam, 0, null);
->>>>>>> 2dd89f13
             assertEquals(BlackboardArtifact.Type.TSK_KEYWORD_HIT, results.getArtifactType());
             assertEquals(2, results.getTotalResultsCount());
             assertEquals(2, results.getItems().size());
             
-<<<<<<< HEAD
             kwParam = new KeywordHitSearchParam(dataSource2.getId(), KEYWORD_SET_1, "", "", TskData.KeywordSearchQueryType.LITERAL);
-            results = analysisResultDAO.getKeywordHitsForTable(kwParam, 0, null, false);
-=======
-            kwParam = new KeywordHitSearchParam(dataSource2.getId(), KEYWORD_SET_1, "", "");
             results = analysisResultDAO.getKeywordHitsForTable(kwParam, 0, null);
->>>>>>> 2dd89f13
             assertEquals(BlackboardArtifact.Type.TSK_KEYWORD_HIT, results.getArtifactType());
             assertEquals(1, results.getTotalResultsCount());
             assertEquals(1, results.getItems().size());
