--- conflicted
+++ resolved
@@ -208,10 +208,9 @@
         </copy>
     </target>
 
-<<<<<<< HEAD
     <!--sets up integration test system properties, calls underlying test-init, 
-    get test data files if they have not been retrieved, and then sets up the pathing jar-->
-    <target name="test-init" depends="setup-integration-props,projectized-common.test-init,getTestDataFiles,qa-functional-pathing-jar" />
+    get test data files if they have not been retrieved, and then sets up the pathing jar and unit test simplification -->
+    <target name="test-init" depends="setup-integration-props,projectized-common.test-init,getTestDataFiles,qa-functional-pathing-jar,unit-test-path-simplification" />
         
     
     <target name="test-qa-functional">
@@ -241,10 +240,6 @@
             </sequential>
         </for>
     </target>
-=======
-    <!--sets up integration test system properties, calls underlying test-init and then sets up the pathing jar-->
-    <target name="test-init" depends="projectized-common.test-init,getTestDataFiles,qa-functional-pathing-jar,unit-test-path-simplification" />
->>>>>>> 144a11ad
 
         
     <!--    
@@ -285,7 +280,6 @@
                 <pathelement path="${test.extra.nb.javac.deps}"/>
             </path>
         </sequential>
-<<<<<<< HEAD
     </target>
 
     <target name="integration-test">
@@ -298,8 +292,6 @@
             <property name="test.timeout" value="3600000"/>     
             <antcall target="projectized-common.test-qa-functional" />
         </sequential>
-    </target>  
-=======
     </target>    
     
  
@@ -364,5 +356,4 @@
             </path>
         </sequential>
     </target>     
->>>>>>> 144a11ad
 </project>