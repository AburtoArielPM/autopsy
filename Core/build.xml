<?xml version="1.0" encoding="UTF-8"?>
<!-- You may freely edit this file. See harness/README in the NetBeans platform -->
<!-- for some information on what you could do (e.g. targets to override). -->
<!-- If you delete this file and reopen the project it will be recreated. -->
<project name="org.sleuthkit.autopsy.core" default="netbeans" basedir="." xmlns:ivy="antlib:org.apache.ivy.ant" >
    <description>Builds, tests, and runs the project org.sleuthkit.autopsy.core</description>
    <import file="nbproject/build-impl.xml"/>
    <import file="../BootstrapIvy.xml"/>
    
     
    <property name="thirdparty.dir" value="${basedir}/../thirdparty" />
    <property name="modules.dir" value="${basedir}/release/modules/" />
    <property name="ext.dir" value="${modules.dir}/ext" />
    
    <target name="get-InternalPythonModules" description="get internal python modules"> 
        <copy todir="release/InternalPythonModules" >
            <fileset dir="{basedir}/../../InternalPythonModules"/>
        </copy>
    </target>
	
	<property name="VERSION" value="4.6.0"/>
    
    <target name="get-thirdparty-dependencies" description="get third-party dependencies"> 
        <!--Copy openCV dependencies to release-->
        <copy todir="${modules.dir}" >
            <fileset dir="${thirdparty.dir}/opencv" />
        </copy>
        
        <!--Copy photorec to release-->
        <copy todir="${basedir}/release/photorec_exec" >
            <fileset dir="${thirdparty.dir}/photorec_exec"/>
        </copy>
<<<<<<< HEAD
               <!--Copy ewfexport to release-->
        <copy todir="${basedir}/release/ewfexport_exec" >
            <fileset dir="${thirdparty.dir}/ewfexport_exec"/>
        </copy>
=======

        <!--Copy Volatility to release-->
        <copy todir="${basedir}/release/Volatility" >
            <fileset dir="${thirdparty.dir}/Volatility"/>
        </copy>
            
>>>>>>> 18dfe5a5
        <!--Copy other jars-->
        <copy file="${thirdparty.dir}/rejistry/Rejistry-1.0-SNAPSHOT.jar" todir="${ext.dir}" />
        <copy file="${thirdparty.dir}/sevenzip/sevenzipjbinding.jar" todir="${ext.dir}" />
        <copy file="${thirdparty.dir}/sevenzip/sevenzipjbinding-AllPlatforms.jar" todir="${ext.dir}" />
        <copy file="${thirdparty.dir}/stix/StixLib.jar" todir="${ext.dir}" />
        <copy file="${thirdparty.dir}/jdom/jdom-2.0.5.jar" todir="${ext.dir}" />
        <copy file="${thirdparty.dir}/jdom/jdom-2.0.5-contrib.jar" todir="${ext.dir}" />
    </target>
    
    
    
    <!-- Verify that the TSK_HOME env variable is set -->
    <target name="findTSK">
        <property environment="env"/>
        <condition property="tskFound">
            <isset property="env.TSK_HOME"/>
        </condition>
        <fail unless="tskFound" message="TSK_HOME must be set as an environment variable."/>
        <echo> TSK_HOME: ${env.TSK_HOME}</echo>
    </target>  
    
    <target name="getTSKJars" depends="findTSK">
        <property environment="env"/>
        <copy file="${env.TSK_HOME}/bindings/java/dist/sleuthkit-postgresql-${VERSION}.jar" 
              tofile="${ext.dir}/sleuthkit-postgresql-${VERSION}.jar"/>
        <copy file="${env.TSK_HOME}/bindings/java/lib/sqlite-jdbc-3.8.11.jar"
              tofile="${ext.dir}/sqlite-jdbc-3.8.11.jar"/>
        <copy file="${env.TSK_HOME}/bindings/java/lib/postgresql-9.4.1211.jre7.jar" 
              tofile="${ext.dir}/postgresql-9.4.1211.jre7.jar"/>
        <copy file="${env.TSK_HOME}/bindings/java/lib/mchange-commons-java-0.2.9.jar"
              tofile="${ext.dir}/mchange-commons-java-0.2.9.jar"/>
        <copy file="${env.TSK_HOME}/bindings/java/lib/c3p0-0.9.5.jar"
              tofile="${ext.dir}/c3p0-0.9.5.jar"/>
    </target>

    <target name="download-binlist">
        <get src="https://raw.githubusercontent.com/binlist/data/master/ranges.csv" 
             dest="src\org\sleuthkit\autopsy\datamodel" 
             ignoreerrors="true"
             verbose="true"/>
    </target>

    
    <target name="get-deps" depends="init-ivy,getTSKJars,get-thirdparty-dependencies,get-InternalPythonModules, download-binlist">
        <mkdir dir="${ext.dir}"/>
        <copy file="${thirdparty.dir}/LICENSE-2.0.txt" todir="${ext.dir}" />
        
        <!-- fetch all the dependencies from Ivy and stick them in the right places -->
        <ivy:resolve/>
        <ivy:retrieve conf="core" pattern="${ext.dir}/[artifact]-[revision](-[classifier]).[ext]" />
           </target>

     <target name="init" depends="get-deps,harness.init"/>
  
     <target name="clean" depends="projectized-common.clean">
        <!--Override clean to delete jars, etc downloaded with Ivy, 
        or copied in from thirdparty folder.  This way we don't end up with 
        out-of-date/unneeded stuff in the installer-->
        <delete dir="${basedir}/release/"/>
    </target>
    
</project><|MERGE_RESOLUTION|>--- conflicted
+++ resolved
@@ -30,19 +30,16 @@
         <copy todir="${basedir}/release/photorec_exec" >
             <fileset dir="${thirdparty.dir}/photorec_exec"/>
         </copy>
-<<<<<<< HEAD
-               <!--Copy ewfexport to release-->
+        <!--Copy ewfexport to release-->
         <copy todir="${basedir}/release/ewfexport_exec" >
             <fileset dir="${thirdparty.dir}/ewfexport_exec"/>
         </copy>
-=======
 
         <!--Copy Volatility to release-->
         <copy todir="${basedir}/release/Volatility" >
             <fileset dir="${thirdparty.dir}/Volatility"/>
         </copy>
             
->>>>>>> 18dfe5a5
         <!--Copy other jars-->
         <copy file="${thirdparty.dir}/rejistry/Rejistry-1.0-SNAPSHOT.jar" todir="${ext.dir}" />
         <copy file="${thirdparty.dir}/sevenzip/sevenzipjbinding.jar" todir="${ext.dir}" />
