--- conflicted
+++ resolved
@@ -22,18 +22,12 @@
         <!-- Exclude the version of cxf-rt-rs-client from Tika 1.20, one of its depedencies breaks Ivy -->
         <dependency conf="core->default" org="org.apache.tika" name="tika-parsers" rev="1.20">
             <exclude module="cxf-rt-rs-client"/>
-<<<<<<< HEAD
             <exclude module="cleartk-ml"/>
-=======
->>>>>>> 21f48470
         </dependency>
         
         <!-- Pull down the latest cxf-rt-rs-client which has the Ivy fix -->
         <dependency conf="core->default" org="org.apache.cxf" name="cxf-rt-rs-client" rev="3.3.0"/>
-<<<<<<< HEAD
         <dependency conf="core->default" org="org.cleartk" name="cleartk-ml" rev="2.0.0"/>
-=======
->>>>>>> 21f48470
         
         <dependency conf="core->default" org="com.adobe.xmp" name="xmpcore" rev="5.1.2"/>
         <dependency conf="core->default" org="org.apache.zookeeper" name="zookeeper" rev="3.4.6"/>
@@ -51,14 +45,6 @@
          
         <dependency conf="core->default" org="commons-validator" name="commons-validator" rev="1.6"/>
         <dependency conf="core->default" org="net.htmlparser.jericho" name="jericho-html" rev="3.3"/>
-<<<<<<< HEAD
-             
-=======
-        
-        <!-- Tika 1.14 seems to declare a (transitive?) dependency on cleartk-util 3.2.2, but the most recent
-        version available is 2.0.0  Overriding the version worked-->
-        <override  org="org.cleartk" module="cleartk" rev="2.0.0"/>       
->>>>>>> 21f48470
         <override org="jakarta.ws.rs" module="jakarta.ws.rs-api" rev="2.1.5"/>     
     </dependencies>
 </ivy-module>