<ivy-module version="2.0">
    <info organisation="org.sleuthkit.autopsy" module="core"/>
    <configurations >
        <!-- module dependencies -->
        <conf name="core"/>

    </configurations>
    <dependencies >
        <dependency conf="core->default" org="com.github.vlsi.mxgraph" name="jgraphx" rev="4.2.2" />

        <dependency conf="core->default" org="org.apache.activemq" name="activemq-all" rev="5.16.4"/>
        <dependency conf="core->default" org="org.apache.curator" name="curator-client" rev="5.2.1"/>
        <dependency conf="core->default" org="org.apache.curator" name="curator-framework" rev="5.2.1"/>
        <dependency conf="core->default" org="org.apache.curator" name="curator-recipes" rev="5.2.1"/>

        <dependency conf="core->default" org="org.python" name="jython-standalone" rev="2.7.2" />

        <dependency conf="core->default" org="com.adobe.xmp" name="xmpcore" rev="6.1.11"/>
        <dependency conf="core->default" org="org.apache.zookeeper" name="zookeeper" rev="3.8.0"/>

        <dependency conf="core->default" org="com.healthmarketscience.jackcess" name="jackcess" rev="4.0.1"/>
        <dependency conf="core->default" org="com.healthmarketscience.jackcess" name="jackcess-encrypt" rev="4.0.1"/>

        <dependency conf="core->default" org="org.apache.commons" name="commons-dbcp2" rev="2.9.0"/>

        <dependency conf="core->default" org="org.jsoup" name="jsoup" rev="1.14.3"/>

        <dependency conf="core->default" org="com.drewnoakes" name="metadata-extractor" rev="2.17.0"/>
        <dependency conf="core->default" org="com.ethteck.decodetect" name="decodetect-core" rev="0.3"/>

        <dependency conf="core->default" org="com.googlecode.libphonenumber" name="libphonenumber" rev="8.12.45" />

        <dependency conf="core->default" org="com.squareup.okhttp" name="okhttp" rev="2.7.5"/>
        <dependency conf="core->default" org="org.jfree" name="jfreechart" rev="1.5.3"/>

        <!-- for yaml reading/writing -->
        <dependency conf="core->default" org="org.yaml" name="snakeyaml" rev="1.30"/>

        <!-- map support for geolocation -->
<<<<<<< HEAD
        <dependency conf="core->default" org="org.jxmapviewer" name="jxmapviewer2" rev="2.4"/>
=======
        <dependency conf="core->default" org="org.jxmapviewer" name="jxmapviewer2" rev="2.6"/>
>>>>>>> c4524263

        <!-- for handling diffs -->
        <dependency conf="core->default" org="io.github.java-diff-utils" name="java-diff-utils" rev="4.11"/>

        <dependency conf="core->default" org="org.icepdf.os" name="icepdf-viewer" rev="6.2.2">
            <!-- get the new latest batik items below, override bouncy castle -->
            <exclude org="batik" module="batik-awt-util"/>
            <exclude org="batik" module="batik-dom"/>
            <exclude org="batik" module="batik-svg-dom"/>
            <exclude org="batik" module="batik-svggen"/>
            <exclude org="batik" module="batik-util"/>
            <exclude org="batik" module="batik-xml"/>
            <exclude org="batik" module="batik-xml"/>
            <!-- doesn't work with ivy; will be added separately -->
            <exclude org="javax.media" module="jai_core"/>
            <exclude org="com.sun.media" module="jai_imageio"/>
        </dependency>

        <dependency conf="core->default" org="org.apache.xmlgraphics" name="batik-awt-util" rev="1.14"/>
        <dependency conf="core->default" org="org.apache.xmlgraphics" name="batik-dom" rev="1.14"/>
        <dependency conf="core->default" org="org.apache.xmlgraphics" name="batik-svg-dom" rev="1.14"/>
        <dependency conf="core->default" org="org.apache.xmlgraphics" name="batik-svggen" rev="1.14"/>
        <dependency conf="core->default" org="org.apache.xmlgraphics" name="batik-util" rev="1.14"/>
        <dependency conf="core->default" org="org.apache.xmlgraphics" name="batik-xml" rev="1.14"/>

        <!-- https://mvnrepository.com/artifact/javax.ws.rs/javax.ws.rs-api -->
        <dependency conf="core->default" org="javax.ws.rs" name="javax.ws.rs-api" rev="2.1.1"/>

        <!-- used by zookeeper -->
        <dependency org="com.github.spotbugs" name="spotbugs-annotations" rev="4.6.0"/>

        <override org="org.apache.zookeeper" module="zookeeper" rev="3.8.0"/>
        <override org="org.apache.zookeeper" module="zookeeper-jute" rev="3.8.0"/>
        
        <override org="jakarta.ws.rs" module="jakarta.ws.rs-api" rev="2.1.5"/>
        <override org="org.slf4j" module="slf4j-api" rev="1.7.36"/>
        <override org="com.google.guava" module="guava" rev="31.1-jre"/>
        <override org="com.fasterxml.jackson.core" module="jackson-core" rev="2.13.2"/>

        <!-- changes to bouncy castle version may also be reflected in thirdparty/IcePDF 6.2.2 -->
        <override org="org.bouncycastle" module="bcprov-ext-jdk15on" rev="1.70"/>
        <override org="org.bouncycastle" module="bcprov-jdk15on" rev="1.70"/>
        <override org="org.bouncycastle" module="bcpkix-jdk15on" rev="1.70"/>
    </dependencies>
</ivy-module><|MERGE_RESOLUTION|>--- conflicted
+++ resolved
@@ -37,11 +37,7 @@
         <dependency conf="core->default" org="org.yaml" name="snakeyaml" rev="1.30"/>
 
         <!-- map support for geolocation -->
-<<<<<<< HEAD
-        <dependency conf="core->default" org="org.jxmapviewer" name="jxmapviewer2" rev="2.4"/>
-=======
         <dependency conf="core->default" org="org.jxmapviewer" name="jxmapviewer2" rev="2.6"/>
->>>>>>> c4524263
 
         <!-- for handling diffs -->
         <dependency conf="core->default" org="io.github.java-diff-utils" name="java-diff-utils" rev="4.11"/>
