--- conflicted
+++ resolved
@@ -321,15 +321,9 @@
         createArtifactInstancesTableTemplate.append("file_path text NOT NULL,");
         createArtifactInstancesTableTemplate.append("known_status text NOT NULL,");
         createArtifactInstancesTableTemplate.append("comment text NOT NULL,");
-<<<<<<< HEAD
         createArtifactInstancesTableTemplate.append("CONSTRAINT %s_multi_unique UNIQUE(case_id, data_source_id, value, file_path),");
         createArtifactInstancesTableTemplate.append("foreign key (case_id) references cases(id) on update set null on delete set null,");
         createArtifactInstancesTableTemplate.append("foreign key (data_source_id) references data_sources(id) on update set null on delete set null");
-=======
-        createArtifactInstancesTableTemplate.append("CONSTRAINT %s_instances_multi_unique UNIQUE(case_id, data_source_id, value, file_path) ON CONFLICT IGNORE,");
-        createArtifactInstancesTableTemplate.append("foreign key (case_id) references cases(id) ON UPDATE SET NULL ON DELETE SET NULL,");
-        createArtifactInstancesTableTemplate.append("foreign key (data_source_id) references data_sources(id) ON UPDATE SET NULL ON DELETE SET NULL");
->>>>>>> 5fa302e7
         createArtifactInstancesTableTemplate.append(")");
 
         // TODO: do we need any more indices?
