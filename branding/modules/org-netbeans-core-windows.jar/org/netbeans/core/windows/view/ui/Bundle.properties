--- conflicted
+++ resolved
@@ -1,9 +1,5 @@
 #Updated by build script
-<<<<<<< HEAD
-#Mon, 25 Aug 2014 14:43:13 -0400
-=======
 #Tue, 26 Aug 2014 12:28:29 -0400
->>>>>>> e059d5df
 
 CTL_MainWindow_Title=Autopsy 3.1.0
 CTL_MainWindow_Title_No_Project=Autopsy 3.1.0