--- conflicted
+++ resolved
@@ -148,15 +148,12 @@
             public String toString() {
                 return "num_chunks"; //NON-NLS
             }
-<<<<<<< HEAD
         },
         CHUNK_SIZE {
             @Override
             public String toString() {
                 return "chunk_size"; //NON-NLS
             }
-=======
->>>>>>> a8cfbd1e
         }
     };
 
