--- conflicted
+++ resolved
@@ -37,11 +37,8 @@
 import java.util.logging.Level;
 import org.openide.util.NbBundle;
 import org.sleuthkit.autopsy.coreutils.Logger;
-<<<<<<< HEAD
+import org.sleuthkit.autopsy.coreutils.NetworkUtils;
 import org.sleuthkit.autopsy.datamodel.ContentUtils;
-=======
-import org.sleuthkit.autopsy.coreutils.NetworkUtils;
->>>>>>> 8d7fcf13
 import org.sleuthkit.autopsy.ingest.IngestJobContext;
 import org.sleuthkit.datamodel.AbstractFile;
 import org.sleuthkit.datamodel.Blackboard;
@@ -169,7 +166,6 @@
             tempList = this.dbConnect(temps, HISTORY_QUERY);
             logger.log(Level.INFO, "{0}- Now getting history from {1} with {2}artifacts identified.", new Object[]{getModuleName(), temps, tempList.size()}); //NON-NLS
             for (HashMap<String, Object> result : tempList) {
-<<<<<<< HEAD
                 Collection<BlackboardAttribute> bbattributes = Arrays.asList(
                         new BlackboardAttribute(
                                 TSK_URL, PARENT_MODULE_NAME,
@@ -192,30 +188,6 @@
                 try {
                     BlackboardArtifact bbart = historyFile.newArtifact(ARTIFACT_TYPE.TSK_WEB_HISTORY);
                     bbart.addAttributes(bbattributes);
-=======
-                Collection<BlackboardAttribute> bbattributes = new ArrayList<BlackboardAttribute>();
-                bbattributes.add(new BlackboardAttribute(ATTRIBUTE_TYPE.TSK_URL,
-                        NbBundle.getMessage(this.getClass(), "Chrome.parentModuleName"),
-                        ((result.get("url").toString() != null) ? result.get("url").toString() : ""))); //NON-NLS
-                bbattributes.add(new BlackboardAttribute(ATTRIBUTE_TYPE.TSK_DATETIME_ACCESSED,
-                        NbBundle.getMessage(this.getClass(), "Chrome.parentModuleName"),
-                        (Long.valueOf(result.get("last_visit_time").toString()) / 1000000) - Long.valueOf("11644473600"))); //NON-NLS
-                bbattributes.add(new BlackboardAttribute(ATTRIBUTE_TYPE.TSK_REFERRER,
-                        NbBundle.getMessage(this.getClass(), "Chrome.parentModuleName"),
-                        ((result.get("from_visit").toString() != null) ? result.get("from_visit").toString() : ""))); //NON-NLS
-                bbattributes.add(new BlackboardAttribute(ATTRIBUTE_TYPE.TSK_TITLE,
-                        NbBundle.getMessage(this.getClass(), "Chrome.parentModuleName"),
-                        ((result.get("title").toString() != null) ? result.get("title").toString() : ""))); //NON-NLS
-                bbattributes.add(new BlackboardAttribute(ATTRIBUTE_TYPE.TSK_PROG_NAME,
-                        NbBundle.getMessage(this.getClass(), "Chrome.parentModuleName"),
-                        NbBundle.getMessage(this.getClass(), "Chrome.moduleName")));
-                bbattributes.add(new BlackboardAttribute(ATTRIBUTE_TYPE.TSK_DOMAIN,
-                        NbBundle.getMessage(this.getClass(), "Chrome.parentModuleName"),
-                        (NetworkUtils.extractDomain((result.get("url").toString() != null) ? result.get("url").toString() : "")))); //NON-NLS
-
-                BlackboardArtifact bbart = this.addArtifact(ARTIFACT_TYPE.TSK_WEB_HISTORY, historyFile, bbattributes);
-                if (bbart != null) {
->>>>>>> 8d7fcf13
                     bbartifacts.add(bbart);
                 } catch (TskCoreException ex) {
                     logger.log(Level.SEVERE, "Error while trying to create Chrome history artifact.", ex); //NON-NLS
@@ -546,31 +518,10 @@
                 if (pathID != -1) {
                     bbattributes.add(new BlackboardAttribute(ATTRIBUTE_TYPE.TSK_PATH_ID, PARENT_MODULE_NAME, pathID));
                 }
-<<<<<<< HEAD
                 try {
                     BlackboardArtifact bbart = downloadFile.newArtifact(ARTIFACT_TYPE.TSK_WEB_DOWNLOAD);
                     bbart.addAttributes(bbattributes);
-=======
-                bbattributes.add(new BlackboardAttribute(ATTRIBUTE_TYPE.TSK_URL,
-                        NbBundle.getMessage(this.getClass(), "Chrome.parentModuleName"),
-                        ((result.get("url").toString() != null) ? result.get("url").toString() : ""))); //NON-NLS
-                //bbattributes.add(new BlackboardAttribute(ATTRIBUTE_TYPE.TSK_URL_DECODED.getTypeID(), "Recent Activity", ((result.get("url").toString() != null) ? EscapeUtil.decodeURL(result.get("url").toString()) : "")));
-                Long time = (Long.valueOf(result.get("start_time").toString()) / 1000000) - Long.valueOf("11644473600"); //NON-NLS
-
-                //TODO Revisit usage of deprecated constructor as per TSK-583
-                //bbattributes.add(new BlackboardAttribute(ATTRIBUTE_TYPE.TSK_LAST_ACCESSED.getTypeID(), "Recent Activity", "Last Visited", time));
-                bbattributes.add(new BlackboardAttribute(ATTRIBUTE_TYPE.TSK_DATETIME_ACCESSED,
-                        NbBundle.getMessage(this.getClass(), "Chrome.parentModuleName"), time));
-                String domain = NetworkUtils.extractDomain((result.get("url").toString() != null) ? result.get("url").toString() : ""); //NON-NLS
-                bbattributes.add(new BlackboardAttribute(ATTRIBUTE_TYPE.TSK_DOMAIN,
-                        NbBundle.getMessage(this.getClass(), "Chrome.parentModuleName"), domain));
-                bbattributes.add(new BlackboardAttribute(ATTRIBUTE_TYPE.TSK_PROG_NAME,
-                        NbBundle.getMessage(this.getClass(), "Chrome.parentModuleName"),
-                        NbBundle.getMessage(this.getClass(), "Chrome.moduleName")));
-
-                BlackboardArtifact bbart = this.addArtifact(ARTIFACT_TYPE.TSK_WEB_DOWNLOAD, downloadFile, bbattributes);
-                if (bbart != null) {
->>>>>>> 8d7fcf13
+
                     bbartifacts.add(bbart);
                 } catch (TskCoreException ex) {
                     logger.log(Level.SEVERE, "Error while trying to insert Chrome download artifact.", ex); //NON-NLS
@@ -640,7 +591,7 @@
             List<HashMap<String, Object>> tempList = this.dbConnect(temps, LOGIN_QUERY);
             logger.log(Level.INFO, "{0}- Now getting login information from {1} with {2}artifacts identified.", new Object[]{getModuleName(), temps, tempList.size()}); //NON-NLS
             for (HashMap<String, Object> result : tempList) {
-<<<<<<< HEAD
+ 
                 Collection<BlackboardAttribute> bbattributes = Arrays.asList(
                         new BlackboardAttribute(
                                 TSK_URL, PARENT_MODULE_NAME,
@@ -670,39 +621,7 @@
                 try {
                     BlackboardArtifact bbart = signonFile.newArtifact(ARTIFACT_TYPE.TSK_WEB_HISTORY);
                     bbart.addAttributes(bbattributes);
-=======
-                Collection<BlackboardAttribute> bbattributes = new ArrayList<>();
-                bbattributes.add(new BlackboardAttribute(ATTRIBUTE_TYPE.TSK_URL,
-                        NbBundle.getMessage(this.getClass(), "Chrome.parentModuleName"),
-                        ((result.get("origin_url").toString() != null) ? result.get("origin_url").toString() : ""))); //NON-NLS
-                //bbattributes.add(new BlackboardAttribute(ATTRIBUTE_TYPE.TSK_URL_DECODED.getTypeID(), "Recent Activity", ((result.get("origin_url").toString() != null) ? EscapeUtil.decodeURL(result.get("origin_url").toString()) : "")));
-                //TODO Revisit usage of deprecated constructor as per TSK-583
-                //bbattributes.add(new BlackboardAttribute(ATTRIBUTE_TYPE.TSK_DATETIME_ACCESSED.getTypeID(), "Recent Activity", "Last Visited", ((Long.valueOf(result.get("last_visit_time").toString())) / 1000000)));
-                bbattributes.add(new BlackboardAttribute(ATTRIBUTE_TYPE.TSK_DATETIME_ACCESSED,
-                        NbBundle.getMessage(this.getClass(), "Chrome.parentModuleName"),
-                        (Long.valueOf(result.get("last_visit_time").toString()) / 1000000) - Long.valueOf("11644473600"))); //NON-NLS
-                bbattributes.add(new BlackboardAttribute(ATTRIBUTE_TYPE.TSK_REFERRER,
-                        NbBundle.getMessage(this.getClass(), "Chrome.parentModuleName"),
-                        ((result.get("from_visit").toString() != null) ? result.get("from_visit").toString() : ""))); //NON-NLS
-                bbattributes.add(new BlackboardAttribute(ATTRIBUTE_TYPE.TSK_NAME,
-                        NbBundle.getMessage(this.getClass(), "Chrome.parentModuleName"),
-                        ((result.get("title").toString() != null) ? result.get("title").toString() : ""))); //NON-NLS
-                bbattributes.add(new BlackboardAttribute(ATTRIBUTE_TYPE.TSK_PROG_NAME,
-                        NbBundle.getMessage(this.getClass(), "Chrome.parentModuleName"),
-                        NbBundle.getMessage(this.getClass(), "Chrome.moduleName")));
-                bbattributes.add(new BlackboardAttribute(ATTRIBUTE_TYPE.TSK_URL_DECODED,
-                        NbBundle.getMessage(this.getClass(), "Chrome.parentModuleName"),
-                        (NetworkUtils.extractDomain((result.get("origin_url").toString() != null) ? result.get("url").toString() : "")))); //NON-NLS
-                bbattributes.add(new BlackboardAttribute(ATTRIBUTE_TYPE.TSK_USER_NAME,
-                        NbBundle.getMessage(this.getClass(), "Chrome.parentModuleName"),
-                        ((result.get("username_value").toString() != null) ? result.get("username_value").toString().replaceAll("'", "''") : ""))); //NON-NLS
-                bbattributes.add(new BlackboardAttribute(ATTRIBUTE_TYPE.TSK_DOMAIN,
-                        NbBundle.getMessage(this.getClass(), "Chrome.parentModuleName"),
-                        result.get("signon_realm").toString())); //NON-NLS
-
-                BlackboardArtifact bbart = this.addArtifact(ARTIFACT_TYPE.TSK_WEB_HISTORY, signonFile, bbattributes);
-                if (bbart != null) {
->>>>>>> 8d7fcf13
+
                     bbartifacts.add(bbart);
                 } catch (TskCoreException ex) {
                     logger.log(Level.SEVERE, "Error while trying to insert Chrome login artifact.", ex); //NON-NLS
