 /*
 *
 * Autopsy Forensic Browser
 * 
 * Copyright 2012 42six Solutions.
 * Contact: aebadirad <at> 42six <dot> com
 * Project Contact/Architect: carrier <at> sleuthkit <dot> org
 * 
 * Licensed under the Apache License, Version 2.0 (the "License");
 * you may not use this file except in compliance with the License.
 * You may obtain a copy of the License at
 * 
 *     http://www.apache.org/licenses/LICENSE-2.0
 * 
 * Unless required by applicable law or agreed to in writing, software
 * distributed under the License is distributed on an "AS IS" BASIS,
 * WITHOUT WARRANTIES OR CONDITIONS OF ANY KIND, either express or implied.
 * See the License for the specific language governing permissions and
 * limitations under the License.
 */
package org.sleuthkit.autopsy.recentactivity;

//IO imports
import java.io.File;
import java.io.FileInputStream;
import java.io.FileNotFoundException;
import java.io.IOException;
import java.io.UnsupportedEncodingException;

// SQL imports
import java.sql.ResultSet;
import java.sql.SQLException;

//Util Imports
import java.text.ParseException;
import java.text.SimpleDateFormat;
import java.util.ArrayList;
import java.util.HashMap;
import java.util.List;
import java.util.logging.Level;
import org.sleuthkit.autopsy.coreutils.Logger;
import java.util.Collection;
import java.util.LinkedHashMap;
import java.util.LinkedList;
import java.util.Scanner;
import java.util.regex.Matcher;
import java.util.regex.Pattern;

// TSK Imports
import org.openide.modules.InstalledFileLocator;
import org.sleuthkit.autopsy.casemodule.Case;
import org.sleuthkit.autopsy.coreutils.DecodeUtil;
import org.sleuthkit.autopsy.coreutils.JLNK;
import org.sleuthkit.autopsy.coreutils.JLnkParser;
import org.sleuthkit.autopsy.datamodel.ContentUtils;
import org.sleuthkit.autopsy.datamodel.KeyValue;
import org.sleuthkit.autopsy.ingest.IngestImageWorkerController;
import org.sleuthkit.autopsy.ingest.IngestServices;
import org.sleuthkit.autopsy.ingest.ModuleDataEvent;
import org.sleuthkit.datamodel.BlackboardArtifact;
import org.sleuthkit.datamodel.BlackboardArtifact.ARTIFACT_TYPE;
import org.sleuthkit.datamodel.BlackboardAttribute;
import org.sleuthkit.datamodel.BlackboardAttribute.ATTRIBUTE_TYPE;
import org.sleuthkit.datamodel.Content;
import org.sleuthkit.datamodel.FsContent;
import org.sleuthkit.datamodel.SleuthkitCase;
import org.sleuthkit.autopsy.coreutils.PlatformUtil;
import org.sleuthkit.autopsy.ingest.IngestModuleImage;
import org.sleuthkit.autopsy.ingest.IngestModuleInit;
import org.sleuthkit.datamodel.*;

public class ExtractIE extends Extract implements IngestModuleImage {

    private static final Logger logger = Logger.getLogger(ExtractIE.class.getName());
    private IngestServices services;
    private String indexDatQueryStr = "select * from tsk_files where name LIKE '%index.dat%'";
    private String favoriteQuery = "select * from `tsk_files` where parent_path LIKE '%/Favorites%' and name LIKE '%.url'";
    private String cookiesQuery = "select * from `tsk_files` where parent_path LIKE '%/Cookies%' and name LIKE '%.txt'";
    private String recentQuery = "select * from `tsk_files` where parent_path LIKE '%/Recent%' and name LIKE '%.lnk'";
    //sleauthkit db handle
    SleuthkitCase tempDb;
    //paths set in init()
    private String PASCO_RESULTS_PATH;
    private String PASCO_LIB_PATH;
    private String JAVA_PATH;
    //Results List to be referenced/used outside the class
    public ArrayList<HashMap<String, Object>> PASCO_RESULTS_LIST = new ArrayList<HashMap<String, Object>>();
    // List of Pasco result files for this image
    private List<String> pascoResults;
    //Look Up Table  that holds Pasco2 results
    private HashMap<String, Object> PASCO_RESULTS_LUT;
    private KeyValue IE_PASCO_LUT = new KeyValue(BrowserType.IE.name(), BrowserType.IE.getType());
    public LinkedHashMap<String, Object> IE_OBJ;
    boolean pascoFound = false;
    final public static String MODULE_VERSION = "1.0";
    private String args;
    private static final SimpleDateFormat dateFormatter = new SimpleDateFormat("yyyy-MM-dd'T'HH:mm:ss.SSS'Z'");

    //hide public constructor to prevent from instantiation by ingest module loader
    ExtractIE() {
        moduleName = "Internet Explorer";
    }

    @Override
    public String getVersion() {
        return MODULE_VERSION;
    }

    @Override
    public String getArguments() {
        return args;
    }

    @Override
    public void setArguments(String args) {
        this.args = args;
    }

    @Override
    public void process(Image image, IngestImageWorkerController controller) {
        this.getHistory(image, controller);
        this.getBookmark(image, controller);
        this.getCookie(image, controller);
        this.getRecentDocuments(image, controller);
        this.parsePascoResults(pascoResults);
    }

    //Favorites section
    // This gets the favorite info
    private void getBookmark(Image image, IngestImageWorkerController controller) {

        List<FsContent> FavoriteList = this.extractFiles(image, favoriteQuery);
        int errors = 0;

        for (FsContent Favorite : FavoriteList) {
            if (controller.isCancelled()) {
                break;
            }
            Content fav = Favorite;
            byte[] t = new byte[(int) fav.getSize()];
            try {
                final int bytesRead = fav.read(t, 0, fav.getSize());
            } catch (TskCoreException ex) {
                logger.log(Level.SEVERE, "Error reading bytes of Internet Explorer favorite.", ex);
            }
            String bookmarkString = new String(t);
            String re1 = ".*?";	// Non-greedy match on filler
            String re2 = "((?:http|https)(?::\\/{2}[\\w]+)(?:[\\/|\\.]?)(?:[^\\s\"]*))";	// HTTP URL 1
            String url = "";
            Pattern p = Pattern.compile(re1 + re2, Pattern.CASE_INSENSITIVE | Pattern.DOTALL);
            Matcher m = p.matcher(bookmarkString);
            if (m.find()) {
                url = m.group(1);
            }
            String name = Favorite.getName();
            Long datetime = Favorite.getCrtime();
            String Tempdate = datetime.toString();
            datetime = Long.valueOf(Tempdate);
            String domain = Util.extractDomain(url);
            try {

                Collection<BlackboardAttribute> bbattributes = new ArrayList<BlackboardAttribute>();
                //TODO revisit usage of deprecated constructor as per TSK-583
                //bbattributes.add(new BlackboardAttribute(ATTRIBUTE_TYPE.TSK_LAST_ACCESSED.getTypeID(), "RecentActivity", "Last Visited", datetime));
                bbattributes.add(new BlackboardAttribute(ATTRIBUTE_TYPE.TSK_DATETIME_ACCESSED.getTypeID(), "RecentActivity", datetime));
                bbattributes.add(new BlackboardAttribute(ATTRIBUTE_TYPE.TSK_URL.getTypeID(), "RecentActivity", url));
                bbattributes.add(new BlackboardAttribute(ATTRIBUTE_TYPE.TSK_URL_DECODED.getTypeID(), "RecentActivity", DecodeUtil.decodeURL(url)));
                bbattributes.add(new BlackboardAttribute(ATTRIBUTE_TYPE.TSK_NAME.getTypeID(), "RecentActivity", name));
                bbattributes.add(new BlackboardAttribute(ATTRIBUTE_TYPE.TSK_PROG_NAME.getTypeID(), "RecentActivity", "Internet Explorer"));
                bbattributes.add(new BlackboardAttribute(ATTRIBUTE_TYPE.TSK_DOMAIN.getTypeID(), "RecentActivity", domain));
                this.addArtifact(ARTIFACT_TYPE.TSK_WEB_BOOKMARK, Favorite, bbattributes);

                services.fireModuleDataEvent(new ModuleDataEvent("Recent Activity", BlackboardArtifact.ARTIFACT_TYPE.TSK_WEB_BOOKMARK));
            } catch (UnsupportedEncodingException ex) {
                logger.log(Level.SEVERE, "Error decoding Internet Explorer favorite URL for " + Favorite.getName(), ex);
            }
        }
        if(errors > 0) {
            this.addErrorMessage(this.getName() + ": Error parsing " + errors + " Internet Explorer favorites.");
        }
    }

    //Cookies section
    // This gets the cookies info
    private void getCookie(Image image, IngestImageWorkerController controller) {

        List<FsContent> CookiesList = this.extractFiles(image, cookiesQuery);
        int errors = 0;
        for (FsContent Cookie : CookiesList) {
            if (controller.isCancelled()) {
                break;
            }
            Content fav = Cookie;
            byte[] t = new byte[(int) fav.getSize()];
            try {
                final int bytesRead = fav.read(t, 0, fav.getSize());
            } catch (TskCoreException ex) {
                logger.log(Level.SEVERE, "Error reading bytes of Internet Explorer cookie.", ex);
            }
            String cookieString = new String(t);
            String[] values = cookieString.split("\n");
            String url = values.length > 2 ? values[2] : "";
            String value = values.length > 1 ? values[1] : "";
            String name = values.length > 0 ? values[0] : "";
            Long datetime = Cookie.getCrtime();
            String Tempdate = datetime.toString();
            datetime = Long.valueOf(Tempdate);
            String domain = Util.extractDomain(url);

            try {
                Collection<BlackboardAttribute> bbattributes = new ArrayList<BlackboardAttribute>();
                bbattributes.add(new BlackboardAttribute(ATTRIBUTE_TYPE.TSK_URL.getTypeID(), "RecentActivity", url));
                bbattributes.add(new BlackboardAttribute(ATTRIBUTE_TYPE.TSK_URL_DECODED.getTypeID(), "RecentActivity", DecodeUtil.decodeURL(url)));
                //TODO Revisit usage of deprecated Constructor as of TSK-583
                //bbattributes.add(new BlackboardAttribute(ATTRIBUTE_TYPE.TSK_DATETIME.getTypeID(), "RecentActivity", "Last Visited", datetime));
                bbattributes.add(new BlackboardAttribute(ATTRIBUTE_TYPE.TSK_DATETIME.getTypeID(), "RecentActivity", datetime));
                bbattributes.add(new BlackboardAttribute(ATTRIBUTE_TYPE.TSK_VALUE.getTypeID(), "RecentActivity", value));
                //TODO Revisit usage of deprecated Constructor as of TSK-583
                //bbattributes.add(new BlackboardAttribute(ATTRIBUTE_TYPE.TSK_NAME.getTypeID(), "RecentActivity", "Title", (name != null) ? name : ""));
                bbattributes.add(new BlackboardAttribute(ATTRIBUTE_TYPE.TSK_NAME.getTypeID(), "RecentActivity", (name != null) ? name : ""));
                bbattributes.add(new BlackboardAttribute(ATTRIBUTE_TYPE.TSK_PROG_NAME.getTypeID(), "RecentActivity", "Internet Explorer"));
                bbattributes.add(new BlackboardAttribute(ATTRIBUTE_TYPE.TSK_DOMAIN.getTypeID(), "RecentActivity", domain));
                this.addArtifact(ARTIFACT_TYPE.TSK_WEB_COOKIE, Cookie, bbattributes);
            } catch (UnsupportedEncodingException ex) {
                logger.log(Level.SEVERE, "Error decoding the Internet Explorer cookie URL for " + Cookie.getName(), ex);
            }
        }
        if(errors > 0) { 
            this.addErrorMessage(this.getName() + ": Error parsing " + errors + " Internet Explorer cookies.");
        }

        services.fireModuleDataEvent(new ModuleDataEvent("Recent Activity", BlackboardArtifact.ARTIFACT_TYPE.TSK_WEB_COOKIE));
    }

    //Recent Documents section
    // This gets the recent object info
    private void getRecentDocuments(Image image, IngestImageWorkerController controller) {

        List<FsContent> RecentList = this.extractFiles(image, recentQuery);

        for (FsContent Recent : RecentList) {
            if (controller.isCancelled()) {
                break;
            }
            Content fav = Recent;
            JLNK lnk = new JLnkParser(new ReadContentInputStream(fav), (int) fav.getSize()).parse();
            String path = lnk.getBestPath();
            Long datetime = Recent.getCrtime();
            
            Collection<BlackboardAttribute> bbattributes = new ArrayList<BlackboardAttribute>();
            bbattributes.add(new BlackboardAttribute(ATTRIBUTE_TYPE.TSK_PATH.getTypeID(), "RecentActivity", path));
            bbattributes.add(new BlackboardAttribute(ATTRIBUTE_TYPE.TSK_NAME.getTypeID(), "RecentActivity", Util.getFileName(path)));
            bbattributes.add(new BlackboardAttribute(ATTRIBUTE_TYPE.TSK_PATH_ID.getTypeID(), "RecentActivity", Util.findID(path)));
            //TODO Revisit usage of deprecated constructor as per TSK-583
            //bbattributes.add(new BlackboardAttribute(ATTRIBUTE_TYPE.TSK_DATETIME.getTypeID(), "RecentActivity", "Date Created", datetime));
            bbattributes.add(new BlackboardAttribute(ATTRIBUTE_TYPE.TSK_DATETIME.getTypeID(), "RecentActivity", datetime));
            this.addArtifact(ARTIFACT_TYPE.TSK_RECENT_OBJECT, Recent, bbattributes);
        }

        services.fireModuleDataEvent(new ModuleDataEvent("Recent Activity", BlackboardArtifact.ARTIFACT_TYPE.TSK_RECENT_OBJECT));
    }

    //@Override
    public KeyValue getRecentActivity() {
        return IE_PASCO_LUT;
    }

    private void getHistory(Image image, IngestImageWorkerController controller) {
        final Case currentCase = Case.getCurrentCase();
        final String caseDir = Case.getCurrentCase().getCaseDirectory();
        PASCO_RESULTS_PATH = Case.getCurrentCase().getTempDirectory() + File.separator + "results";
        JAVA_PATH = PlatformUtil.getJavaPath();
        pascoResults = new ArrayList<String>();

        logger.log(Level.INFO, "Pasco results path: " + PASCO_RESULTS_PATH);

        final File pascoRoot = InstalledFileLocator.getDefault().locate("pasco2", ExtractIE.class.getPackage().getName(), false);
        if (pascoRoot == null) {
            logger.log(Level.SEVERE, "Pasco2 not found");
            pascoFound = false;
            return;
        } else {
            pascoFound = true;
        }

        final String pascoHome = pascoRoot.getAbsolutePath();
        logger.log(Level.INFO, "Pasco2 home: " + pascoHome);

        PASCO_LIB_PATH = pascoHome + File.separator + "pasco2.jar" + File.pathSeparator
                + pascoHome + File.separator + "*";

        File resultsDir = new File(PASCO_RESULTS_PATH);
        resultsDir.mkdirs();

        Collection<FsContent> FsContentCollection = null;
        tempDb = currentCase.getSleuthkitCase();
        Collection<FileSystem> imageFS = tempDb.getFileSystems(image);
        List<String> fsIds = new LinkedList<String>();
        for (FileSystem img : imageFS) {
            Long tempID = img.getId();
            fsIds.add(tempID.toString());
        }

        String allFS = new String();
        for (int i = 0; i < fsIds.size(); i++) {
            if (i == 0) {
                allFS += " AND (0";
            }
            allFS += " OR fs_obj_id = '" + fsIds.get(i) + "'";
            if (i == fsIds.size() - 1) {
                allFS += ")";
            }
        }
        try {
            ResultSet rs = tempDb.runQuery(indexDatQueryStr + allFS);
            FsContentCollection = tempDb.resultSetToFsContents(rs);
            rs.close();
            rs.getStatement().close();
        } catch (SQLException ex) {
            logger.log(Level.SEVERE, "Error reading database for Internet Explorer history artifacts: {0}", ex);
        }
        String temps;
        String indexFileName;

        for (FsContent fsc : FsContentCollection) {
            // Since each result represent an index.dat file,
            // just create these files with the following notation:
            // index<Number>.dat (i.e. index0.dat, index1.dat,..., indexN.dat)
            // Write each index.dat file to a temp directory.
            //BlackboardArtifact bbart = fsc.newArtifact(ARTIFACT_TYPE.TSK_WEB_HISTORY);
            indexFileName = "index" + Integer.toString((int) fsc.getId()) + ".dat";
            //indexFileName = "index" + Long.toString(bbart.getArtifactID()) + ".dat";
            temps = currentCase.getTempDirectory() + File.separator + indexFileName;
            File datFile = new File(temps);
            if (controller.isCancelled()) {
                datFile.delete();
                break;
            }
            try {
                ContentUtils.writeToFile(fsc, datFile);
            } catch (IOException e) {
                logger.log(Level.SEVERE, "Error while trying to write index.dat file " + datFile.getAbsolutePath(), e);
            }

            String filename = "pasco2Result." + fsc.getId() + ".txt";
            boolean bPascProcSuccess = executePasco(temps, filename);
            pascoResults.add(filename);

            //At this point pasco2 proccessed the index files.
            //Now fetch the results, parse them and the delete the files.
            if (bPascProcSuccess) {

                //Delete index<n>.dat file since it was succcessfully by Pasco
                datFile.delete();
            }
        }
    }

    //Simple wrapper to JavaSystemCaller.Exec() to execute pasco2 jar
    // TODO: Hardcoded command args/path needs to be removed. Maybe set some constants and set env variables for classpath
    // I'm not happy with this code. Can't stand making a system call, is not an acceptable solution but is a hack for now.
    private boolean executePasco(String indexFilePath, String filename) {
        if (pascoFound == false) {
            return false;
        }
        boolean success = true;

        try {
            StringBuilder command = new StringBuilder();

            command.append(" -cp");
            command.append(" \"").append(PASCO_LIB_PATH).append("\"");
            command.append(" isi.pasco2.Main");
            command.append(" -T history");
            command.append(" \"").append(indexFilePath).append("\"");
            command.append(" > \"").append(PASCO_RESULTS_PATH).append("\\" + filename + "\"");
            // command.add(" > " + "\"" + PASCO_RESULTS_PATH + File.separator + Long.toString(bbId) + "\"");
            String cmd = command.toString();
            JavaSystemCaller.Exec.execute("\"" + JAVA_PATH + " " + cmd + "\"");

        } catch (IOException ex) {
            success = false;
            logger.log(Level.SEVERE, "Unable to execute Pasco to process Internet Explorer web history.", ex);
        } catch (InterruptedException ex) {
            success = false;
            logger.log(Level.SEVERE, "Pasco has been interrupted, failed to extract some web history from Internet Explorer.", ex);
        }

        return success;
    }

    private void parsePascoResults(List<String> filenames) {
        if (pascoFound == false) {
            return;
        }
        // First thing we want to do is check to make sure the results directory
        // is not empty.
        File rFile = new File(PASCO_RESULTS_PATH);


        //Let's make sure our list and lut are empty.
        //PASCO_RESULTS_LIST.clear();

        if (rFile.exists()) {
            //Give me a list of pasco results in that directory
            File[] pascoFiles = rFile.listFiles();

            if (pascoFiles.length > 0) {
                for (File file : pascoFiles) {
                    String fileName = file.getName();
                    if (!filenames.contains(fileName)) {
                        logger.log(Level.INFO, "Found a temp Pasco result file not in the list: {0}", fileName);
                        continue;
                    }
                    long artObjId = Long.parseLong(fileName.substring(fileName.indexOf(".") + 1, fileName.lastIndexOf(".")));
                    //bbartname = bbartname.substring(0, 4);

                    // Make sure the file the is not empty or the Scanner will
                    // throw a "No Line found" Exception
                    if (file != null && file.length() > 0) {
                        try {
                            Scanner fileScanner = new Scanner(new FileInputStream(file.toString()));
                            //Skip the first three lines
                            fileScanner.nextLine();
                            fileScanner.nextLine();
                            fileScanner.nextLine();
                            //  long inIndexId = 0;

                            while (fileScanner.hasNext()) {
                                //long bbartId = Long.parseLong(bbartname + inIndexId++);

                                String line = fileScanner.nextLine();

                                //Need to change this pattern a bit because there might
                                //be instances were "V" might not apply.
                                String pattern = "(?)URL(\\s)(V|\\:)";
                                Pattern p = Pattern.compile(pattern);
                                Matcher m = p.matcher(line);
                                if (m.find()) {
<<<<<<< HEAD
                                    String[] lineBuff = line.split("\\t");
                                    PASCO_RESULTS_LUT = new HashMap<String, Object>();
                                    String url[] = lineBuff[1].split("@", 2);
                                    String ddtime = lineBuff[2];
                                    String actime = lineBuff[3];
                                    Long ftime = (long) 0;
                                    String user = "";
                                    String realurl = "";
                                    String domain = "";
                                    if (url.length > 1) {
                                        user = url[0];
                                        user = user.replace("Visited:", "");
                                        user = user.replace(":Host:", "");
                                        user = user.replaceAll("(:)(.*?)(:)", "");
                                        user = user.trim();
                                        realurl = url[1];
                                        realurl = realurl.replace("Visited:", "");
                                        realurl = realurl.replaceAll(":(.*?):", "");
                                        realurl = realurl.replace(":Host:", "");
                                        realurl = realurl.trim();
                                        domain = Util.extractDomain(realurl);
                                    }
                                    if (!ddtime.isEmpty()) {
                                        ddtime = ddtime.replace("T", " ");
                                        ddtime = ddtime.substring(ddtime.length() - 5);
                                    }
                                    if (!actime.isEmpty()) {
                                        try {
                                            Long epochtime = new SimpleDateFormat("yyyy-MM-dd'T'HH:mm:ss.SSS'Z'").parse(actime).getTime();
                                            ftime = epochtime.longValue();
                                            ftime = ftime / 1000;
                                        } catch (ParseException e) {
                                            logger.log(Level.SEVERE, "Error parsing Pasco results.", e);
=======
                                    try {
                                        String[] lineBuff = line.split("\\t");
                                        PASCO_RESULTS_LUT = new HashMap<String, Object>();
                                        String url[] = lineBuff[1].split("@", 2);
                                        String ddtime = lineBuff[2];
                                        String actime = lineBuff[3];
                                        Long ftime = (long) 0;
                                        String user = "";
                                        String realurl = "";
                                        String domain = "";
                                        if (url.length > 1) {
                                            user = url[0];
                                            user = user.replace("Visited:", "");
                                            user = user.replace(":Host:", "");
                                            user = user.replaceAll("(:)(.*?)(:)", "");
                                            user = user.trim();
                                            realurl = url[1];
                                            realurl = realurl.replace("Visited:", "");
                                            realurl = realurl.replaceAll(":(.*?):", "");
                                            realurl = realurl.replace(":Host:", "");
                                            realurl = realurl.trim();
                                            domain = Util.extractDomain(realurl);
                                        }
                                        if (!ddtime.isEmpty()) {
                                            ddtime = ddtime.replace("T", " ");
                                            ddtime = ddtime.substring(ddtime.length() - 5);
                                        }
                                        if (!actime.isEmpty()) {
                                            try {
                                                Long epochtime = dateFormatter.parse(actime).getTime();
                                                ftime = epochtime.longValue();
                                                ftime = ftime / 1000;
                                            } catch (ParseException e) {
                                                logger.log(Level.SEVERE, "ExtractIE::parsePascosResults() -> ", e);
                                            }
>>>>>>> 8bbecf32
                                        }
                                    }

                                    // TODO: Need to fix this so we have the right obj_id
                                    try {
                                        BlackboardArtifact bbart = tempDb.getContentById(artObjId).newArtifact(ARTIFACT_TYPE.TSK_WEB_HISTORY);
                                        Collection<BlackboardAttribute> bbattributes = new ArrayList<BlackboardAttribute>();
                                        bbattributes.add(new BlackboardAttribute(ATTRIBUTE_TYPE.TSK_URL.getTypeID(), "RecentActivity", realurl));
                                        bbattributes.add(new BlackboardAttribute(ATTRIBUTE_TYPE.TSK_URL_DECODED.getTypeID(), "RecentActivity", DecodeUtil.decodeURL(realurl)));

                                        bbattributes.add(new BlackboardAttribute(ATTRIBUTE_TYPE.TSK_DATETIME_ACCESSED.getTypeID(), "RecentActivity", ftime));

                                        bbattributes.add(new BlackboardAttribute(ATTRIBUTE_TYPE.TSK_REFERRER.getTypeID(), "RecentActivity", ""));

                                        //   bbattributes.add(new BlackboardAttribute(ATTRIBUTE_TYPE.TSK_DATETIME.getTypeID(), "RecentActivity", ddtime));

                                        bbattributes.add(new BlackboardAttribute(ATTRIBUTE_TYPE.TSK_PROG_NAME.getTypeID(), "RecentActivity", "Internet Explorer"));
                                        bbattributes.add(new BlackboardAttribute(ATTRIBUTE_TYPE.TSK_DOMAIN.getTypeID(), "RecentActivity", domain));
                                        bbattributes.add(new BlackboardAttribute(ATTRIBUTE_TYPE.TSK_USERNAME.getTypeID(), "RecentActivity", user));
                                        bbart.addAttributes(bbattributes);
                                    } catch (UnsupportedEncodingException ex) {
                                        logger.log(Level.SEVERE, "Error decoding URL in Pasco results.", ex);
                                    } catch (TskCoreException ex) {
                                        logger.log(Level.SEVERE, "Error writing Internet Explorer web history artifact to the blackboard.", ex);
                                    }

                                    //KeyValueThing
                                    //This will be redundant in terms IE.name() because of
                                    //the way they implemented KeyValueThing
                                    IE_OBJ = new LinkedHashMap<String, Object>();
                                    IE_OBJ.put(BrowserType.IE.name(), PASCO_RESULTS_LUT);
                                    IE_PASCO_LUT.addMap(IE_OBJ);

                                    PASCO_RESULTS_LIST.add(PASCO_RESULTS_LUT);
                                }

                            }
                        } catch (FileNotFoundException ex) {
                            logger.log(Level.WARNING, "Unable to find the Pasco file at " + file.getPath(), ex);
                        }
                    }
                    //TODO: Fix Delete issue
                    boolean bDelete = file.delete();
                }

            }
        }

        services.fireModuleDataEvent(new ModuleDataEvent("Recent Activity", BlackboardArtifact.ARTIFACT_TYPE.TSK_WEB_HISTORY));
    }

    @Override
    public void init(IngestModuleInit initContext) {
        services = IngestServices.getDefault();
    }

    @Override
    public void complete() {
        // Delete all the results when complete
        for (String file : pascoResults) {
            String filePath = PASCO_RESULTS_PATH + File.separator + file;
            try {
                File f = new File(filePath);
                if (f.exists() && f.canWrite()) {
                    f.delete();
                } else {
                    logger.log(Level.WARNING, "Unable to delete file " + filePath);
                }
            } catch (SecurityException ex) {
                logger.log(Level.WARNING, "Incorrect permission to delete file " + filePath, ex);
            }
        }
        pascoResults.clear();
        logger.info("Internet Explorer extract has completed.");
    }

    @Override
    public void stop() {
        if (JavaSystemCaller.Exec.getProcess() != null) {
            JavaSystemCaller.Exec.stop();
        }

        //call regular cleanup from complete() method
        complete();
    }

    @Override
    public String getDescription() {
        return "Extracts activity from Internet Explorer browser, as well as recent documents in windows.";
    }

    @Override
    public ModuleType getType() {
        return ModuleType.Image;
    }

    @Override
    public boolean hasSimpleConfiguration() {
        return false;
    }

    @Override
    public boolean hasAdvancedConfiguration() {
        return false;
    }

    @Override
    public javax.swing.JPanel getSimpleConfiguration() {
        return null;
    }

    @Override
    public javax.swing.JPanel getAdvancedConfiguration() {
        return null;
    }

    @Override
    public void saveAdvancedConfiguration() {
    }

    @Override
    public void saveSimpleConfiguration() {
    }

    @Override
    public boolean hasBackgroundJobsRunning() {
        return false;
    }
}<|MERGE_RESOLUTION|>--- conflicted
+++ resolved
@@ -437,7 +437,6 @@
                                 Pattern p = Pattern.compile(pattern);
                                 Matcher m = p.matcher(line);
                                 if (m.find()) {
-<<<<<<< HEAD
                                     String[] lineBuff = line.split("\\t");
                                     PASCO_RESULTS_LUT = new HashMap<String, Object>();
                                     String url[] = lineBuff[1].split("@", 2);
@@ -466,48 +465,11 @@
                                     }
                                     if (!actime.isEmpty()) {
                                         try {
-                                            Long epochtime = new SimpleDateFormat("yyyy-MM-dd'T'HH:mm:ss.SSS'Z'").parse(actime).getTime();
+                                            Long epochtime = dateFormatter.parse(actime).getTime();
                                             ftime = epochtime.longValue();
                                             ftime = ftime / 1000;
                                         } catch (ParseException e) {
                                             logger.log(Level.SEVERE, "Error parsing Pasco results.", e);
-=======
-                                    try {
-                                        String[] lineBuff = line.split("\\t");
-                                        PASCO_RESULTS_LUT = new HashMap<String, Object>();
-                                        String url[] = lineBuff[1].split("@", 2);
-                                        String ddtime = lineBuff[2];
-                                        String actime = lineBuff[3];
-                                        Long ftime = (long) 0;
-                                        String user = "";
-                                        String realurl = "";
-                                        String domain = "";
-                                        if (url.length > 1) {
-                                            user = url[0];
-                                            user = user.replace("Visited:", "");
-                                            user = user.replace(":Host:", "");
-                                            user = user.replaceAll("(:)(.*?)(:)", "");
-                                            user = user.trim();
-                                            realurl = url[1];
-                                            realurl = realurl.replace("Visited:", "");
-                                            realurl = realurl.replaceAll(":(.*?):", "");
-                                            realurl = realurl.replace(":Host:", "");
-                                            realurl = realurl.trim();
-                                            domain = Util.extractDomain(realurl);
-                                        }
-                                        if (!ddtime.isEmpty()) {
-                                            ddtime = ddtime.replace("T", " ");
-                                            ddtime = ddtime.substring(ddtime.length() - 5);
-                                        }
-                                        if (!actime.isEmpty()) {
-                                            try {
-                                                Long epochtime = dateFormatter.parse(actime).getTime();
-                                                ftime = epochtime.longValue();
-                                                ftime = ftime / 1000;
-                                            } catch (ParseException e) {
-                                                logger.log(Level.SEVERE, "ExtractIE::parsePascosResults() -> ", e);
-                                            }
->>>>>>> 8bbecf32
                                         }
                                     }
 
