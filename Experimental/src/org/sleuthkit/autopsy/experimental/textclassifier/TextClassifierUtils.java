--- conflicted
+++ resolved
@@ -27,13 +27,8 @@
 import java.io.IOException;
 import java.io.OutputStreamWriter;
 import java.io.Reader;
-<<<<<<< HEAD
 import java.nio.charset.Charset;
 import java.util.ArrayList;
-=======
-import java.util.ArrayList;
-import java.util.Arrays;
->>>>>>> fe10f38f
 import java.util.HashMap;
 import java.util.logging.Level;
 import opennlp.tools.doccat.DoccatFactory;
@@ -76,7 +71,6 @@
     static final String MODEL_PATH = MODEL_DIR + File.separator + "model.txt";
     static final String LANGUAGE_CODE = "en";
     static final String ALGORITHM = "org.sleuthkit.autopsy.experimental.textclassifier.IncrementalNaiveBayesTrainer";
-    //static final String ALGORITHM = NaiveBayesTrainer.NAIVE_BAYES_VALUE;
 
     private static SentenceDetector sentenceDetector;
 
@@ -151,22 +145,7 @@
         try {
             //Read the text
             String text = IOUtils.toString(reader);
-<<<<<<< HEAD
-            //Tokenize the file.
-            String[] tokens = TOKENIZER.tokenize(text);
-
-            ArrayList<String> sanitizedTokens = new ArrayList<>();
-            int i = 0;
-            for (String token : tokens) {
-                token = UnicodeSanitizer.sanitize(token);
-                token = StringEscapeUtils.escapeJava(token);
-                tokens[i] = token;
-                i++;
-            }
-            return tokens;
-=======
             return cleanAndTokenize(text);
->>>>>>> fe10f38f
         } catch (IOException ex) {
             LOGGER.log(Level.WARNING, "Cannot extract tokens from file " + file.getName(), ex);
             return new String[0];
@@ -194,7 +173,11 @@
             //Tokenize the file.
             String[] sentenceTokens = TOKENIZER.tokenize(sentence);
             if (sentenceTokens.length > 5) {
-                tokens.addAll(Arrays.asList(sentenceTokens));
+                for (String token : sentenceTokens) {
+                    token = UnicodeSanitizer.sanitize(token);
+                    token = StringEscapeUtils.escapeJava(token);
+                    tokens.add(token);
+                }
             }
         }
         return tokens.toArray(new String[0]);
@@ -209,24 +192,13 @@
      */
     static DocumentCategorizerME loadCategorizer() throws IOException {
         ensureTextClassifierFolderExists();
-<<<<<<< HEAD
-
-        NaiveBayesModel model;
         BufferedReader br = new BufferedReader(new InputStreamReader(
                 new FileInputStream(MODEL_PATH),
                 Charset.forName("UTF-8").newDecoder()));
         NaiveBayesModelReader reader = new PlainTextNaiveBayesModelReader(br);
 
         reader.checkModelType();
-        model = (NaiveBayesModel) reader.constructModel();
-=======
-        NaiveBayesModel model;
-        try (FileReader fr = new FileReader(new File(MODEL_PATH))) {
-            NaiveBayesModelReader reader = new PlainTextNaiveBayesModelReader(new BufferedReader(fr));
-            reader.checkModelType();
-            model = (NaiveBayesModel) reader.constructModel();
-        }
->>>>>>> fe10f38f
+        NaiveBayesModel model = (NaiveBayesModel) reader.constructModel();
         DoccatModel doccatModel = new DoccatModel(LANGUAGE_CODE, model, new HashMap<>(), new DoccatFactory());
         return new DocumentCategorizerME(doccatModel);
     }
@@ -240,19 +212,10 @@
      */
     static void writeModel(NaiveBayesModel model) throws IOException {
         ensureTextClassifierFolderExists();
-<<<<<<< HEAD
         try (BufferedWriter bw = new BufferedWriter(new OutputStreamWriter(
                 new FileOutputStream(MODEL_PATH),
                 Charset.forName("UTF-8").newEncoder()))) {
             PlainTextNaiveBayesModelWriter modelWriter = new PlainTextNaiveBayesModelWriter(model, bw);
-=======
-        try (FileWriter fw = new FileWriter(new File(MODEL_PATH))) {
-            PlainTextNaiveBayesModelWriter modelWriter;
-            modelWriter = new PlainTextNaiveBayesModelWriter(model, new BufferedWriter(fw));
-            modelWriter.persist();
-        }
-    }
->>>>>>> fe10f38f
 
             //Write to file
             modelWriter.persist();
